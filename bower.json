{
  "name": "ngseed",
  "version": "0.4.0",
  "main": "source/index.html",
  "ignore": [
    "**/.*",
    "node_modules",
    "components"
  ],
  "dependencies": {
    "angular": "=1.2.16",
    "angular-mocks": "=1.2.16",
    "angular-nvd3": "=0.0.9",
    "angular-resource": "=1.2.16",
    "angular-ui-router": "=0.2.10",
    "canvas-toBlob.js": "=0.1.3",
    "d3": "=3.4.11",
<<<<<<< HEAD
    "FileSaver": "#c69c21d488",
=======
    "js-xlsx": "latest",
>>>>>>> 8e9c9a22
    "jquery": "=2.1.1",
    "normalize-css": "=3.0.1",
    "requirejs": "=2.1.13",
    "requirejs-domready": "=2.0.1",
    "requirejs-plugins": "=1.0.2",
    "requirejs-text": "=2.0.12",
    "underscore": "=1.6.0"
  },
  "resolutions": {
    "d3": "=3.4.11"
  }
}<|MERGE_RESOLUTION|>--- conflicted
+++ resolved
@@ -15,11 +15,8 @@
     "angular-ui-router": "=0.2.10",
     "canvas-toBlob.js": "=0.1.3",
     "d3": "=3.4.11",
-<<<<<<< HEAD
     "FileSaver": "#c69c21d488",
-=======
     "js-xlsx": "latest",
->>>>>>> 8e9c9a22
     "jquery": "=2.1.1",
     "normalize-css": "=3.0.1",
     "requirejs": "=2.1.13",
