--- conflicted
+++ resolved
@@ -4,7 +4,7 @@
     - apps: [
        {
           name: staging,
-          domain: staging-new.optimamodel.com,
+          domain: hiv.optimamodel.com,
           port: 9000,
           repo: "github.com/optimamodel/optima.git",
           branch: develop
@@ -45,24 +45,10 @@
         tags: ["sandbox"]
       }
     - {
-<<<<<<< HEAD
-        role: optima,
+        role: optimalegacy,
         app: "{{ apps.2 }}",
-        tags: ["cdc_demo"]
-      }
-    - {
-        role: optima,
-        app: "{{ apps.3 }}",
-        tags: ["newdb"]
-      }
-    - {
-        role: rproxy,
-        tags: ["rproxy"]
-=======
-        role: optimalegacy,
-        app: "{{ apps.2 }}"
+        tags: ["legacy"]
       }
     - {
         role: rproxy
->>>>>>> e87d6778
       }