/**
 * loads sub modules and wraps them up into the main module.
 * This should be used for top-level module definitions only.
 */
define([
  'angular',
  'n3-line-chart',
  'ui.router',
  './config',
  './modules/analyses/index',
  './modules/graphs/index',
  './modules/home/index',
<<<<<<< HEAD
  './modules/playground/index',
=======
  './modules/common/save-graph-as-directive',
>>>>>>> 156aaeca
  './modules/ui/index'
], function (angular) {
  'use strict';

  return angular.module('app', [
    'app.constants',
    'app.analyses',
    'app.graphs',
    'app.home',
<<<<<<< HEAD
    'app.playground',
=======
    'app.save-graph-as',
>>>>>>> 156aaeca
    'app.ui',
    'n3-line-chart',
    'ui.router'
  ]).config(['$urlRouterProvider', function ($urlRouterProvider) {
    $urlRouterProvider.otherwise('/');
  }]);

});<|MERGE_RESOLUTION|>--- conflicted
+++ resolved
@@ -8,13 +8,10 @@
   'ui.router',
   './config',
   './modules/analyses/index',
+  './modules/common/save-graph-as-directive',
   './modules/graphs/index',
   './modules/home/index',
-<<<<<<< HEAD
   './modules/playground/index',
-=======
-  './modules/common/save-graph-as-directive',
->>>>>>> 156aaeca
   './modules/ui/index'
 ], function (angular) {
   'use strict';
@@ -24,11 +21,8 @@
     'app.analyses',
     'app.graphs',
     'app.home',
-<<<<<<< HEAD
     'app.playground',
-=======
     'app.save-graph-as',
->>>>>>> 156aaeca
     'app.ui',
     'n3-line-chart',
     'ui.router'
