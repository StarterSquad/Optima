if (typeof define !== 'function') {
  // to be able to require file from node
  var define = require('amdefine')(module);
}

define({
  // Here paths are set relative to `/source/js` folder
  paths: {
    'underscore': './vendor/underscore/underscore',
    'jquery': './vendor/jquery/dist/jquery',
    'ng-file-upload-html5-shim': './vendor/ng-file-upload/angular-file-upload-shim',
    'angular': './vendor/angular/angular',
    'ng-loading-bar': './vendor/angular-loading-bar/build/loading-bar',
    'ng-resource': './vendor/angular-resource/angular-resource',
    'ng-file-upload': './vendor/ng-file-upload/angular-file-upload',
    'toastr': './vendor/angular-toastr/dist/angular-toastr.tpls',
    'ui.router': './vendor/angular-ui-router/release/angular-ui-router',
    'ui.bootstrap': './vendor/angular-bootstrap/ui-bootstrap-tpls',
    'tooltip': './vendor/tooltip/dist/tooltip',
    'rzModule': './vendor/angularjs-slider/dist/rzslider.min',
    'd3': './vendor/d3/d3',
    'mpld3': './js/modules/charts/mpld3.v0.3-patched',
    'canvas2blob': './vendor/canvas-toBlob.js/canvas-toBlob',
    'saveAs': './vendor/FileSaver/FileSaver',
    'jsPDF': './vendor/jspdf/dist/jspdf.min',
<<<<<<< HEAD
    'sha224': './vendor/crypto-js/sha224'
=======
    'sha224': './vendor/crypto-js/sha224',
>>>>>>> 6f22838e
  },

  shim: {
    'angular': {
      'deps': ['ng-file-upload-html5-shim', 'jquery'],
      'exports': 'angular'
    },
    'ng-loading-bar': ['angular'],
    'ng-resource': ['angular'],
    'ng-file-upload': ['angular'],
    'ui.bootstrap': ['angular'],
    'ui.router' : ['angular'],
    'tooltip': ['angular'],
    'rzModule': ['angular'],
    'toastr': ['angular'],
    'saveAs': ['canvas2blob'],
    'mpld3' : {
      'deps': ['d3'],
      'exports': 'mpld3'
    }
  }
});<|MERGE_RESOLUTION|>--- conflicted
+++ resolved
@@ -23,11 +23,7 @@
     'canvas2blob': './vendor/canvas-toBlob.js/canvas-toBlob',
     'saveAs': './vendor/FileSaver/FileSaver',
     'jsPDF': './vendor/jspdf/dist/jspdf.min',
-<<<<<<< HEAD
-    'sha224': './vendor/crypto-js/sha224'
-=======
     'sha224': './vendor/crypto-js/sha224',
->>>>>>> 6f22838e
   },
 
   shim: {
