--- conflicted
+++ resolved
@@ -9,16 +9,12 @@
   '../validations/more-than-directive',
   '../validations/less-than-directive',
   '../validations/year-directive',
-<<<<<<< HEAD
-  '../create-program-scenario-modal/create-program-scenario-modal-ctrl'
-=======
+  '../create-program-scenario-modal/create-program-scenario-modal-ctrl',
   '../parameter-scenarios-modal/parameter-scenarios-modal'
->>>>>>> fce9b181
 ], function (angular) {
   'use strict';
 
   return angular.module('app.project-set', [
-<<<<<<< HEAD
       'app.export-all-charts',
       'app.export-all-data',
       'app.resources.model',
@@ -27,20 +23,9 @@
       'app.validations.more-than',
       'app.validations.less-than',
       'app.validations.year',
-      'app.program-scenario-modal'
+      'app.program-scenario-modal',
+      'app.parameter-scenarios-modal'
     ])
-=======
-    'app.export-all-charts',
-    'app.export-all-data',
-    'app.resources.model',
-    'app.ui.type-selector',
-    'ui.router',
-    'app.validations.more-than',
-    'app.validations.less-than',
-    'app.validations.year',
-    'app.parameter-scenarios-modal'
-  ])
->>>>>>> fce9b181
     .config(function ($stateProvider) {
       $stateProvider
         .state('project-set', {
@@ -53,7 +38,7 @@
           templateUrl: 'js/modules/project-set/program-set/program-set.html',
           controller: 'ProgramSetController',
           resolve: {
-            currentProject: function (projectApiService) {
+            currentProject: function(projectApiService) {
               return projectApiService.getActiveProject();
             }
           }
