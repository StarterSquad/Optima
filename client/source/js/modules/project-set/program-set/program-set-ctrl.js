--- conflicted
+++ resolved
@@ -182,10 +182,7 @@
     // Opens a modal for editing an existing program.
     $scope.openEditProgramModal = function ($event, program) {
       var editProgram = angular.copy(program);
-<<<<<<< HEAD
-=======
       editProgram.short_name = editProgram.short || editProgram.short_name;
->>>>>>> b498bd30
       return programSetModalService.openProgramModal(editProgram, openProject.populations, $scope.activeProgramSet.programs, parameters, $scope.categories).result.then(
         function (newProgram) {
           $scope.activeProgramSet.programs[$scope.activeProgramSet.programs.indexOf(program)] = newProgram;
