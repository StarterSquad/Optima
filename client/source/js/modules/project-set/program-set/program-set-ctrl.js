define(['./../module', 'angular', 'underscore'], function (module, angular, _) {
  'use strict';

  module.controller('ProgramSetController', function ($scope, $http, programSetModalService,
    modalService, currentProject, projectApiService, $upload) {

    var openProject = currentProject.data;
    var defaults;
    var parameters;

    // Do not allow user to proceed if spreadsheet has not yet been uploaded for the project
    if (!openProject.has_data) {
      modalService.inform(
        function (){ },
        'Okay',
        'Please upload spreadsheet to proceed.',
        'Cannot proceed'
      );
      $scope.missingData = true;
      return;
    }

    // Get the list of saved programs from DB and set the first one as active
    $http.get('/api/project/' + openProject.id + '/progsets' )
      .success(function (response) {
        if(response.progsets) {
          $scope.programSetList = response.progsets;
          if (response.progsets && response.progsets.length > 0) {
            $scope.activeProgramSet = response.progsets[0];
          }
        }
      });

    // Fetching default categories and programs for the open project
    projectApiService.getDefault(openProject.id)
      .success(function (response) {
        defaults = response;
        $scope.categories = _.pluck(response.categories, 'category');
      });

    // Get the list of default parameters for the project
    $http.get('/api/project/' + openProject.id + '/parameters' )
      .success(function (response) {
        parameters = response.parameters;
      });

    // This method is called by <select> to change current active program
    $scope.setActiveProgramSet = function(activeProgramSet) {
      $scope.activeProgramSet = activeProgramSet;
    };

    // Open pop-up to add new programSet
    $scope.addProgramSet = function () {
      var add = function (name) {
        var newProgramSet = {name:name, programs: angular.copy(defaults.programs)};
        $scope.programSetList[$scope.programSetList ? $scope.programSetList.length : 0] = newProgramSet;
        $scope.activeProgramSet = newProgramSet;
      };
      programSetModalService.openProgramSetModal(add, 'Add program set', $scope.programSetList, null, 'Add');
    };

    // Open pop-up to re-name programSet
    $scope.renameProgramSet = function () {
      if (!$scope.activeProgramSet) {
        modalService.informError([{message: 'No program set selected.'}]);
      } else {
        var rename = function (name) {
          $scope.activeProgramSet.name = name;
        };
        programSetModalService.openProgramSetModal(rename, 'Rename program set', $scope.programSetList, $scope.activeProgramSet.name, 'Update', true);
      }
    };

    // Download  project-set data
    $scope.downloadProgramSet = function() {
      if(!$scope.activeProgramSet.id) {
        modalService.inform(
          function (){ },
          'Okay',
          'Please save the program set to proceed.',
          'Cannot proceed'
        );
      } else {
        $http.get('/api/project/' + openProject.id +  '/progsets' + '/' + $scope.activeProgramSet.id +'/data',
          {headers: {'Content-type': 'application/octet-stream'},
            responseType:'blob'})
          .success(function (response) {
            var blob = new Blob([response], { type: 'application/octet-stream' });
            saveAs(blob, ($scope.activeProgramSet.name + '.prj'));
          });
      }
    };

    // Upload project-set data
    $scope.uploadProgramSet = function() {
<<<<<<< HEAD
      angular
        .element('<input type=\'file\'>')
        .change(function(event){
          $upload.upload({
            url: '/api/project/' + openProject.id +  '/progsets' + '/' + $scope.activeProgramSet.id + '/data',
            file: event.target.files[0]
          }).success(function () {
            window.location.reload();
          });
        }).click();
=======
      if(!$scope.activeProgramSet.id) {
        modalService.inform(
          function (){ },
          'Okay',
          'Please save the program set to proceed.',
          'Cannot proceed'
        );
      } else {
        angular
          .element('<input type=\'file\'>')
          .change(function (event) {
            $upload.upload({
              url: '/api/project/' + openProject.id + '/progsets' + '/' + $scope.activeProgramSet.id + '/data',
              file: event.target.files[0]
            }).success(function () {
              window.location.reload();
            });
          }).click();
      }
>>>>>>> 8e7d94f1
    };

    // Delete a programSet from $scope.programSetList and also from DB is it was saved.
    $scope.deleteProgramSet = function () {
      if (!$scope.activeProgramSet) {
        modalService.informError([{message: 'No program set selected.'}]);
      } else {
        var remove = function () {
          if ($scope.activeProgramSet.id) {
            $http.delete('/api/project/' + openProject.id +  '/progsets' + '/' + $scope.activeProgramSet.id).
              success(function() {
                deleteProgramSetFromPage();
              });
          } else {
            deleteProgramSetFromPage();
          }
        };
        modalService.confirm(
          function () {
            remove()
          }, function () {
          }, 'Yes, remove this program set', 'No',
          'Are you sure you want to permanently remove program set "' + $scope.activeProgramSet.name + '"?',
          'Delete program set'
        );
      }
    };

    var deleteProgramSetFromPage = function() {
      $scope.programSetList = _.filter($scope.programSetList, function (programSet) {
        return programSet.name !== $scope.activeProgramSet.name;
      });
      if($scope.programSetList && $scope.programSetList.length > 0) {
        $scope.activeProgramSet = $scope.programSetList[0];
      } else {
        $scope.activeProgramSet = undefined;
      }
    };

    // Copy a program-set
    $scope.copyProgramSet = function () {
      if (!$scope.activeProgramSet) {
        modalService.informError([{message: 'No program set selected.'}]);
      } else {
        var copy = function (name) {
          var copiedProgramSet = {name: name, programs: $scope.activeProgramSet.programs};
          $scope.programSetList[$scope.programSetList.length] = copiedProgramSet;
          $scope.activeProgramSet = copiedProgramSet;
        };
        programSetModalService.openProgramSetModal(copy, 'Copy program set', $scope.programSetList, $scope.activeProgramSet.name + ' copy', 'Copy');
      }
    };

    // Save a programSet to DB
    $scope.saveProgramSet = function() {
      var errorMessage;
      if (!$scope.activeProgramSet || !$scope.activeProgramSet.name) {
        errorMessage = 'Please create a new program set before trying to save it.';
      }
      if (errorMessage) {
        modalService.inform(
          function (){ },
          'Okay',
          errorMessage,
          'Cannot proceed'
        );
      } else {
        $http({
          url: '/api/project/' + openProject.id + '/progsets' + ($scope.activeProgramSet.id ? '/' + $scope.activeProgramSet.id : ''),
          method: ($scope.activeProgramSet.id ? 'PUT' : 'POST'),
          data: $scope.activeProgramSet
        }).success(function (response) {
          if(response.id) {
            $scope.activeProgramSet.id = response.id;
          }
          modalService.inform(
            function (){},
            'Okay',
            'Program set saved successfully',
            'Program set saved'
          );
        });
      }
    };

    // Opens a modal for editing an existing program.
    $scope.openEditProgramModal = function ($event, program) {
      var editProgram = angular.copy(program);
      editProgram.short_name = editProgram.short || editProgram.short_name;
      return programSetModalService.openProgramModal(editProgram, openProject.populations, $scope.activeProgramSet.programs, parameters, $scope.categories).result.then(
        function (newProgram) {
          $scope.activeProgramSet.programs[$scope.activeProgramSet.programs.indexOf(program)] = newProgram;
        }
      );
    };

    // Creates a new program and opens a modal for editing.
    $scope.openAddProgramModal = function ($event) {
      if ($event) {
        $event.preventDefault();
      }
      var program = {};

      return programSetModalService.openProgramModal(program, openProject.populations, $scope.activeProgramSet.programs, parameters, $scope.categories).result.then(
        function (newProgram) {
          $scope.activeProgramSet.programs.push(newProgram);
        }
      );
    };

    // Makes a copy of an existing program and opens a modal for editing.
    $scope.copyProgram = function ($event, existingProgram) {
      if ($event) {
        $event.preventDefault();
      }
      var program = angular.copy(existingProgram);
      program.name = program.name + ' copy';
      program.short_name = (program.short || program.short_name ) + ' copy';

      return programSetModalService.openProgramModal(program, openProject.populations, $scope.activeProgramSet.programs, parameters, $scope.categories).result.then(
        function (newProgram) {
          $scope.activeProgramSet.programs.push(newProgram);
        }
      );
    };

  });
});<|MERGE_RESOLUTION|>--- conflicted
+++ resolved
@@ -93,18 +93,6 @@
 
     // Upload project-set data
     $scope.uploadProgramSet = function() {
-<<<<<<< HEAD
-      angular
-        .element('<input type=\'file\'>')
-        .change(function(event){
-          $upload.upload({
-            url: '/api/project/' + openProject.id +  '/progsets' + '/' + $scope.activeProgramSet.id + '/data',
-            file: event.target.files[0]
-          }).success(function () {
-            window.location.reload();
-          });
-        }).click();
-=======
       if(!$scope.activeProgramSet.id) {
         modalService.inform(
           function (){ },
@@ -124,7 +112,6 @@
             });
           }).click();
       }
->>>>>>> 8e7d94f1
     };
 
     // Delete a programSet from $scope.programSetList and also from DB is it was saved.
