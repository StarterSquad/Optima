/**
 * activeProject is a factory that can set what's the project that should be currently in use by the UI
 * and tell you if there is any.
 */

// todo: since now we do not keep project open after user session is complete, it makes sense to remove it from local-storage to cookie-storage

define(['angular', '../common/local-storage-polyfill'], function (angular) {
  'use strict';

  return angular.module('app.active-project', ['app.local-storage'])

<<<<<<< HEAD
    .factory(
      'activeProject',
      ['$http', 'localStorage', 'UserManager', function ($http, localStorage, UserManager) {
=======
    .factory('activeProject', [
      '$http', 'localStorage', 'userManager',
      function ($http, localStorage, userManager) {
>>>>>>> 5f54b635

        var project = {
          setActiveProjectFor: function (projectName, projectId, user) { 
            // Sets the active project to be projectName for the given user.
            project.name = projectName;
            project.id   = projectId;
            $http.defaults.headers.common.project = project.name;
            $http.defaults.headers.common['project-id'] = project.id;
            localStorage[project.getProjectKeyFor(user)] = JSON.stringify({'name':project.name,'id':project.id});
          },
          loadProjectFor: function (user) { 
            // Load the active project for the given user.
            // Do nothing if no project found for that user.`
            if(!project.hasProjectFor(user)) { return; }
            var loaded_project = JSON.parse(project.getProjectFor(user));
            project.name = loaded_project.name;
            project.id = loaded_project.id;
            $http.defaults.headers.common.project = project.name;
            $http.defaults.headers.common['project-id'] = project.id;
          },
          getProjectKeyFor: function (user) {
            // Answers the key used to locally store this project as active for the given user.
            return 'activeProjectFor:'+ user.id;
          },
          getProjectFor: function (user) {
            return localStorage[project.getProjectKeyFor(user)];
          },
          getProjectForCurrentUser: function (user) {
            var openProjectStr = this.getProjectFor(userManager.user);
            return openProjectStr ? JSON.parse(openProjectStr) : void 0;
          },
          getProjectIdForCurrentUser: function (user) {
            var openProjectStr = this.getProjectFor(userManager.user);
            var openProject = openProjectStr ? JSON.parse(openProjectStr) : void 0;
            return openProject ? openProject.id : void 0;
          },
          ifActiveResetFor: function (projectId, user) {
            if (project.id === projectId) {
              project.resetFor(user);
            }
          },
          resetFor: function (user) {
            // Resets the projectName as the active project for the given user.
            delete project.name;
            delete project.id;
            delete $http.defaults.headers.common.project;
            delete $http.defaults.headers.common['project-id'];
            localStorage.removeItem(project.getProjectKeyFor(user));
          },
          removeProjectForUserId: function (userId) {
            localStorage.removeItem('activeProjectFor:' + userId);
          },
          isSet: function() {
            return (project.name !== null && project.name !== undefined && project.id !== null && project.id !== undefined);
          },
          hasProjectFor: function (user) {
            // Answers true if there is a local project stored for the given user.
            var foundOrNot = project.getProjectFor(user);
            if (foundOrNot !== null && foundOrNot !== undefined) {
              try {
                JSON.parse(foundOrNot);
                return true;
              } catch (exception) {
                return false;
              }
            }
          }
        };

        return project;

    }]);

});<|MERGE_RESOLUTION|>--- conflicted
+++ resolved
@@ -10,15 +10,9 @@
 
   return angular.module('app.active-project', ['app.local-storage'])
 
-<<<<<<< HEAD
-    .factory(
-      'activeProject',
-      ['$http', 'localStorage', 'UserManager', function ($http, localStorage, UserManager) {
-=======
     .factory('activeProject', [
       '$http', 'localStorage', 'userManager',
       function ($http, localStorage, userManager) {
->>>>>>> 5f54b635
 
         var project = {
           setActiveProjectFor: function (projectName, projectId, user) { 
