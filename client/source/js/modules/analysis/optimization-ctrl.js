--- conflicted
+++ resolved
@@ -172,38 +172,12 @@
       copy(modalService.getUniqueName(name, names));
     };
 
-<<<<<<< HEAD
-    function deepCopyJson(jsonObject) {
-      return JSON.parse(JSON.stringify(jsonObject));
-    }
-
-    $scope.copyOptimization = function() {
-      if (!$scope.state.optimization) {
-        modalService.informError([{message: 'No optimization selected.'}]);
-      } else {
-        openOptimizationModal(
-          function (name) {
-            var copyOptimization = deepCopyJson($scope.state.optimization);
-            copyOptimization.name = name;
-            delete copyOptimization.id;
-            $scope.setActiveOptimization(copyOptimization);
-            $scope.state.optimizations.push($scope.state.optimization);
-            saveOptimizations();
-          },
-          'Copy optimization',
-          $scope.state.optimizations,
-          $scope.state.optimization.name + ' copy',
-          'Copy');
-      }
-    };
-=======
     $scope.deleteOptimization = function(deleteOptimization) {
       modalService.confirm(
         function() {
           function isSelected(optimization) {
             return optimization.name !== deleteOptimization.name;
           }
->>>>>>> 16cbb83c
 
           $scope.state.optimizations = _.filter($scope.state.optimizations, isSelected);
           if ($scope.state.optimizations && $scope.state.optimizations.length > 0) {
