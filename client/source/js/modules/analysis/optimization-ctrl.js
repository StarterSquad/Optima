--- conflicted
+++ resolved
@@ -279,21 +279,9 @@
     /**
      * Returns a stacked bar chart.
      */
-<<<<<<< HEAD
     var prepareStackedBarChart = function (data) {
       return generateStackedBarChart(data.stackdata, data.xdata, data.legend,
         data.title);
-=======
-    var prepareStackedBarCharts = function (data) {
-      var charts = [];
-
-      if (data.alloc && data.alloc.bardata) {
-        charts.push(generateStackedBarChart(data.alloc.bardata, data.alloc.xdata, data.alloc.legend,
-          data.alloc.bardata.title));
-      }
-
-      return charts;
->>>>>>> bbb232b9
     };
 
     /**
@@ -394,7 +382,6 @@
     // makes all graphs to recalculate and redraw
     function drawGraphs() {
       if (!cachedResponse || !cachedResponse.plot) return;
-<<<<<<< HEAD
       if (cachedResponse.plot[0].alloc instanceof Array) {
         $scope.state.pieCharts = preparePieCharts(cachedResponse.plot[0].alloc);
         $scope.state.radarCharts = prepareRadarCharts(cachedResponse.plot[0].alloc);
@@ -406,12 +393,6 @@
         $scope.state.stackedBarChart = prepareStackedBarChart(cachedResponse.plot[0].alloc);
       }
       $scope.state.outcomeChart = prepareOutcomeChart(cachedResponse.plot[0].outcome);
-=======
-      $scope.state.pieCharts = (cachedResponse.plot[0].kind==='constant')? preparePieCharts(cachedResponse.plot[0].alloc):[];
-      $scope.state.radarCharts = (cachedResponse.plot[0].kind==='constant')? prepareRadarCharts(cachedResponse.plot[0].alloc):[];
-      $scope.state.stackedBarCharts = (cachedResponse.plot[0].kind==='range' )? prepareStackedBarCharts(cachedResponse.plot[0]):[];
-      $scope.state.outcomeChart = (cachedResponse.plot[0].kind==='constant')? prepareOutcomeChart(cachedResponse.plot[0].outcome):[];
->>>>>>> bbb232b9
       $scope.state.optimisationGraphs = prepareOptimisationGraphs(cachedResponse.plot[0].multi);
       $scope.state.financialGraphs = prepareFinancialGraphs(cachedResponse.plot[0].multi);
     }
@@ -545,18 +526,12 @@
      * Returns true if at least one chart is available
      */
     $scope.someGraphAvailable = function() {
-<<<<<<< HEAD
       return $scope.state.radarCharts.length > 0 ||
         $scope.state.optimisationGraphs.length > 0 ||
         $scope.state.financialGraphs.length > 0 ||
         $scope.state.pieCharts.length > 0 ||
         $scope.state.stackedBarChart !== undefined ||
         $scope.state.outcomeChart !== undefined;
-=======
-      var result = !(_.isEmpty($scope.state.radarCharts)) || !(_.isEmpty($scope.state.optimisationGraphs)) ||
-        !(_.isEmpty($scope.state.financialGraphs)) || !(_.isEmpty($scope.state.pieCharts)) || !(_.isEmpty($scope.state.stackedBarCharts));
-      return result;
->>>>>>> bbb232b9
     };
 
     /**
