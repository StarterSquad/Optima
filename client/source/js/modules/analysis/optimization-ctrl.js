define(['./module', 'angular', 'd3'], function (module, angular, d3) {
  'use strict';

  module.controller('AnalysisOptimizationController', function ($scope, $http,
    $interval, meta, cfpLoadingBar, CONFIG, modalService, graphTypeFactory, optimizations) {

      $scope.chartsForDataExport = [];

      $scope.meta = meta;
      $scope.types = graphTypeFactory.types;
      // reset graph types every time you come to this page
      angular.extend($scope.types, angular.copy(CONFIG.GRAPH_TYPES));

      $scope.needData = $scope.meta.progs === undefined;
      $scope.activeTab = 1;
      var errorMessages = [];

      var statusEnum = {
        NOT_RUNNING: { text: "", isActive: false },
        RUNNING: { text: "Optimization is running", isActive: true },
        REQUESTED_TO_STOP : { text:"Optimization is requested to stop", isActive: true },
        STOPPING : { text:"Optimization is stopping", isActive: true },
        CHECKING: {text:"Checking for existing optimization", isActive: false}
      };

      $scope.optimizationStatus = statusEnum.NOT_RUNNING;
      $scope.optimizations = [];

      // According to angular best-practices we should wrap every object/value
      // inside a wrapper object. This is due the fact that directives like ng-if
      // always create a child scope & the reference can get lost.
      // see https://github.com/angular/angular.js/wiki/Understanding-Scopes
      $scope.state = {
        activeOptimizationName: undefined,
        optimisationGraphs: [],
        financialGraphs: [],
        radarCharts: [],
        pieCharts: [],
        stackedBarCharts: []
      };

      // cache placeholder
      var cachedResponse = null;

      // Set defaults
      $scope.params = {};
      // Default time limit is 10 hours
      $scope.params.timelimit = 36000;

      // Objectives
      $scope.params.objectives = {};
      $scope.params.objectives.what = 'outcome';

      // Outcome objectives defaults
      $scope.params.objectives.outcome = {};
      $scope.params.objectives.outcome.inci = false;
      $scope.params.objectives.outcome.daly = false;
      $scope.params.objectives.outcome.death = false;
      $scope.params.objectives.outcome.costann = false;

      // Money objectives defaults
      $scope.params.objectives.money = {};
      $scope.params.objectives.money.objectives = {};
      $scope.params.objectives.money.objectives.dalys = {};
      $scope.params.objectives.money.objectives.dalys.use = false;
      $scope.params.objectives.money.objectives.deaths = {};
      $scope.params.objectives.money.objectives.deaths.use = false;
      $scope.params.objectives.money.objectives.inci = {};
      $scope.params.objectives.money.objectives.inci.use = false;
      $scope.params.objectives.money.objectives.inciinj = {};
      $scope.params.objectives.money.objectives.inciinj.use = false;
      $scope.params.objectives.money.objectives.incisex = {};
      $scope.params.objectives.money.objectives.incisex.use = false;
      $scope.params.objectives.money.objectives.mtct = {};
      $scope.params.objectives.money.objectives.mtct.use = false;
      $scope.params.objectives.money.objectives.mtctbreast = {};
      $scope.params.objectives.money.objectives.mtctbreast.use = false;
      $scope.params.objectives.money.objectives.mtctnonbreast = {};
      $scope.params.objectives.money.objectives.mtctnonbreast.use = false;

      // Default program weightings
      $scope.params.objectives.money.costs = {};
      if(meta.progs) {
        $scope.programs = meta.progs.long;
        $scope.programCodes = meta.progs.short;

        for ( var i = 0; i < meta.progs.short.length; i++ ) {
          $scope.params.objectives.money.costs[meta.progs.short[i]] = 100;
        }

        // Constraints Defaults
        $scope.params.constraints = {};
        $scope.params.constraints.txelig = 1;
        $scope.params.constraints.dontstopart = true;

        $scope.params.constraints.decrease = {};
        $scope.params.constraints.increase = {};
        $scope.params.constraints.coverage = {};

        // Initialize program constraints models
        for ( var i = 0; i < meta.progs.short.length; i++ ) {
          $scope.params.constraints.decrease[meta.progs.short[i]] = {};
          $scope.params.constraints.decrease[meta.progs.short[i]].use = false;
          $scope.params.constraints.decrease[meta.progs.short[i]].by = 100;

          $scope.params.constraints.increase[meta.progs.short[i]] = {};
          $scope.params.constraints.increase[meta.progs.short[i]].use = false;
          $scope.params.constraints.increase[meta.progs.short[i]].by = 100;

          $scope.params.constraints.coverage[meta.progs.short[i]] = {};
          $scope.params.constraints.coverage[meta.progs.short[i]].use = false;
          $scope.params.constraints.coverage[meta.progs.short[i]].level = 0;
          $scope.params.constraints.coverage[meta.progs.short[i]].year = undefined;
        }
      }

    var optimizationTimer;

    var linesGraphOptions = {
      height: 200,
      width: 320,
      margin: CONFIG.GRAPH_MARGINS,
      xAxis: {
        axisLabel: 'Year',
        tickFormat: function (d) {
          return d3.format('d')(d);
        }
      },
      yAxis: {
        axisLabel: ''
      }
    };

    /*
    * Returns an graph based on the provided yData.
    *
    * yData should be an array where each entry contains an array of all
    * y-values from one line.
    */
    var generateGraph = function(yData, xData, title, legend, xLabel, yLabel) {
      var linesGraphData = {
        lines: [],
        scatter: []
      };

      var graph = {
        options: angular.copy(linesGraphOptions),
        data: angular.copy(linesGraphData)
      };

      graph.options.title = title;
      graph.options.legend = legend;

      graph.options.xAxis.axisLabel = xLabel;
      graph.options.yAxis.axisLabel = yLabel;

      _(yData).each(function(lineData) {
        graph.data.lines.push(_.zip(xData, lineData));
      });

      return graph;
    };

    /**
     * Returns a prepared chart object for a pie chart.
     */
    var generatePieChart = function(data, legend) {
      var graphData = [];

      var options = {
        height: 350,
        width: 350,
        margin: {
          top: 20,
          right: 100,
          bottom: 20,
          left: 100
        },
        title: data.name
      };

      graphData = _(data).map(function (value, index) {
        return { value: value, label: legend[index] };
      });

      return {
        'data': {slices: graphData},
        'options': options
      };
    };

    /**
     * Returns all pie charts.
     */
    var preparePieCharts = function (data) {

      var charts = [];

      if (data[0].piedata) {
        charts.push(generatePieChart(data[0].piedata, data[0].legend));
      }

      if (data[1].piedata) {
        charts.push(generatePieChart(data[1].piedata, data[0].legend)); // not set for data[1]
      }

      return charts;
    };

    /**
     * Returns a prepared chart object for a radar chart.
     */
    var generateRadarChart = function(data, legend) {
      var graphData = [{axes: []}];

      var options = {
        legend: [],
        title: data.name
      };

      //TODO @NikGraph @DEvseev - make a stack chart now then pie.val is a combination of arrays (one per population)
      graphData[0].axes = _(data.best).map(function (value, index) {
        return { value: value, axis: legend[index] };
      });

      return {
        'data': graphData,
        'options': options,
        'radarAxesName': 'Programs'
      };
    };

    /**
     * Returns all radar charts.
     */
    var prepareRadarCharts = function (data) {

      var charts = [];

      if (data[0].radardata) {
        charts.push(generateRadarChart(data[0].radardata, data[0].legend));
      }

      if (data[1].radardata) {
        charts.push(generateRadarChart(data[1].radardata, data[0].legend)); // not set for data[1]
      }

      return charts;
    };

    /**
     * Returns a prepared chart object for a pie chart.
     */
    var generateStackedBarChart = function(yData, xData, legend, title) {
      var graphData = [];

      var options = {
        height: 200,
        width: 700,
        margin: CONFIG.GRAPH_MARGINS,
        xAxis: {
          axisLabel: 'Year'
        },
        yAxis: {
          axisLabel: ''
        },
        legend: legend,
        title: title
      };

      graphData = _(xData).map(function (xValue, index) {
        var barData = _(yData).map(function(entry) { return entry[index]; });
        return [xValue, barData];
      });

      return {
        'data': {bars: graphData},
        'options': options
      };
    };

    /**
     * Returns all stacked bar charts.
     */
    var prepareStackedBarCharts = function (data, xData) {

      var charts = [];

      if (data.pie1) {
        charts.push(generateStackedBarChart(data.pie1.val, xData, data.legend,
          data.pie1.name));
      }
      if (data.pie2) {
        charts.push(generateStackedBarChart(data.pie2.val, xData, data.legend,
          data.pie2.name));
      }

      return charts;
    };

    /**
     * Regenerate graphs based on the response and type settings in the UI.
     */
    var prepareOptimisationGraphs = function (response) {
      var graphs = [];

      if (!response) {
        return graphs;
      }

      _($scope.types.population).each(function (type) {

        if (type === undefined) return;
        var data = response[type.id];
        if (data !== undefined) {

          // generate graphs showing the overall data for this type
          if (type.total) {
            var graph = generateGraph(
              data.tot.data, response.tvec,
              data.tot.title, data.tot.legend,
              data.xlabel, data.tot.ylabel
            );
            graphs.push(graph);
          }

          // generate graphs for this type for each population
          if (type.byPopulation) {
            _(data.pops).each(function (population) {
              var graph = generateGraph(
                population.data, response.tvec,
                population.title, population.legend,
                data.xlabel, population.ylabel
              );
              graphs.push(graph);
            });
          }
        }
      });

      return graphs;
    };

    /**
     * Returns a financial graph.
     */
    var generateFinancialGraph = function(data) {
      var graph = generateGraph(data.data, data.xdata, data.title, data.legend, data.xlabel, data.ylabel);
      return graph;
    };

    var prepareFinancialGraphs = function(graphData) {
      var graphs = [];

      if (graphData === undefined) return graphs;
      _($scope.types.financial).each(function (type) {
        if (type === undefined) return;
        // existing = cost for current people living with HIV
        // future = cost for future people living with HIV
        // costann = annual costs
        // costcum = cumulative costs
        if (type.annual) {
          var annualData = graphData.costann? graphData.costann[type.id][$scope.types.annualCost]:undefined;
          if(annualData) graphs.push(generateFinancialGraph(annualData));
        }

        if (type.cumulative) {
          var cumulativeData = graphData.costcum? graphData.costcum[type.id]:undefined;
          if (cumulativeData) graphs.push(generateFinancialGraph(cumulativeData));
        }
      });
      return graphs;
    };


    var prepareOutcomeChart = function(data) {
      if (data === undefined) return undefined;

      var chart = {
        options: angular.copy(linesGraphOptions),
        data: {
          lines: [],
          scatter: []
        }
      };
      chart.options.height = 320;
      chart.options.margin.bottom = 165;

      chart.options.title = data.title;
      chart.options.xAxis.axisLabel = data.xlabel;
      chart.options.yAxis.axisLabel = data.ylabel;
      chart.data.lines.push(_.zip(data.xdata, data.ydata));
      return chart;
    };

    // makes all graphs to recalculate and redraw
    function drawGraphs() {
      if (!cachedResponse || !cachedResponse.plot) return;
      $scope.state.pieCharts = preparePieCharts(cachedResponse.plot[0].alloc);
      $scope.state.radarCharts = prepareRadarCharts(cachedResponse.plot[0].alloc);
      $scope.state.stackedBarCharts = prepareStackedBarCharts(cachedResponse.plot[0].alloc, cachedResponse.plot[0].multi.tvec);
      $scope.state.outcomeChart = prepareOutcomeChart(cachedResponse.plot[0].outcome);
      $scope.state.optimisationGraphs = prepareOptimisationGraphs(cachedResponse.plot[0].multi);
      $scope.state.financialGraphs = prepareFinancialGraphs(cachedResponse.plot[0].multi);
    }

    // makes all graphs to recalculate and redraw
    function updateGraphs(data) {
      /* new structure keeps everything together:
       * data.plot[n].alloc => pie & radar (TODO radar to be changed)
       * data.plot[n].multi => old line-scatterplots
       * data.plot[n].outcome => new line plot
       * n - sequence number of saved optimization
       */
      if (data && data.plot && data.plot.length > 0) {
        cachedResponse = data;
        if (data.plot[0]) graphTypeFactory.enableAnnualCostOptions($scope.types, data.plot[0].multi);
        drawGraphs();
      }
    }

    $scope.validations = {
      years :{
        valid: function(){ return validateYears().valid},
        message: "Please specify program optimizations period."
      },
      fixedBudget: {
        valid: function(){ return $scope.params.objectives.outcome.fixed !== undefined;},
        message: 'Please enter a value for the fixed budget.',
        condition: function(){return $scope.params.objectives.funding === 'constant';}
      },
      variableBudget: {
        valid: function(){ return validateVariableBudgets()},
        message: "Please enter a budget for each year.",
        condition: function(){return $scope.params.objectives.funding === 'variable';}
      },
      budgetType: {
        valid: function(){return $scope.params.objectives.funding!==undefined;},
        message: "Please pick at least one budget type."
      },
      objectivesToMinimizeCount:{
        valid:function(){return validateObjectivesToMinimize().valid;},
        message: "You must pick at least one objective to minimize."
      },
      objectivesOutcomeWeights:{
        valid:function(){return validateOutcomeWeights().valid;},
        message: "You must specify the weighting parameters for all objectives to minimize."
      }
    };

    $scope.objectivesToMinimize = [
      {
        name:"Cumulative new HIV infections",
        slug:"inci",
        title: "New infections weighting"
      },
      {
        name:"Cumulative DALYs",
        slug: "daly",
        title:"DALYs weighting"
      },
      {
        name:" Cumulative AIDS-related deaths",
        slug:"death",
        title:"Deaths weighting"
      },
      {
        name:"Total HIV-related costs",
        slug:"cost",
        title:"Costs weighting"
      }
    ];

    /* If some of the budgets are undefined, return false */
    function validateVariableBudgets() {
      return _(_($scope.params.objectives.outcome.variable).toArray()).some(function (budget) {return budget === undefined;}) === false;
    }

    function validateYears(){
       if($scope.params.objectives.year!==undefined){
         var start = parseInt($scope.params.objectives.year.start);
         var end = parseInt($scope.params.objectives.year.end);
         var until = parseInt($scope.params.objectives.year.until);
         return {
          start:start,
          end: end,
          until: until,
          valid: (isNaN(start) ||  isNaN(end) || isNaN(until) || end <= start || until <= start) === false
        };
       }
       return {
        valid:false
      };
    }

    function validateObjectivesToMinimize(){
      var checkedPrograms = _($scope.objectivesToMinimize).filter(function (a) {
        return $scope.params.objectives.outcome[a.slug] === true;
      });
      return {
        checkedPrograms : checkedPrograms,
        valid: checkedPrograms.length > 0
      };
    }

    function validateOutcomeWeights(){
      var checkedPrograms = _($scope.objectivesToMinimize).filter(function (a) {
        return $scope.params.objectives.outcome[a.slug] === true &&
          !($scope.params.objectives.outcome[a.slug+'weight']!==undefined &&
          $scope.params.objectives.outcome[a.slug+'weight']>0);
      });
      return {
        checkedPrograms : checkedPrograms,
        valid: checkedPrograms.length === 0
      };
    }

    function checkValidation(){
      errorMessages = [];
      _($scope.validations).each(function(validation){
        if(validation.valid()!==true && (validation.condition === undefined || validation.condition() === true)){
          errorMessages.push({message:validation.message});
        }
      });
    }

    $scope.validateYears = validateYears;
    $scope.validateVariableBudgets = validateVariableBudgets;
    $scope.validateObjectivesToMinimize = validateObjectivesToMinimize;
    $scope.validateOutcomeWeights = validateOutcomeWeights;

    /**
     * Returns true if at least one chart is available
     */
    $scope.someGraphAvailable = function() {
      return $scope.state.radarCharts || $scope.state.optimisationGraphs ||
        $scope.state.financialGraphs || $scope.state.pieCharts;
    };

    /**
     * Update the variables depending on the range in years.
     */
    $scope.updateYearRange = function () {
      // only for variable funding the year range is relevant to produce the loop & col
      if ($scope.params.objectives.funding === undefined || $scope.params.objectives.funding !== 'variable') {
        return;
      }

      // reset data
      $scope.params.objectives.outcome.variable = {};
      $scope.yearLoop = [];
      $scope.yearCols = [];

      var validatedYears = validateYears();
      if (validatedYears.valid === false) {
        return;
      }

      // initialize data
      var years = _.range(validatedYears.start, validatedYears.end + 1);
      $scope.yearLoop = _(years).map(function (year) {
        return {year: year};
      });

      var cols = 5;
      var rows = Math.ceil($scope.yearLoop.length / cols);
      $scope.yearCols = _(_.range(0, rows)).map(function (col, index) {
        return {start: index * cols, end: (index * cols) + cols};
      });
    };

    /**
     * If the string is undefined return empty, otherwise just return the string
     * @param str
     * @returns {string}
     */
    function strOrEmpty(str){
      return _(str).isUndefined() ? '' : str;
    }

    /**
     * Join the word with a comma between them, except for the last word
     * @param arr
     * @param prop if it's not undefined it will pick that specific property from the object
     * @param quote should the sentence be quoted or not
     * @param before add something before each word
     * @param after add something after each word
     * @returns {string}
     */
    function joinArrayAsSentence(arr, prop, quote, before, after){
      quote = quote ? '"':'';
      before = strOrEmpty(before);
      after = strOrEmpty(after);
      return quote + _.compact(_(arr).map(function (val) {var p = (prop ? val[prop] : val);return p ? (before + strOrEmpty(p) + after ) : undefined;})).join(", ") + quote;
    }

    function constructOptimizationMessage() {
      $scope.optimizationMessage = _.template("Optimizing <%= checkedPrograms %> over years <%= startYear %> to <%= endYear %> with <%= budgetLevel %>.", {
        checkedPrograms : joinArrayAsSentence(validateObjectivesToMinimize().checkedPrograms, 'name', true),
        startYear: $scope.params.objectives.year.start,
        endYear:$scope.params.objectives.year.end,
        budgetLevel: $scope.params.objectives.funding === 'variable' ?
          //get budgets list and join it as a sentence
          " budget level " + joinArrayAsSentence(_.compact(_($scope.params.objectives.outcome.variable).toArray()), undefined, false, "$") : //variable budgets
          " fixed budget of $" + $scope.params.objectives.outcome.fixed + " per year" //fixed budgets
      });
    }

    $scope.setActiveTab = function(tabNum){
      if(tabNum === 3){
      /*Prevent going to third tab if something is invalid in the first tab.
        Cannot just use $scope.OptimizationForm.$invalid for this because the validation of the years and the budgets is done in a different way. */
        checkValidation();
        if(errorMessages.length > 0){
          modalService.informError(errorMessages, 'Cannot view results');
          return;
        }
        constructOptimizationMessage();
      }
      $scope.activeTab = tabNum;
    };

    $scope.initTimer = function(status) {
      if ( !angular.isDefined( optimizationTimer ) ) {
        // Keep polling for updated values after every 5 seconds till we get an error.
        // Error indicates that the model is not optimizing anymore.
        optimizationTimer = $interval(checkWorkingOptimization, 10000, 0, false);
        $scope.optimizationStatus = status;
        $scope.errorText = '';
        // start cfpLoadingBar loading
        // calculate the number of ticks in timelimit
        var val = ($scope.params.timelimit * 1000) / 250;
        // callback function in start to be called in place of _inc()
        cfpLoadingBar.start(function () {
          if (cfpLoadingBar.status() >= 0.95) {
            return;
          }
          var pct = cfpLoadingBar.status() + (0.95/val);
          cfpLoadingBar.set(pct);
        });
      }
    };

    $scope.startOptimization = function () {
      $http.post('/api/analysis/optimization/start', $scope.params, {ignoreLoadingBar: true})
        .success(function (data, status, headers, config) {
          if (data.status == "OK" && data.join) {
            $scope.initTimer(statusEnum.RUNNING);
          } else {
            console.log("Cannot poll for optimization now");
          }
        });
    };

    $scope.checkExistingOptimization = function(newTab, oldTab) {
      if(newTab !=3) {
        stopTimer();
      } else {
        $scope.initTimer(statusEnum.CHECKING);
      }
    };

    function checkWorkingOptimization() {
      $http.get('/api/analysis/optimization/working', {ignoreLoadingBar: true})
        .success(function(data, status, headers, config) {
          if (data.status == 'Done') {
            stopTimer();
          } else {
            if (data.status == 'Running') $scope.optimizationStatus = statusEnum.RUNNING;
            if (data.status == 'Stopping') $scope.optimizationStatus = statusEnum.STOPPING;
            updateGraphs(data);
          }
        })
        .error(function(data, status, headers, config) {
          if (data && data.exception) {
            $scope.errorText = data.exception;
          }
          stopTimer();
        });
    }

    $scope.stopOptimization = function () {
      modalService.confirm(
        function (){
          $http.get('/api/analysis/optimization/stop')
          .success(function(data) {
            // Do not cancel timer yet, if the optimization is running
            if ($scope.optimizationStatus) {
              $scope.optimizationStatus = statusEnum.REQUESTED_TO_STOP;
            }
          });
        },
        function (){},
        'Yes, Stop Optimization',
        'No',
        'Warning, optimization has not converged. Results cannot be used for analysis.',
        'Warning!'
      );
    };

    function stopTimer() {
      if ( angular.isDefined( optimizationTimer ) ) {
        $interval.cancel(optimizationTimer);
        optimizationTimer = undefined;
        $scope.optimizationStatus = statusEnum.NOT_RUNNING;
        cfpLoadingBar.complete();
      }
    }

    $scope.$on('$destroy', function() {
      // Make sure that the interval is destroyed too
      stopTimer();
    });

    $scope.saveOptimization = function () {
      var doSave = function (name, params) {
        $http.post('/api/analysis/optimization/save', {
          name: name, objectives: params.objectives, constraints: params.constraints
        })
          .success(function (data) {
            if (data.optimizations) {
              $scope.initOptimizations(data.optimizations, name);
            }
          });
      };

      modalService.showSaveOptimization($scope.state.activeOptimizationName,
        function (optimizationName) {
          doSave(optimizationName, $scope.params);
        }
      );
    };

    $scope.deleteOptimization = function (optimizationName) {
      $http.post('/api/analysis/optimization/remove/' + optimizationName)
        .success(function(data){
          $scope.initOptimizations(data.optimizations, undefined);
        });
    };

    $scope.revertOptimization = function () {
      $http.post('/api/analysis/optimization/revert')
        .success(function(){ console.log("OK");});
    };

    // The graphs are shown/hidden after updating the graph type checkboxes.
    $scope.$watch('types', drawGraphs, true);

    $scope.yearLoop = [];
    $scope.yearCols = [];


    /**
     * Returns true if the start & end year are required.
     */
    $scope.yearsAreRequired = function () {
      if (!$scope.params.objectives.funding || $scope.params.objectives.funding !== 'variable') {
        return false;
      }
      if (!$scope.params.objectives.year ||
          !$scope.params.objectives.year.start ||
          !$scope.params.objectives.year.end){
        return true;
      }
      return false;
    };

    /**
     * Update the variables depending on the range in years.
     */
    $scope.updateYearRange = function () {

      // only for variable funding the year range is relevant to produce the loop & col
      if ( !$scope.params.objectives.funding || $scope.params.objectives.funding !== 'variable') {
        return;
      }

      // reset data
      $scope.params.objectives.outcome.variable = {};
      $scope.yearLoop = [];
      $scope.yearCols = [];

      // parse years
      if ($scope.params.objectives.year === undefined) {
        return;
      }
      var start = parseInt($scope.params.objectives.year.start);
      var end = parseInt($scope.params.objectives.year.end);
      if ( isNaN(start) ||  isNaN(end) || end <= start) {
        return;
      }

      // initialize data
      var years = _.range(start, end + 1);
      $scope.yearLoop = _(years).map(function (year) { return { year: year}; });

      var cols = 5;
      var rows = Math.ceil($scope.yearLoop.length / cols);
      $scope.yearCols = _(_.range(0, rows)).map(function(col, index) {
        return {start: index*cols, end: (index*cols)+cols };
      });

    };

    /**
     * Collects all existing charts in the $scope.chartsForDataExport variable.
     */
    var updateChartsForDataExport = function() {
      $scope.chartsForDataExport = [];

      if ( $scope.state.pieCharts && !$scope.types.plotUncertainties ) {
        $scope.chartsForDataExport = $scope.chartsForDataExport.concat($scope.state.pieCharts);
      }

      if ( $scope.state.radarCharts && $scope.types.plotUncertainties ) {
        $scope.chartsForDataExport = $scope.chartsForDataExport.concat($scope.state.radarCharts);
      }

      if ( $scope.state.stackedBarCharts && $scope.types.timeVaryingOptimizations ) {
        $scope.chartsForDataExport = $scope.chartsForDataExport.concat($scope.state.stackedBarCharts);
      }

      if ( $scope.state.outcomeChart ) {
<<<<<<< HEAD
        $scope.chartsForDataExport = $scope.chartsForDataExport.push($scope.state.outcomeChart);
=======
        $scope.chartsForDataExport.push($scope.state.outcomeChart);
>>>>>>> c35c4c9f
      }

      if ( $scope.state.optimisationGraphs ) {
        $scope.chartsForDataExport = $scope.chartsForDataExport.concat($scope.state.optimisationGraphs);
      }

      if ( $scope.state.financialGraphs ) {
        $scope.chartsForDataExport = $scope.chartsForDataExport.concat($scope.state.financialGraphs);
      }

    };

    $scope.optimizationByName = function(name) {
      return _($scope.optimizations).find(function(item) {
        return item.name == name;
      });
    };

    /**
     * Changes active constrains and objectives to the values in provided optimization
     * @param optimization {Object}
     */
    $scope.applyOptimization = function(name) {
      var optimization = $scope.optimizationByName(name);

      _.extend($scope.params.objectives, optimization.objectives);
      _.extend($scope.params.constraints, optimization.constraints);
      if (optimization.result) {
        updateGraphs(optimization.result);
      }
      constructOptimizationMessage();
    };

    // apply default optimization on page load
    $scope.initOptimizations = function(optimizations, name) {
      if (!optimizations) return;

      $scope.optimizations = angular.copy(optimizations);

      var nameExists = _.some($scope.optimizations, function(item) {
        return item.name == name;
      });

      if (nameExists) {
        $scope.state.activeOptimizationName = name;
      } else if ($scope.optimizations[0]) {
        $scope.state.activeOptimizationName = $scope.optimizations[0].name;
      } else {
        $scope.state.activeOptimizationName = undefined;
      }

      $scope.applyOptimization($scope.state.activeOptimizationName);
    };

    // apply existing optimization data, if present
    if (optimizations && optimizations.data) {
      $scope.initOptimizations(optimizations.data.optimizations);
    }

    $scope.$watch('state.pieCharts', updateChartsForDataExport, true);
    $scope.$watch('state.outcomeChart', updateChartsForDataExport, true);
    $scope.$watch('state.radarCharts', updateChartsForDataExport, true);
    $scope.$watch('state.optimisationGraphs', updateChartsForDataExport, true);
    $scope.$watch('state.financialGraphs', updateChartsForDataExport, true);
    $scope.$watch('state.stackedBarCharts', updateChartsForDataExport, true);
    $scope.$watch('types.timeVaryingOptimizations', updateChartsForDataExport, true);
    $scope.$watch('types.plotUncertainties', updateChartsForDataExport, true);
    $scope.$watch('activeTab', $scope.checkExistingOptimization, true);

  });
});<|MERGE_RESOLUTION|>--- conflicted
+++ resolved
@@ -821,11 +821,7 @@
       }
 
       if ( $scope.state.outcomeChart ) {
-<<<<<<< HEAD
-        $scope.chartsForDataExport = $scope.chartsForDataExport.push($scope.state.outcomeChart);
-=======
         $scope.chartsForDataExport.push($scope.state.outcomeChart);
->>>>>>> c35c4c9f
       }
 
       if ( $scope.state.optimisationGraphs ) {
