define(['./module', 'angular', 'underscore'], function (module, angular, _) {
  'use strict';

  module.controller('AnalysisOptimizationController', function ($scope, $http,
    $interval, meta, cfpLoadingBar, CONFIG, modalService, typeSelector,
    optimizations, optimizationHelpers, info) {

      // In case there is no model data the controller only needs to show the
      // warning that the user should upload a spreadsheet with data.
      if (!info.has_data) {
        $scope.missingModelData = true;
        return;
      }

      // According to angular best-practices we should wrap every object/value
      // inside a wrapper object. This is due the fact that directives like ng-if
      // always create a child scope & the reference can get lost.
      // see https://github.com/angular/angular.js/wiki/Understanding-Scopes
      $scope.state = {};

<<<<<<< HEAD
      $scope.state.chartsForDataExport = [];
      $scope.state.types = typeSelector.types;
=======
      $scope.meta = meta.data;
      $scope.types = typeSelector.types;
>>>>>>> 5b2bcba9

      $scope.state.activeTab = 1;
      var errorMessages = [];

      var statusEnum = {
        NOT_RUNNING: { text: "", isActive: false, checking: false },
        RUNNING: { text: "Optimization is running", isActive: true, checking: false },
        REQUESTED_TO_STOP : { text:"Optimization is requested to stop", isActive: true, checking: false },
        STOPPING : { text:"Optimization is stopping", isActive: true, checking: false },
        CHECKING: {text:"Checking for existing optimization", isActive: false, checking: true}
      };

      $scope.moneyObjectives = [
        { id: 'inci', title: 'Reduce the annual incidence of HIV' },
        { id: 'incisex', title: 'Reduce the annual incidence of sexually transmitted HIV' },
        { id: 'inciinj', title: 'Reduce the annual incidence of injecting-related HIV' },
        { id: 'mtct', title: 'Reduce annual mother-to-child transmission of HIV' },
        { id: 'mtctbreast', title: 'Reduce annual mother-to-child transmission of HIV among breastfeeding mothers' },
        { id: 'mtctnonbreast', title: 'Reduce annual mother-to-child transmission of HIV among non-breastfeeding mothers' },
        { id: 'deaths', title: 'Reduce annual AIDS-related deaths' },
        { id: 'dalys', title: 'Reduce annual HIV-related DALYs' }
      ];

      $scope.state.optimizationStatus = statusEnum.NOT_RUNNING;
      $scope.state.optimizations = [];
      $scope.state.isDirty = false;

      /**
       * Empty charts
       */
      var resetCharts = function () {
        $scope.state.optimisationGraphs = [];
        $scope.state.financialGraphs = [];
        $scope.state.radarCharts = [];
        $scope.state.pieCharts = [];
        $scope.state.stackedBarChart = undefined;
        $scope.state.outcomeChart = undefined;
      };

      $scope.state.activeOptimizationName = undefined;
      $scope.state.isTestRun = false;
      $scope.state.timelimit = 3600;
      resetCharts();

      // Set defaults
      $scope.params = {};

      // Objectives
      $scope.params.objectives = {};
      $scope.params.objectives.what = 'outcome';

      // Outcome objectives defaults
      $scope.params.objectives.outcome = {};
      $scope.params.objectives.outcome.inci = false;
      $scope.params.objectives.outcome.daly = false;
      $scope.params.objectives.outcome.death = false;
      $scope.params.objectives.outcome.costann = false;

      // Default program weightings
      $scope.params.objectives.money = {};
      $scope.params.objectives.money.costs = [];
      if(meta.data.progs) {
        $scope.programs = meta.data.progs.long;
        $scope.programCodes = meta.data.progs.short;

        for ( var i = 0; i < meta.data.progs.short.length; i++ ) {
          $scope.params.objectives.money.costs[i] = 100;
        }

        // Constraints Defaults
        $scope.params.constraints = {};
        $scope.params.constraints.txelig = 1;
        $scope.params.constraints.dontstopart = true;

        $scope.params.constraints.yeardecrease = [];
        $scope.params.constraints.yearincrease = [];
        $scope.params.constraints.totaldecrease = [];
        $scope.params.constraints.totalincrease = [];
        $scope.params.constraints.coverage = [];

        // Initialize program constraints models
        for ( i = 0; i < meta.data.progs.short.length; i++ ) {
          $scope.params.constraints.yeardecrease[i] = {};
          $scope.params.constraints.yeardecrease[i].use = false;
          $scope.params.constraints.yeardecrease[i].by = 100;

          $scope.params.constraints.yearincrease[i] = {};
          $scope.params.constraints.yearincrease[i].use = false;
          $scope.params.constraints.yearincrease[i].by = 100;

          $scope.params.constraints.totaldecrease[i] = {};
          $scope.params.constraints.totaldecrease[i].use = false;
          $scope.params.constraints.totaldecrease[i].by = 100;

          $scope.params.constraints.totalincrease[i] = {};
          $scope.params.constraints.totalincrease[i].use = false;
          $scope.params.constraints.totalincrease[i].by = 100;

          $scope.params.constraints.coverage[i] = {};
          $scope.params.constraints.coverage[i].use = false;
          $scope.params.constraints.coverage[i].level = 0;
          $scope.params.constraints.coverage[i].year = undefined;
        }
      }

    var optimizationTimer;

    var graphOptions = {
      height: 200,
      width: 320,
      margin: CONFIG.GRAPH_MARGINS,
      xAxis: {
        axisLabel: 'Year'
      },
      yAxis: {
        axisLabel: ''
      },
      areasOpacity: 0.1
    };

    /*
    * Returns an graph based on the provided yData.
    *
    * yData should be an array where each entry contains an array of all
    * y-values from one line.
    */
    var generateGraph = function (yData, xData, title, legend, xLabel, yLabel) {

      var graph = {
        options: angular.copy(graphOptions),
        data: {
          lines: [],
          scatter: [],
          areas: []
        }
      };

      graph.options.title = title;
      graph.options.legend = legend;

      graph.options.xAxis.axisLabel = xLabel;
      graph.options.yAxis.axisLabel = yLabel;

      // optimization chart data like prevalence have `best` & `data`
      // financial chart data only has one property `data`
      var linesData = yData.best || yData.data;
      _(linesData).each(function(lineData) {
        graph.data.lines.push(_.zip(xData, lineData));
      });

      // the optimization charts have an uncertainty area `low` & `high`
      if (!_.isEmpty(yData.low) && !_.isEmpty(yData.high)) {
        _(yData.high).each(function(highLineData, index) {
          graph.data.areas.push({
            highLine: _.zip(xData, highLineData),
            lowLine: _.zip(xData, yData.low[index])
          });
        });
      }

      return graph;
    };

    /**
     * Returns a prepared chart object for a pie chart.
     */
    var generatePieChart = function(data, legend) {
      var options = {
        height: 350,
        width: 350,
        margin: {
          top: 20,
          right: 100,
          bottom: 20,
          left: 100
        },
        title: data.name
      };

      var graphData = _(data).map(function (value, index) {
        return { value: value, label: legend[index] };
      });

      return {
        'data': {slices: graphData},
        'options': options
      };
    };

    /**
     * Returns all pie charts.
     */
    var preparePieCharts = function (data) {

      var charts = [];

      if (data[0] && data[0].piedata) {
        charts.push(generatePieChart(data[0].piedata, data[0].legend));
      }

      if (data[1] && data[1].piedata) {
        charts.push(generatePieChart(data[1].piedata, data[0].legend)); // not set for data[1]
      }

      return charts;
    };

    /**
     * Returns a prepared chart object for a radar chart.
     */
    var generateRadarChart = function(data, legend) {
      var graphData = [{axes: []}, {axes: []}, {axes: []}];

      var options = {
        legend: [],
        title: data.name
      };

      graphData[0].axes = _(data.low).map(function (value, index) {
        return { value: value, axis: legend[index] };
      });
      graphData[1].axes = _(data.best).map(function (value, index) {
        return { value: value, axis: legend[index] };
      });
      graphData[2].axes = _(data.high).map(function (value, index) {
        return { value: value, axis: legend[index] };
      });

      return {
        'data': graphData,
        'options': options,
        'radarAxesName': 'Programs'
      };
    };

    /**
     * Returns all radar charts.
     */
    var prepareRadarCharts = function (data) {

      var charts = [];

      if (data[0] && data[0].radardata) {
        charts.push(generateRadarChart(data[0].radardata, data[0].legend));
      }

      if (data[1] && data[1].radardata) {
        charts.push(generateRadarChart(data[1].radardata, data[0].legend)); // not set for data[1]
      }

      return charts;
    };

    /**
     * Returns a prepared chart object for a pie chart.
     */
    var generateStackedBarChart = function(yData, xData, legend, title) {
      var options = {
        height: 200,
        width: 700,
        margin: CONFIG.GRAPH_MARGINS,
        xAxis: {
          axisLabel: 'Year'
        },
        yAxis: {
          axisLabel: ''
        },
        legend: legend,
        title: title
      };


      var graphData = _(xData).map(function(xValue, index) {
        var yValues = _(yData).map(function(yEntry) { return yEntry[index]; });
        return [xValue, yValues];
      });

      return {
        'data': {bars: graphData},
        'options': options
      };
    };

    /**
     * Returns a stacked bar chart.
     */
    var prepareStackedBarChart = function (data) {
      return generateStackedBarChart(data.stackdata, data.xdata, data.legend,
        data.title);
    };

    /**
     * Returns a prepared chart object for a pie chart.
     */
    var generateMultipleBudgetsChart = function (yData, xData, labels, legend,
        title, leftTitle, rightTitle) {
      var options = {
        height: 200,
        width: 700,
        margin: CONFIG.GRAPH_MARGINS,
        xAxis: {
          axisLabel: ''
        },
        yAxis: {
          axisLabel: 'Spent'
        },
        legend: legend,
        title: title,
        leftTitle: leftTitle,
        rightTitle: rightTitle
      };

      var graphData = _(xData).map(function (xValue, index) {
        return [labels[index], xValue, yData[index]];
      });

      return {
        'data': {bars: graphData},
        'options': options
      };
    };

    /**
     * Returns a stacked bar chart.
     */
    var prepareMultipleBudgetsChart = function (data, outcomeData) {
      return generateMultipleBudgetsChart(data.bardata, outcomeData.bardata,
        data.xlabels, data.legend, data.title, outcomeData.title, data.ylabel);
      };

    /**
     * Regenerate graphs based on the results and type settings in the UI.
     */
    var prepareOptimisationGraphs = function (results) {
      var graphs = [];

      if (!results) {
        return graphs;
      }

      _($scope.state.types.population).each(function (type) {

        if (type === undefined) return;
        var data = results[type.id];
        if (data !== undefined) {

          // generate graphs showing the overall data for this type
          if (type.total) {
            var graph = generateGraph(
              data.tot, results.tvec,
              data.tot.title, data.tot.legend,
              data.xlabel, data.tot.ylabel
            );
            graphs.push(graph);
          }

          // generate graphs for this type for each population
          if (type.byPopulation) {
            _(data.pops).each(function (population) {
              var graph = generateGraph(
                population, results.tvec,
                population.title, population.legend,
                data.xlabel, population.ylabel
              );
              graphs.push(graph);
            });
          }
        }
      });

      return graphs;
    };

    /**
     * Returns a financial graph.
     */
    var generateFinancialGraph = function (data) {
      var graph = generateGraph(data, data.xdata, data.title, data.legend, data.xlabel, data.ylabel);
      return graph;
    };

    var prepareFinancialGraphs = function (graphData) {
      var graphs = [];

      if (graphData === undefined) return graphs;

      // annual cost charts
      _($scope.state.types.possibleKeys).each(function(type) {
        var isActive = $scope.state.types.costs.costann[type];
        if (isActive) {
          var chartData = graphData.costann[type][$scope.state.types.activeAnnualCost];
          if (chartData) {
            graphs.push(generateFinancialGraph(chartData));
          }
        }
      });


      // cumulative cost charts
      _($scope.state.types.possibleKeys).each(function(type) {
        var isActive = $scope.state.types.costs.costcum[type];
        if (isActive) {
          var chartData = graphData.costcum[type];
          if (chartData) {
            graphs.push(generateFinancialGraph(chartData));
          }
        }
      });

      // commitments
      var commitIsActive = $scope.state.types.costs.commit.checked;
      if (commitIsActive) {
        var commitChartData = graphData.commit[$scope.state.types.activeAnnualCost];
        if (commitChartData) {
          graphs.push(generateFinancialGraph(commitChartData));
        }
      }

      return graphs;
    };


    var prepareOutcomeChart = function (data) {
      if (data === undefined) return undefined;

      var chart = {
        options: angular.copy(graphOptions),
        data: {
          lines: [],
          scatter: []
        }
      };
      chart.options.height = 320;
      chart.options.margin.bottom = 165;

      chart.options.title = data.title;
      chart.options.xAxis.axisLabel = data.xlabel;
      chart.options.yAxis.axisLabel = data.ylabel;
      chart.data.lines.push(_.zip(data.xdata, data.ydata));
      return chart;
    };

    $scope.optimizationByName = function (name) {
      return _($scope.state.optimizations).find(function(item) {
        return item.name == name;
      });
    };

    // makes all graphs to recalculate and redraw
    function drawGraphs() {
      var optimization = $scope.optimizationByName($scope.state.activeOptimizationName);

      if (!optimization || !optimization.result || !optimization.result.plot) return;

      var data = optimization.result.plot[0];
      resetCharts();
      if (data.alloc instanceof Array) {
        $scope.state.pieCharts = preparePieCharts(data.alloc);
        $scope.state.radarCharts = prepareRadarCharts(data.alloc);
        $scope.state.outcomeChart = prepareOutcomeChart(data.outcome);
      } else {
        if (data.alloc.bardata) {
          $scope.state.multipleBudgetsChart = prepareMultipleBudgetsChart(data.alloc,
            data.outcome);
        } else if (data.alloc.stackdata) {
          $scope.state.stackedBarChart = prepareStackedBarChart(data.alloc);
          $scope.state.outcomeChart = prepareOutcomeChart(data.outcome);
        }
      }
      $scope.state.optimisationGraphs = prepareOptimisationGraphs(data.multi);
      $scope.state.financialGraphs = prepareFinancialGraphs(data.multi);
    }

    // makes all graphs to recalculate and redraw
    function updateGraphs(data) {
      /* new structure keeps everything together:
       * data.plot[n].alloc => pie & radar
       * data.plot[n].multi => old line-scatterplots
       * data.plot[n].outcome => new line plot
       * n - sequence number of saved optimization
       */
      if (data && data.plot && data.plot.length > 0) {
        var optimization = $scope.optimizationByName($scope.state.activeOptimizationName);
        optimization.result = data;
        typeSelector.enableAnnualCostOptions($scope.state.types, data.plot[0].multi);
        drawGraphs();
      }
    }

    $scope.validations = {
      years :{
        valid: function(){ return validateYears().valid},
        message: "Please specify program optimizations period."
      },
      fixedBudget: {
        valid: function(){ return $scope.params.objectives.outcome.fixed !== undefined;},
        message: 'Please enter a value for the fixed budget.',
        condition: function(){return $scope.params.objectives.funding === 'constant';}
      },
      variableBudget: {
        valid: function(){ return validateVariableBudgets()},
        message: "Please enter a budget for each year.",
        condition: function(){return $scope.params.objectives.funding === 'variable';}
      },
      budgetType: {
        valid: function(){return $scope.params.objectives.funding!==undefined;},
        message: "Please pick at least one budget type."
      },
      objectivesToMinimizeCount:{
        valid:function(){return validateObjectivesToMinimize().valid;},
        message: "You must pick at least one objective to minimize."
      },
      objectivesOutcomeWeights:{
        valid:function(){return validateOutcomeWeights().valid;},
        message: "You must specify the weighting parameters for all objectives to minimize."
      }
    };

    $scope.objectivesToMinimize = [
      {
        name:"Cumulative new HIV infections",
        slug:"inci",
        title: "New infections weighting"
      },
      {
        name:"Cumulative DALYs",
        slug: "daly",
        title:"DALYs weighting"
      },
      {
        name:" Cumulative AIDS-related deaths",
        slug:"death",
        title:"Deaths weighting"
      },
      {
        name:"Total HIV-related costs",
        slug:"cost",
        title:"Costs weighting"
      }
    ];

    /* If some of the budgets are undefined, return false */
    function validateVariableBudgets() {
      return _(_($scope.params.objectives.outcome.variable).toArray()).some(function (budget) {return budget === undefined;}) === false;
    }

    function validateYears(){
       if($scope.params.objectives.year!==undefined){
         var start = parseInt($scope.params.objectives.year.start);
         var end = parseInt($scope.params.objectives.year.end);
         var until = parseInt($scope.params.objectives.year.until);
         return {
          start:start,
          end: end,
          until: until,
          valid: (isNaN(start) ||  isNaN(end) || isNaN(until) || end <= start || until <= start) === false
        };
       }
       return {
        valid:false
      };
    }

    function validateObjectivesToMinimize(){
      var checkedPrograms = _($scope.objectivesToMinimize).filter(function (a) {
        return $scope.params.objectives.outcome[a.slug] === true;
      });
      return {
        checkedPrograms : checkedPrograms,
        valid: checkedPrograms.length > 0
      };
    }

    function validateOutcomeWeights(){
      var checkedPrograms = _($scope.objectivesToMinimize).filter(function (a) {
        return $scope.params.objectives.outcome[a.slug] === true &&
          !($scope.params.objectives.outcome[a.slug+'weight']!==undefined &&
          $scope.params.objectives.outcome[a.slug+'weight']>0);
      });
      return {
        checkedPrograms : checkedPrograms,
        valid: checkedPrograms.length === 0
      };
    }

    function checkValidation(){
      errorMessages = [];
      _($scope.validations).each(function(validation){
        if(validation.valid()!==true && (validation.condition === undefined || validation.condition() === true)){
          errorMessages.push({message:validation.message});
        }
      });
    }

    $scope.validateYears = validateYears;
    $scope.validateVariableBudgets = validateVariableBudgets;
    $scope.validateObjectivesToMinimize = validateObjectivesToMinimize;
    $scope.validateOutcomeWeights = validateOutcomeWeights;

    /**
     * Returns true if at least one chart is available
     */
    $scope.someGraphAvailable = function() {
      return !(_.isEmpty($scope.state.radarCharts)) ||
        !(_.isEmpty($scope.state.optimisationGraphs)) ||
        !(_.isEmpty($scope.state.financialGraphs)) ||
        !(_.isEmpty($scope.state.pieCharts)) ||
        $scope.state.stackedBarChart !== undefined ||
        $scope.state.outcomeChart !== undefined;
    };

    /**
     * Update the variables depending on the range in years.
     */
    $scope.updateYearRange = function () {
      // only for variable funding the year range is relevant to produce the loop & col
      if ($scope.params.objectives.funding === undefined || $scope.params.objectives.funding !== 'variable') {
        return;
      }

      // reset data
      $scope.params.objectives.outcome.variable = {};
      $scope.yearLoop = [];
      $scope.yearCols = [];

      var validatedYears = validateYears();
      if (validatedYears.valid === false) {
        return;
      }

      // initialize data
      var years = _.range(validatedYears.start, validatedYears.end + 1);
      $scope.yearLoop = _(years).map(function (year) {
        return {year: year};
      });

      var cols = 5;
      var rows = Math.ceil($scope.yearLoop.length / cols);
      $scope.yearCols = _(_.range(0, rows)).map(function (col, index) {
        return {start: index * cols, end: (index * cols) + cols};
      });
    };

    /**
     * If the string is undefined return empty, otherwise just return the string
     * @param str
     * @returns {string}
     */
    function strOrEmpty (str) {
      return _(str).isUndefined() ? '' : str;
    }

    /**
     * Join the word with a comma between them, except for the last word
     *
     * @param entries {array} - the entries to be combined
     * @param property if it's defined it will pick that specific property from the object
     * @param hasQuote should the sentence be quoted or not
     * @param wordPrefix add something before each word
     * @param wordPostfix add something after each word
     * @returns {string}
     */
    function joinArrayAsSentence (entries, property, hasQuote, wordPrefix, wordPostfix) {
      var quote = hasQuote ? '"' : '';
      var prefix = strOrEmpty(wordPrefix);
      var postfix = strOrEmpty(wordPostfix);
      var processedEntries = _.compact(_(entries).map(function (entry) {
        var text = (property ? entry[property] : entry);
        return text ? ( prefix + strOrEmpty(text) + postfix ) : undefined;
      }));
      return quote + processedEntries.join(", ") + quote;
    }

    /**
     * Returns all the checkedPrograms as a comma separated string.
     */
    $scope.checkedProgramsText = function () {
      return joinArrayAsSentence(validateObjectivesToMinimize().checkedPrograms, 'name', true);
    };

    /**
     * Returns a description of the chosen budget level for the summary message.
     */
    $scope.budgetLevelSummary = function () {
      if ($scope.params.objectives.funding === 'variable') {
        var objectives = _.compact(_($scope.params.objectives.outcome.variable).toArray());
        return ' budget level ' + joinArrayAsSentence(objectives, undefined, false, '$');
      } else if ($scope.params.objectives.funding === 'constant') {
        return ' fixed budget of $' + $scope.params.objectives.outcome.fixed + ' per year';
      } else if ($scope.params.objectives.funding === 'range') {
        var budgetLevel = ' budget range between $' + $scope.params.objectives.outcome.budgetrange.minval;
        return budgetLevel + ' to $' + $scope.params.objectives.outcome.budgetrange.maxval;
      }
    };

    $scope.setActiveTab = function (tabNum){
      if(tabNum === 3){
      /*Prevent going to third tab if something is invalid in the first tab.
        Cannot just use $scope.state.OptimizationForm.$invalid for this because the validation of the years and the budgets is done in a different way. */
        checkValidation();
        if(errorMessages.length > 0){
          modalService.informError(errorMessages, 'Cannot view results');
          return;
        }
        if ($scope.state.OptimizationForm.$invalid) {
          modalService.inform(function() {}, 'Ok', 'Please correct all errors on this page before proceeding.', 'Cannot view results');
          return;
        }
      }
      $scope.state.activeTab = tabNum;
    };

    $scope.initTimer = function (status) {
      if ( !angular.isDefined( optimizationTimer ) ) {
        // Keep polling for updated values after every 5 seconds till we get an error.
        // Error indicates that the model is not optimizing anymore.
        optimizationTimer = $interval(checkWorkingOptimization, 30000, 0, false);
        $scope.state.optimizationStatus = status;
        $scope.errorText = '';
        // start cfpLoadingBar loading
        // calculate the number of ticks in timelimit
        var val = ($scope.state.timelimit * 1000) / 250;
        // callback function in start to be called in place of _inc()
        cfpLoadingBar.start(function () {
          if (cfpLoadingBar.status() >= 0.95) {
            return;
          }
          var pct = cfpLoadingBar.status() + (0.95/val);
          cfpLoadingBar.set(pct);
        });
      }
    };

    $scope.startOptimization = function () {
      var params = optimizationHelpers.toRequestParameters($scope.params, $scope.state.activeOptimizationName, $scope.state.timelimit);
      $http.post('/api/analysis/optimization/start', params, {ignoreLoadingBar: true})
        .success(function (data, status, headers, config) {
          if (data.join) {
            $scope.initTimer(statusEnum.RUNNING);
          } else {
            console.log("Cannot poll for optimization now");
          }
        });
    };

    $scope.checkExistingOptimization = function(newTab, oldTab) {
      if(newTab !=3) {
        stopTimer();
      } else {
        checkWorkingOptimization();
      }
    };

    function checkWorkingOptimization () {
      $http.get('/api/analysis/optimization/working', {ignoreLoadingBar: true})
        .success(function(data, status, headers, config) {
          if (data.status == 'Done') {
            stopTimer();
          } else {
            if (data.status == 'Running') $scope.state.optimizationStatus = statusEnum.RUNNING;
            if (data.status == 'Stopping') $scope.state.optimizationStatus = statusEnum.STOPPING;
            $scope.initTimer($scope.state.optimizationStatus);
          }
          $scope.state.isDirty = data.dirty;
          $scope.initOptimizations(data.optimizations, $scope.state.activeOptimizationName);
        })
        .error(function(data, status, headers, config) {
          if (data && data.exception) {
            $scope.errorText = data.exception;
          }
          stopTimer();
        });
    }

    $scope.stopOptimization = function () {
      modalService.confirm(
        function (){
          $http.get('/api/analysis/optimization/stop')
          .success(function(data) {
            // Do not cancel timer yet, if the optimization is running
            if ($scope.state.optimizationStatus) {
              $scope.state.optimizationStatus = statusEnum.REQUESTED_TO_STOP;
            }
          });
        },
        function (){},
        'Yes, Stop Optimization',
        'No',
        'Warning, optimization has not converged. Results cannot be used for analysis.',
        'Warning!'
      );
    };

    function stopTimer () {
      if ( angular.isDefined( optimizationTimer ) ) {
        $interval.cancel(optimizationTimer);
        optimizationTimer = undefined;
        $scope.state.optimizationStatus = statusEnum.NOT_RUNNING;
        cfpLoadingBar.complete();
      }
    }

    $scope.$on('$destroy', function() {
      // Make sure that the interval is destroyed too
      stopTimer();
    });

    $scope.deleteOptimization = function (optimizationName) {
      $http.post(encodeURI('/api/analysis/optimization/remove/' + optimizationName))
        .success(function(data){
          $scope.initOptimizations(data.optimizations, undefined);
        });
    };

    $scope.saveOptimization = function () {
      $http.post('/api/analysis/optimization/save')
        .success(function (data) {
          $scope.state.isDirty = false;
          $scope.initOptimizations(data.optimizations, $scope.state.activeOptimizationName);
      });
    };


    $scope.revertOptimization = function () {
      $http.post('/api/analysis/optimization/revert')
        .success(function (data) {
          $scope.state.isDirty = false;
          $scope.initOptimizations(data.optimizations, $scope.state.activeOptimizationName);
      });
    };

    $scope.addOptimization = function () {
      var create = function (name) {
        var url = '/api/analysis/optimization/create';
        var params = optimizationHelpers.toRequestParameters($scope.params, name);
        $http.post(url, params).success(function(data) {
          $scope.initOptimizations(data.optimizations, name);
        });
      };

      modalService.addOptimization(function (name) { create(name); }, $scope.state.optimizations);
    };

    // The graphs are shown/hidden after updating the graph type checkboxes.
    $scope.$watch('types', drawGraphs, true);

    $scope.yearLoop = [];
    $scope.yearCols = [];


    /**
     * Returns true if the start & end year are required.
     */
    $scope.yearsAreRequired = function () {
      if (!$scope.params.objectives.funding || $scope.params.objectives.funding !== 'variable') {
        return false;
      }
      if (!$scope.params.objectives.year ||
          !$scope.params.objectives.year.start ||
          !$scope.params.objectives.year.end){
        return true;
      }
      return false;
    };

    /**
     * Update the variables depending on the range in years.
     */
    $scope.updateYearRange = function () {

      // only for variable funding the year range is relevant to produce the loop & col
      if ( !$scope.params.objectives.funding || $scope.params.objectives.funding !== 'variable') {
        return;
      }

      // reset data
      $scope.params.objectives.outcome.variable = {};
      $scope.yearLoop = [];
      $scope.yearCols = [];

      // parse years
      if ($scope.params.objectives.year === undefined) {
        return;
      }
      var start = parseInt($scope.params.objectives.year.start);
      var end = parseInt($scope.params.objectives.year.end);
      if ( isNaN(start) ||  isNaN(end) || end <= start) {
        return;
      }

      // initialize data
      var years = _.range(start, end + 1);
      $scope.yearLoop = _(years).map(function (year) { return { year: year}; });

      var cols = 5;
      var rows = Math.ceil($scope.yearLoop.length / cols);
      $scope.yearCols = _(_.range(0, rows)).map(function(col, index) {
        return {start: index*cols, end: (index*cols)+cols };
      });

    };

    /**
     * Collects all existing charts in the $scope.chartsForDataExport variable.
     */
    var updateChartsForDataExport = function () {
      $scope.state.chartsForDataExport = [];

      if ( $scope.state.pieCharts && !$scope.state.types.plotUncertainties ) {
        $scope.state.chartsForDataExport = $scope.state.chartsForDataExport.concat($scope.state.pieCharts);
      }

      if ( $scope.state.radarCharts && $scope.state.types.plotUncertainties ) {
        $scope.state.chartsForDataExport = $scope.state.chartsForDataExport.concat($scope.state.radarCharts);
      }

      if ( $scope.state.stackedBarChart ) {
        $scope.state.chartsForDataExport.push($scope.state.stackedBarChart);
      }

      if ( $scope.state.outcomeChart ) {
        $scope.state.chartsForDataExport.push($scope.state.outcomeChart);
      }

      if ( $scope.state.multipleBudgetsChart ) {
        $scope.state.chartsForDataExport.push($scope.state.multipleBudgetsChart);
      }

      if ( $scope.state.optimisationGraphs ) {
        $scope.state.chartsForDataExport = $scope.state.chartsForDataExport.concat($scope.state.optimisationGraphs);
      }

      if ( $scope.state.financialGraphs ) {
        $scope.state.chartsForDataExport = $scope.state.chartsForDataExport.concat($scope.state.financialGraphs);
      }

    };

    /**
     * Changes active constrains and objectives to the values in provided optimization
     * @param optimization {Object}
     */
    $scope.applyOptimization = function (name, overwriteParams) {
      var optimization = $scope.optimizationByName(name);
      if (overwriteParams) {
        var objectives = optimizationHelpers.toScopeObjectives(optimization.objectives);
        _.extend($scope.params.objectives, objectives);
        _.extend($scope.params.constraints, optimization.constraints);
      }
      if (optimization.result) {
        updateGraphs(optimization.result);
      } else {
        resetCharts();
        typeSelector.resetAnnualCostOptions($scope.state.types);
      }
    };

    // apply default optimization on page load
    $scope.initOptimizations = function (optimizations, name, overwriteParams) {
      if (!optimizations) return;

      $scope.state.optimizations = angular.copy(optimizations);

      var nameExists = name && _($scope.state.optimizations).some(function(item) {
        return item.name == name;
      });

      if (nameExists) {
        $scope.state.activeOptimizationName = name;
      } else {
        $scope.state.activeOptimizationName = undefined;
        var optimization = _($scope.state.optimizations).first();
        if (optimization) {
          $scope.state.activeOptimizationName = optimization.name;
        }
      }

      $scope.applyOptimization($scope.state.activeOptimizationName, overwriteParams);
    };

    // apply existing optimization data, if present
    if (optimizations && optimizations.data) {
      $scope.initOptimizations(optimizations.data.optimizations, undefined, true);
    }

    $scope.updateTimelimit = function () {
      if ($scope.state.isTestRun) {
        $scope.state.timelimit = 60;
      } else {
        $scope.state.timelimit = 3600;
      }
    };

    $scope.$watch('state.pieCharts', updateChartsForDataExport, true);
    $scope.$watch('state.outcomeChart', updateChartsForDataExport, true);
    $scope.$watch('state.radarCharts', updateChartsForDataExport, true);
    $scope.$watch('state.optimisationGraphs', updateChartsForDataExport, true);
    $scope.$watch('state.financialGraphs', updateChartsForDataExport, true);
    $scope.$watch('state.stackedBarChart', updateChartsForDataExport, true);
    $scope.$watch('state.multipleBudgetsChart', updateChartsForDataExport, true);
    $scope.$watch('types.plotUncertainties', updateChartsForDataExport, true);
    $scope.$watch('state.activeTab', $scope.checkExistingOptimization, true);

  });
});<|MERGE_RESOLUTION|>--- conflicted
+++ resolved
@@ -17,14 +17,8 @@
       // always create a child scope & the reference can get lost.
       // see https://github.com/angular/angular.js/wiki/Understanding-Scopes
       $scope.state = {};
-
-<<<<<<< HEAD
       $scope.state.chartsForDataExport = [];
       $scope.state.types = typeSelector.types;
-=======
-      $scope.meta = meta.data;
-      $scope.types = typeSelector.types;
->>>>>>> 5b2bcba9
 
       $scope.state.activeTab = 1;
       var errorMessages = [];
