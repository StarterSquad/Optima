
define(['./module', 'angular', 'underscore'], function (module, angular, _) {

  'use strict';

  module.controller('AnalysisScenariosController', function (
      $scope, $http, $modal, info, progsetsResponse, parsetResponse,
      scenariosResponse, modalService, toastr) {

    function initialize() {
      $scope.project = info.data;
      $scope.parsets = parsetResponse.data.parsets;
      $scope.progsets = progsetsResponse.data.progsets;
      $scope.parametersByParsetId = scenariosResponse.data.ykeysByParsetId;
      $scope.budgetsByProgsetId = scenariosResponse.data.defaultBudgetsByProgsetId;
      $scope.defaultCoveragesByParsetIdyProgsetId = scenariosResponse.data.defaultCoveragesByParsetIdyProgsetId;
      $scope.years = scenariosResponse.data.years;
      $scope.isMissingData = !$scope.project.hasParset;
      $scope.isOptimizable = $scope.project.isOptimizable;
      $scope.isMissingProgramSet = $scope.project.nProgram == 0;
      $scope.state.graphs = {};
      loadScenarios(scenariosResponse.data.scenarios);
      $scope.graphScenarios(false);
    }

    function loadScenarios(scenarios) {
      $scope.scenarios = scenarios;
      function returnName(s) { return s.name }
      $scope.scenarios = _.sortBy($scope.scenarios, returnName);
      console.log("loading scenarios", $scope.scenarios);
    }

    $scope.saveScenarios = function(scenarios, successMsg) {
<<<<<<< HEAD
=======
      delete $scope.state.graphs;
>>>>>>> 6f22838e
      console.log("saving scenarios", scenarios);
      $http
        .put(
          '/api/project/' + $scope.project.id + '/scenarios',
          {'scenarios': scenarios })
        .success(function (response) {
          loadScenarios(response.scenarios);
          if (successMsg) {
            toastr.success(successMsg)
          }
        });
    };

    $scope.graphScenarios = function(isRun) {
      if (_.isUndefined(isRun)) {
        isRun = false;
      }
      delete $scope.graphs;
      $http
        .post(
          '/api/project/' + $scope.project.id + '/scenarios/results',
          {isRun: isRun})
        .success(function (data) {
          $scope.state.graphs = data.graphs;
        });
    };

    $scope.isRunnable = function () {
      return _.some($scope.scenarios, function(s) { return s.active });
    };

    $scope.getParsetName = function (scenario) {
      var parset = _.findWhere($scope.parsets, {id: scenario.parset_id});
      return parset ? parset.name : 'N/A';
    };

    $scope.getProgramSetName = function (scenario) {
      var progset = _.findWhere($scope.progsets, {id: scenario.progset_id});
      return progset ? progset.name : 'N/A';
    };

    function openScenarioModal(scenario) {
      var templateUrl, controller;
      var scenario_type = scenario.scenario_type;
      if ((scenario_type === "budget" ) || (scenario_type === 'coverage')) {
        templateUrl = 'js/modules/analysis/program-scenarios-modal.html';
        controller = 'ProgramScenariosModalController';
      } else  {
        templateUrl = 'js/modules/analysis/parameter-scenarios-modal.html';
        controller = 'ParameterScenariosModalController';
      }
      return $modal.open({
        templateUrl: templateUrl,
        controller: controller,
        windowClass: 'fat-modal',
        resolve: {
          scenarios: function () { return $scope.scenarios; },
          scenario: function () { return angular.copy(scenario); },
          parsets: function () { return $scope.parsets; },
          progsets: function () { return $scope.progsets; },
          parsByIdAndYear: function () { return $scope.parametersByParsetId; },
          budgetsByProgsetId: function() { return $scope.budgetsByProgsetId; },
          coveragesByParsetIdyProgsetId: function() { return $scope.defaultCoveragesByParsetIdyProgsetId; },
          years: function() { return $scope.years }
        }
      });
    }

    function deepCopyJson(jsonObject) {
      return JSON.parse(JSON.stringify(jsonObject));
    }

    /**
     * Opens a scenario model in different modes
     * @param {string} action: 'add', 'edit' 'delete'
     */
    $scope.openModal = function (scenario, action, $event) {

      if ($event) {
        $event.preventDefault();
      }

      var newScenarios = deepCopyJson($scope.scenarios);

      if (action === 'add') {

        return openScenarioModal(scenario)
          .result
          .then(
            function (scenario) {
              newScenarios.push(scenario);
              $scope.saveScenarios(newScenarios, "Created scenario");
            });

      } else if (action === 'edit') {

        scenario = _.findWhere(newScenarios, {name: scenario.name});
        var iScenario = _.indexOf(newScenarios, scenario);

        return openScenarioModal(scenario)
          .result
          .then(
            function (scenario) {
              newScenarios[iScenario] = scenario;
              newScenarios[iScenario].active = true;
              $scope.saveScenarios(newScenarios, "Saved changes");
            });

      } else if (action === 'copy') {

        var newScenario = deepCopyJson(scenario);
        var otherNames = _.pluck($scope.scenarios, 'name');
        newScenario.name = modalService.getUniqueName(
          scenario.name, otherNames);
        newScenario.id = null;
        newScenarios.push(newScenario);
        $scope.saveScenarios(newScenarios, "Copied scenario");

      } else if (action === 'delete') {

        var deleteScenario = _.findWhere(newScenarios, { id: scenario.id });
        $scope.saveScenarios(
            _.without(newScenarios, deleteScenario), "Deleted scenario");

      }
    };

    initialize();

  });

});<|MERGE_RESOLUTION|>--- conflicted
+++ resolved
@@ -31,10 +31,7 @@
     }
 
     $scope.saveScenarios = function(scenarios, successMsg) {
-<<<<<<< HEAD
-=======
       delete $scope.state.graphs;
->>>>>>> 6f22838e
       console.log("saving scenarios", scenarios);
       $http
         .put(
