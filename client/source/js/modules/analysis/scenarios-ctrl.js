--- conflicted
+++ resolved
@@ -141,13 +141,9 @@
       } else if (action === 'copy') {
 
         var newScenario = deepCopyJson(scenario);
-<<<<<<< HEAD
-        newScenario.name = scenario.name + ' Copy';
-=======
         var otherNames = _.pluck($scope.scenarios, 'name');
         newScenario.name = modalService.getUniqueName(
           scenario.name, otherNames);
->>>>>>> c796ba44
         newScenario.id = null;
         newScenarios.push(newScenario);
         $scope.saveScenarios(newScenarios, "Copied scenario");
