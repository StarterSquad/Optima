--- conflicted
+++ resolved
@@ -329,98 +329,7 @@
     </table>
 </div>
 
-<<<<<<< HEAD
 <hr/>
-=======
-<hr class="__dashed"/>
-
-<div class="checkbox-block">
-    <label>
-        <input type="checkbox" ng-model="showAdvanced">
-        Advanced settings<span ng-show="showAdvanced">:</span>
-    </label>
-</div>
-
-<div style="margin-left: 15px;" ng-show="showAdvanced">
-
-    <div class="checkbox-block">
-        <label>
-            <input type="checkbox" style="height: 22px;">
-            Treatment must reach at least
-            <input class="txbox __inline __s" type="number">
-            % of treatment-eligible PLHIV by year
-            <input class="txbox __inline __s" type="number">
-        </label>
-    </div>
-
-    <div class="checkbox-block">
-        <label>
-            <input type="checkbox" style="height: 22px;">
-            Prevention of mother-to-child transmission must reach at least
-            <input class="txbox __inline __s" type="number">
-            % by year
-            <input class="txbox __inline __s" type="number">
-        </label>
-    </div>
-
-    <div class="checkbox-block">
-        <label>
-            <input type="checkbox" style="height: 22px;">
-            Medical male circumcision must reach at least
-            <input class="txbox __inline __s" type="number">
-            % by year
-            <input class="txbox __inline __s" type="number">
-        </label>
-    </div>
-
-    <div class="checkbox-block">
-        <label>
-            <input type="checkbox" style="height: 22px;">
-            Prevention programs for sex workers must reach at least
-            <input class="txbox __inline __s" type="number">
-            % by year
-            <input class="txbox __inline __s" type="number">
-        </label>
-    </div>
-
-    <div class="checkbox-block">
-        <label>
-            <input type="checkbox" style="height: 22px;">
-            Opiate substitution therapy among people who inject drugs must reach at least
-            <input class="txbox __inline __s" type="number">
-            % by year
-            <input class="txbox __inline __s" type="number">
-        </label>
-    </div>
-
-    <div class="checkbox-block">
-        <label>
-            <input type="checkbox" style="height: 22px;">
-            Prevention programs for men who have sex with men must reach at least
-            <input class="txbox __inline __s" type="number">
-            % by year
-            <input class="txbox __inline __s" type="number">
-        </label>
-    </div>
-
-    <div class="checkbox-block">
-        <label>
-            <input type="checkbox" style="height: 22px;">
-            Harm reduction programs for people who inject drugs must reach at least
-            <input class="txbox __inline __s" type="number">
-            % by year
-            <input class="txbox __inline __s" type="number">
-        </label>
-    </div>
-
-    <div class="checkbox-block">
-        <label>
-            <input type="checkbox" style="height: 22px;">
-            At least <input class="txbox __inline __s" type="number">% of the population of PLHIV are to be diagnosed by year
-            <input class="txbox __inline __s" type="number">
-        </label>
-    </div>
->>>>>>> 2bfae323
 
 <h2>Advanced settings</h2>
 <div>
@@ -440,10 +349,10 @@
                     {{ p }}
                 </td>
                 <td>
-                    <input class="txbox __inline __s" ng-change="params.constraints.coverage[programCodes[$index]].use=true" ng-model="params.constraints.coverage[programCodes[$index]].level">
-                </td>
-                <td>
-                    <input class="txbox __inline __s" ng-change="params.constraints.coverage[programCodes[$index]].use=true" ng-model="params.constraints.coverage[programCodes[$index]].year">
+                    <input class="txbox __inline __s" type="number" ng-change="params.constraints.coverage[programCodes[$index]].use=true" ng-model="params.constraints.coverage[programCodes[$index]].level">
+                </td>
+                <td>
+                    <input class="txbox __inline __s" type="number" ng-change="params.constraints.coverage[programCodes[$index]].use=true" ng-model="params.constraints.coverage[programCodes[$index]].year">
                 </td>
             </tr>
         </tbody>
