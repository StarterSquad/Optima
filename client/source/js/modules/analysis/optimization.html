--- conflicted
+++ resolved
@@ -588,17 +588,9 @@
                 </div>
               </div>
 
-<<<<<<< HEAD
-              <div ng-if="state.stackedBarCharts && types.timeVaryingOptimizations">
-                <div ng-repeat="chart in state.stackedBarCharts track by $index">
-                  <div class="chart-container __large">
-                    <div stacked-bar-chart data="chart.data" options="chart.options" reset-graph save-graph-as></div>
-                  </div>
-=======
               <div ng-if="state.multipleBudgetsChart">
                 <div class="chart-container __large">
                   <div stacked-bar-chart data="state.multipleBudgetsChart.data" options="state.multipleBudgetsChart.options" save-graph-as></div>
->>>>>>> 394a69d1
                 </div>
               </div>
 
