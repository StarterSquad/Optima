--- conflicted
+++ resolved
@@ -37,39 +37,6 @@
       <button ng-click="deleteOptimization()" type="button" class="btn" style="margin-left:2%">Delete optimization</button>
     </div>
 
-<<<<<<< HEAD
-    <div style="width: 100%; margin-top: 25px;">
-        <input
-            type="button"
-            value="Save Optimization"
-            class="updateGraph btn"
-            ng-click="saveOptimizationForm(optimizationForm)"
-            ng-disabled="checkNotSavale()"/>
-        &nbsp;
-        <input
-            type="button"
-            value="Run Optimization"
-            class="updateGraph btn"
-            ng-click="startOptimization()"
-            ng-disabled="checkNotRunnable()"/>
-        &nbsp;
-
-        Run optimization for about
-        &nbsp;
-        <select ng-init="state.maxtime=10" ng-model="state.maxtime">
-          <option value="10">10 seconds</option>
-          <option value="30">30 seconds</option>
-          <option value="60">1 minute</option>
-          <option value="300">5 minutes</option>
-          <option value="600">10 minutes</option>
-          <option value="1800">30 minutes</option>
-        </select>
-        &nbsp;
-        <span style="color: #00aeef; margin-top: 25px; margin-left: 15px">
-          {{ statusMessage }}
-        </span>
-    </div>
-=======
     <div ng-if="state.optimizations.length > 0">
       <div style="width: 100%; margin-top: 25px;">
           <input
@@ -108,7 +75,6 @@
             {{ statusMessage }}
           </span>
       </div>
->>>>>>> b5563551
 
       <div style="
           display: flex;
