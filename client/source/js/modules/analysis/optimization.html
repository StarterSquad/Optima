<div class="rich">

  <h1>Optimization analysis</h1>

  <div class="error-hint" ng-show="isMissingData">
    No parameter sets, you need to <a ui-sref="home">upload a data spreadsheet</a> for this project.
  </div>

  <div class="error-hint" ng-show="!isMissingData && isMissingProgset">
    Please <a ui-sref="programs.manageProgramSet">add programs to a program set</a>.
  </div>

  <div class="error-hint" ng-show="!isMissingData && !isMissingProgset && !isOptimizable">
    Programs not ready, you need to <a ui-sref="programs.define-cost-coverage-outcome">define cost and outcome functions</a>.
  </div>

  <div
      style="
        display: flex;
        height: calc(100vh - 150px);
        flex-direction: column"
      ng-if="!isMissingData && isOptimizable && !isMissingProgset" >

    <div
        style="
          flex 1 1 auto;">

      <div style="
            overflow: scroll;
            border: 0px solid #AAA;
            max-height: 300px;">
        <table
            class="table table-bordered table-hover table-striped"
            style="margin: 0; border: 0">
          <tr>
            <td>Name</td>
            <td>Select</td>
            <td>Type</td>
            <td>Parameter Set</td>
            <td>Program Set</td>
            <td>Manage</td>
          </tr>
          <tr ng-repeat="optimization in state.optimizations track by $index"
              ng-class="{highlighted: optimization.id === state.optimization.id}">
            <td>
              {{optimization.name}}
            </td>
            <td>
              <button
                  class="btn __green"
                  ng-click="setActiveOptimization(optimization)">
                Select
              </button>
            </td>
            <td>
              {{optimization.which}}
            </td>
            <td>
              {{getParsetName(optimization)}}
            </td>
            <td>
              {{getProgsetName(optimization)}}
            </td>
            <td>
              <i
                  ng-click="editOptimization(optimization)"
                  class="fa fa-pencil"
                  tp-text="Edit" tooltip tp-class="tooltip"
                  tp-x="-100" tp-y="-200" tp-anchor-x="0" tp-anchor-y="0"
                  style="margin-left: 0.5em">
              </i>
              <i
                  ng-click="copyOptimization(optimization)"
                  class="fa fa-copy"
                  tp-text="Copy" tooltip tp-class="tooltip"
                  tp-x="-100" tp-y="-200" tp-anchor-x="0" tp-anchor-y="0"
                  style="margin-left: 0.5em">
              </i>
              <i
                  ng-click="downloadOptimization(optimization)"
                  class="fa fa-download"
                  tp-text="Download" tooltip tp-class="tooltip"
                  tp-x="-100" tp-y="-200" tp-anchor-x="0" tp-anchor-y="0"
                  style="margin-left: 0.5em">
              </i>
              <i
                  ng-click="uploadOptimization(optimization)"
                  class="fa fa-upload"
                  tp-text="Upload" tooltip tp-class="tooltip"
                  tp-x="-100" tp-y="-200" tp-anchor-x="0" tp-anchor-y="0"
                  style="margin-left: 0.5em">
              </i>
              <i
                  ng-click="deleteOptimization(optimization)"
                  class="fa fa-trash-o"
                  tp-text="Delete" tooltip tp-class="tooltip"
                  tp-x="-100" tp-y="-200" tp-anchor-x="0" tp-anchor-y="0"
                  style="margin-left: 0.5em">
              </i>
            </td>
          </tr>

        </table>
      </div>

      <div
          style="
            width: 100%;
            margin-top: 1em;
            margin-bottom: 1.5em;">
          <input
            type="button"
            value="+ money optimization"
            class="btn"
            ng-click="addOptimization('money')">
          &nbsp;
          <input
            type="button"
            value="+ outcome optimization"
            class="btn"
            ng-click="addOptimization('outcomes')">
          &nbsp;
<<<<<<< HEAD

          <button
            class="btn"
            ng-click="startOptimization()"
            ng-disabled="checkNotRunnable()">
            Run optimization
=======
          <button
            class="btn"
            ng-click="startOptimization(state.optimization)"
            ng-disabled="checkNotRunnable()">
            Optimize
>>>>>>> 0dcf07fc
          </button>
          &nbsp;
          for about
          &nbsp;
          <select ng-init="state.maxtime=10" ng-model="state.maxtime">
            <option value="10">10 seconds</option>
            <option value="30">30 seconds</option>
            <option value="60">1 minute</option>
            <option value="300">5 minutes</option>
            <option value="600">10 minutes</option>
            <option value="1800">30 minutes</option>
          </select>
          &nbsp;
          <span style="color: #00aeef; margin-top: 25px; margin-left: 15px">
            {{ statusMessage }}
          </span>
<<<<<<< HEAD
      </div>

      <div
        style="
          display: flex;
          margin-top: 10px;
          justify-content: space-between;
          height: calc(100vh - 210px);">

      <div
        class="small_bordered_list"
        style="
          border: 1px solid #DDD;
          padding: 10px;
          flex: 0 0 280px;
          height: 100%;
          width: 100%;
          overflow:auto">

        <form name="optimizationForm">
          <div>
            <div class="section">
              <div class="label">Program set</div>
              <select class="txbox"
                      name="progset"
                      style="width: 60%;"
                      ng-class="{'invalid': optimizationForm.progset.$invalid}"
                      ng-options="program.id as program.name for program in state.programSetList"
                      ng-change="validateOptimizationForm(optimizationForm)"
                      ng-model="state.optimization.progset_id">
                <option value="">-- Please select a program set --</option>
              </select>
            </div>
            <div class="section">
              <div class="label">Parameter set</div>
              <select class="txbox"
                      name="parset"
                      style="width: 60%;"
                      ng-class="{'invalid': optimizationForm.parset.$invalid}"
                      ng-change="validateOptimizationForm(optimizationForm)"
                      ng-options="parset.id as parset.name for parset in state.parsets"
                      ng-model="state.optimization.parset_id">
                <option value="">-- Please select a parameter set --</option>
              </select>
            </div>
            <div class="section">
              <div class="label">Type</div>
              <input
                  type="radio"
                  name="objectives_which"
                  ng-click="setType('outcomes')"
                  ng-checked="state.optimization.which==='outcomes'"/>
              Minimize outcomes
              <br>
              <input
                  type="radio"
                  name="objectives_which"
                  ng-click="setType('money')"
                  ng-checked="state.optimization.which==='money'"/>
              Minimize money
            </div>
            <div ng-if="state.optimization.objectives" class="section">
              <div class="label">Objectives</div>
              <div style="justify-content: space-around" class="option" ng-repeat="objectiveLabel in objectiveLabels">
                <span style="width: 70%">{{objectiveLabel.label}}</span>
                  <span style="width: 30%">
                    <input class="txbox __inline __m"
                      type="number"
                      ng-model="state.optimization.objectives[objectiveLabel.key]"
                      name="{{objectiveLabel.key}}"
                      ng-change="validateOptimizationForm(optimizationForm)"
                      ng-class="{'invalid': optimizationForm[objectiveLabel.key].$invalid}"/>
                  </span>
              </div>
            </div>
            <div ng-if="state.optimization.constraints" class="section">
              <div class="label">Constraints</div>
              <div style="justify-content: space-around; font-style: italic" class="option">
                <span style="width: 60%">Program</span>
                <span style="width: 20%">Min</span>
                <span style="width: 20%">Max</span>
              </div>
            </div>
            <div style="justify-content: space-around" class="option" ng-repeat="constraintKey in state.constraintKeys">
              <span style="width: 60%">
                {{ state.optimization.constraints.name[constraintKey] }}
              </span>
              <span style="width: 20%">
                <input class="txbox" type="number" ng-model="state.optimization.constraints.min[constraintKey]"/>
              </span>
              <span style="width: 20%">
                <input class="txbox" type="number" ng-model="state.optimization.constraints.max[constraintKey]"/>
              </span>
            </div>
          </div>

        </form>
      </div>

      <div
        style="
           margin-left: 10px;
           border: 1px solid #DDD;
           flex: 1 1 auto;
           height:100%;
           width: 100%;
           overflow:auto">

          <optima-graphs graphs="state.graphs"></optima-graphs>
=======
          <div class="error-hint" ng-show="isMissingProgset">
            Please <a ui-sref="programs.manageProgramSet">add programs to a program set</a> for budget and coverage scenario.
          </div>
          <div class="error-hint" ng-show="!isMissingProgset && !isOptimizable">
            Programs not ready, you need to <a ui-sref="programs.define-cost-coverage-outcome">define cost and outcome functions</a>.
          </div>
>>>>>>> 0dcf07fc

      </div>

    </div>

    <div
      ng-if="graphs"
      style="
        margin-top: 1em;
        flex: 1 1 auto;
        border: 1px solid #DDD;
        height:100%;
        width: 100%;
        overflow:auto">
      <optima-graphs graphs="graphs"></optima-graphs>
    </div>
  </div>
</div><|MERGE_RESOLUTION|>--- conflicted
+++ resolved
@@ -120,20 +120,11 @@
             class="btn"
             ng-click="addOptimization('outcomes')">
           &nbsp;
-<<<<<<< HEAD
-
-          <button
-            class="btn"
-            ng-click="startOptimization()"
-            ng-disabled="checkNotRunnable()">
-            Run optimization
-=======
           <button
             class="btn"
             ng-click="startOptimization(state.optimization)"
             ng-disabled="checkNotRunnable()">
             Optimize
->>>>>>> 0dcf07fc
           </button>
           &nbsp;
           for about
@@ -150,131 +141,19 @@
           <span style="color: #00aeef; margin-top: 25px; margin-left: 15px">
             {{ statusMessage }}
           </span>
-<<<<<<< HEAD
-      </div>
 
-      <div
-        style="
-          display: flex;
-          margin-top: 10px;
-          justify-content: space-between;
-          height: calc(100vh - 210px);">
-
-      <div
-        class="small_bordered_list"
-        style="
-          border: 1px solid #DDD;
-          padding: 10px;
-          flex: 0 0 280px;
-          height: 100%;
-          width: 100%;
-          overflow:auto">
-
-        <form name="optimizationForm">
-          <div>
-            <div class="section">
-              <div class="label">Program set</div>
-              <select class="txbox"
-                      name="progset"
-                      style="width: 60%;"
-                      ng-class="{'invalid': optimizationForm.progset.$invalid}"
-                      ng-options="program.id as program.name for program in state.programSetList"
-                      ng-change="validateOptimizationForm(optimizationForm)"
-                      ng-model="state.optimization.progset_id">
-                <option value="">-- Please select a program set --</option>
-              </select>
-            </div>
-            <div class="section">
-              <div class="label">Parameter set</div>
-              <select class="txbox"
-                      name="parset"
-                      style="width: 60%;"
-                      ng-class="{'invalid': optimizationForm.parset.$invalid}"
-                      ng-change="validateOptimizationForm(optimizationForm)"
-                      ng-options="parset.id as parset.name for parset in state.parsets"
-                      ng-model="state.optimization.parset_id">
-                <option value="">-- Please select a parameter set --</option>
-              </select>
-            </div>
-            <div class="section">
-              <div class="label">Type</div>
-              <input
-                  type="radio"
-                  name="objectives_which"
-                  ng-click="setType('outcomes')"
-                  ng-checked="state.optimization.which==='outcomes'"/>
-              Minimize outcomes
-              <br>
-              <input
-                  type="radio"
-                  name="objectives_which"
-                  ng-click="setType('money')"
-                  ng-checked="state.optimization.which==='money'"/>
-              Minimize money
-            </div>
-            <div ng-if="state.optimization.objectives" class="section">
-              <div class="label">Objectives</div>
-              <div style="justify-content: space-around" class="option" ng-repeat="objectiveLabel in objectiveLabels">
-                <span style="width: 70%">{{objectiveLabel.label}}</span>
-                  <span style="width: 30%">
-                    <input class="txbox __inline __m"
-                      type="number"
-                      ng-model="state.optimization.objectives[objectiveLabel.key]"
-                      name="{{objectiveLabel.key}}"
-                      ng-change="validateOptimizationForm(optimizationForm)"
-                      ng-class="{'invalid': optimizationForm[objectiveLabel.key].$invalid}"/>
-                  </span>
-              </div>
-            </div>
-            <div ng-if="state.optimization.constraints" class="section">
-              <div class="label">Constraints</div>
-              <div style="justify-content: space-around; font-style: italic" class="option">
-                <span style="width: 60%">Program</span>
-                <span style="width: 20%">Min</span>
-                <span style="width: 20%">Max</span>
-              </div>
-            </div>
-            <div style="justify-content: space-around" class="option" ng-repeat="constraintKey in state.constraintKeys">
-              <span style="width: 60%">
-                {{ state.optimization.constraints.name[constraintKey] }}
-              </span>
-              <span style="width: 20%">
-                <input class="txbox" type="number" ng-model="state.optimization.constraints.min[constraintKey]"/>
-              </span>
-              <span style="width: 20%">
-                <input class="txbox" type="number" ng-model="state.optimization.constraints.max[constraintKey]"/>
-              </span>
-            </div>
-          </div>
-
-        </form>
-      </div>
-
-      <div
-        style="
-           margin-left: 10px;
-           border: 1px solid #DDD;
-           flex: 1 1 auto;
-           height:100%;
-           width: 100%;
-           overflow:auto">
-
-          <optima-graphs graphs="state.graphs"></optima-graphs>
-=======
           <div class="error-hint" ng-show="isMissingProgset">
             Please <a ui-sref="programs.manageProgramSet">add programs to a program set</a> for budget and coverage scenario.
           </div>
           <div class="error-hint" ng-show="!isMissingProgset && !isOptimizable">
             Programs not ready, you need to <a ui-sref="programs.define-cost-coverage-outcome">define cost and outcome functions</a>.
           </div>
->>>>>>> 0dcf07fc
-
       </div>
 
     </div>
 
     <div
-      ng-if="graphs"
+      ng-if="state.graphs"
       style="
         margin-top: 1em;
         flex: 1 1 auto;
@@ -282,7 +161,7 @@
         height:100%;
         width: 100%;
         overflow:auto">
-      <optima-graphs graphs="graphs"></optima-graphs>
+      <optima-graphs graphs="state.graphs"></optima-graphs>
     </div>
   </div>
 </div>