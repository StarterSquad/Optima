

<div style="
       display: flex;
       flex-direction: row;
       width: 100%;
       height: 100%;">

  <div class="allcharts"
       style="
         flex: 1 1;
         overflow: auto;
         padding: 0;">

    <div ng-if="graphs">
      <export-all-charts
          name="Export Graphs">
      </export-all-charts>
      <button
          type="button"
          class="btn"
          ng-click="exportAllData()">
        Export Figure Data CSV
      </button>
    </div>

    <div
        ng-repeat="chart in graphs.mpld3_graphs"
        ng-show="chart.isChecked()"
        style="
<<<<<<< HEAD
          width: 32%;
=======
          width: 49%;
>>>>>>> 14c58eb7
          box-sizing: border-box;
          padding: 15px 0px 5px 0px;
          margin: 0;
          border-right: 1px solid #EEE;
          border-bottom: 1px solid #EEE;
          float: left;"
        class="chart-container">
      <div
          mpld3-chart="chart"
          chart-id="{{ chart.id }}">
      </div>
    </div>

  </div>

  <div style="
         flex: 0 0 230px;
         border-left: 1px solid #DDD;
         padding: 0px 20px 5px 20px;
         overflow: auto;">
    <div ng-if="graphs.selectors.length > 0">
      <div
          ng-repeat="selector in graphs.selectors"
          class="option">
        <input type="checkbox" ng-model="selector.checked"/>
        <span style="margin-left:10px">{{selector.name}}</span>
      </div>
    </div>
  </div>


</div><|MERGE_RESOLUTION|>--- conflicted
+++ resolved
@@ -28,11 +28,7 @@
         ng-repeat="chart in graphs.mpld3_graphs"
         ng-show="chart.isChecked()"
         style="
-<<<<<<< HEAD
-          width: 32%;
-=======
           width: 49%;
->>>>>>> 14c58eb7
           box-sizing: border-box;
           padding: 15px 0px 5px 0px;
           margin: 0;
