<div class="page rich">

    <div class="page_subheader">
        <div class="section grid">
            <form name="CalibrationForm" ng-submit="simulate()">
                <p ng-show="needData" class="error-hint">Please upload Optima spreadsheet first.</p>
                <div class="2">
                    <input class="txbox" type="number" placeholder="Start year" ng-model="simulationOptions.startyear">
                </div>
                <div class="2">
                    <input class="txbox" type="number" name="endYear" placeholder="End year" ng-model="simulationOptions.endyear" more-than="G.dataend">
                    <span ng-show="CalibrationForm.endYear.$error.moreThan" class="error-hint">{{reportDataEndError()}}</span>
                </div>
                <div class="2">
                    <button class="btn" ng-disabled="needData || CalibrationForm.$invalid">View simulation</button>
                </div>
            </form>
        </div>
        <div class="section grid">

            <label class="checkbox-inline">
                <input type="checkbox" ng-disabled="!canDoFitting" ng-model="enableAutomaticCalibration">
                Automatic calibration
            </label>

            <label class="checkbox-inline">
                <input type="checkbox" ng-disabled="!canDoFitting" ng-model="enableManualCalibration">
                Manual calibration
            </label>
            <span ng-show="!canDoFitting" class="info-hint">Run "View Simulation" in order to enable data calibration</span>
        </div>

    </div>

    <div class="section" ng-if="enableAutomaticCalibration">
        <div class="well section">
            <div class="grid">
                <h2>Automatic calibration</h2>

                <div class="elastic_col __va-middle text-right">
                    <div class="elastic __fluid float-right">

                        <div class="elastic_col __shrink">
                            <label>
                                Maximum time limit:
                                <select class="txbox __inline" style="width: 120px" ng-model="simulationOptions.timelimit">
                                    <option value="10">10 seconds</option>
                                    <option value="30">30 seconds</option>
                                    <option value="60">1 minute</option>
                                    <option value="300">5 minutes</option>
                                    <option value="600">10 minutes</option>
                                    <option value="1800">30 minutes</option>
                                    <option value="3600">1 hour</option>
                                </select>
                            </label>
                        </div>

                        <div class="elastic_col __shrink">
                            <button class="btn" style="background: #008800;" ng-click="startAutoCalibration()">Start calibration</button>
                        </div>
                        <div class="elastic_col __shrink">
                            <button class="btn" style="background: #ff0000;" ng-click="stopAutoCalibration()" ng-disabled="!calibrationStatus">Stop calibration</button>
                        </div>
                        <div class="elastic_col __shrink">
                            <button class="btn" ng-click="saveCalibration()" ng-disabled="calibrationStatus">Save calibration</button>
                        </div>
                        <div class="elastic_col __shrink">
                            <button class="btn" ng-click="revertCalibration()" ng-disabled="calibrationStatus">Revert</button>
                        </div>
                    </div>
                </div>
                <div class="elastic_col" ng-show="calibrationStatus">
                    {{reportCalibrationStatus()}}
                </div>


            </div>
        </div>
    </div>

    <div class="well section __inline calibration-charts" ng-class="{'calibration-charts--full':enableManualCalibration===false}" ng-show="graphs.length>0" >
        <div class="grid">
            <button ng-if="graphs" class="btn" ng-click="exportAll()" save-graph-as="export-all">Export all data</button>
            <div>
                <div class="chart-container __small" ng-repeat="graph in graphs">
                    <div line-scatter-area-chart data="graph.data" options="graph.options" save-graph-as></div>
                </div>
            </div>
        </div>
    </div>

    <div class="section __inline manual-calibration" ng-if="enableManualCalibration">
        <div class="well section">
            <div class="grid">

                <h2>Manual calibration</h2>
                <table class="section table table-bordered">
                    <thead>
                    <tr>
                        <td><b>Parameter</b></td>
                        <td style="width:35%"><b>Value</b></td>
                    </tr>
                    </thead>
                    <tbody>
                    <!-- Force -->
                    <tr ng-repeat="population in parameters.meta.pops.short track by $index">
                        <td>{{ parameters.types.force }} {{ population }}</td>
                        <td>
                            <span ng-hide="editing" ng-click="editing = true">{{ parameters.f.force[$index] }}</span>
              <span ng-show="editing">
                <input class="txbox __inline" ng-model="parameters.f.force[$index]">
                <button class="btn" ng-click="editing = false; doneEditingParameter();">Ok</button>
              </span>
                        </td>
                    </tr>
                    <!-- Init -->
                    <tr ng-repeat="population in parameters.meta.pops.short track by $index">
                        <td>{{ parameters.types.init }} {{ population }}</td>
                        <td>
                            <span ng-hide="editing" ng-click="editing = true">{{ parameters.f.init[$index] }}</span>
              <span ng-show="editing">
                <input class="txbox __inline" ng-model="parameters.f.init[$index]">
                <button class="btn" ng-click="editing = false; doneEditingParameter();">Ok</button>
              </span>
                        </td>
                    </tr>
                    <!-- Testing Rate -->
                    <tr ng-repeat="i in [0, 1, 2, 3] track by $index">
                        <td>{{ parameters.types.dx[i] }}</td>
                        <td>
                            <span ng-hide="editing" ng-click="editing = true">{{ parameters.f.dx[i] }}</span>
              <span ng-show="editing">
                <input class="txbox __inline" ng-model="parameters.f.dx[i]">
                <button class="btn" ng-click="editing = false; doneEditingParameter();">Ok</button>
              </span>
                        </td>
                    </tr>
                    </tbody>
                </table>

                <div class="elastic __fluid">
                    <div class="elastic_col">
                        <button class="btn" ng-click="saveManualCalibration()">Save calibration</button>
                    </div>
                    <div class="elastic_col">
                        <button class="btn" ng-click="revertManualCalibration()">Revert</button>
                    </div>
                </div>
            </div>
        </div>
    </div>

<<<<<<< HEAD





    <div class="well section">
        <div class="grid">
          <type-selector types="types"></type-selector>
          
          <button ng-if="graphs" class="btn" ng-click="exportAllFigures()" save-graph-as="export-all">Export all figures</button>
          <button ng-if="graphs" class="btn" ng-click="exportAllData()" save-graph-as="export-all">Export all data</button>

          <div>
            <div class="chart-container __small" ng-repeat="graph in graphs">
              <div line-scatter-area-chart data="graph.data" options="graph.options" save-graph-as></div>
            </div>
          </div>
        </div>
    </div>

=======
>>>>>>> 7163ee1d
</div><|MERGE_RESOLUTION|>--- conflicted
+++ resolved
@@ -80,7 +80,8 @@
 
     <div class="well section __inline calibration-charts" ng-class="{'calibration-charts--full':enableManualCalibration===false}" ng-show="graphs.length>0" >
         <div class="grid">
-            <button ng-if="graphs" class="btn" ng-click="exportAll()" save-graph-as="export-all">Export all data</button>
+            <button ng-if="graphs" class="btn" ng-click="exportAllFigures()" save-graph-as="export-all">Export all figures</button>
+            <button ng-if="graphs" class="btn" ng-click="exportAllData()" save-graph-as="export-all">Export all data</button>
             <div>
                 <div class="chart-container __small" ng-repeat="graph in graphs">
                     <div line-scatter-area-chart data="graph.data" options="graph.options" save-graph-as></div>
@@ -150,27 +151,4 @@
         </div>
     </div>
 
-<<<<<<< HEAD
-
-
-
-
-
-    <div class="well section">
-        <div class="grid">
-          <type-selector types="types"></type-selector>
-          
-          <button ng-if="graphs" class="btn" ng-click="exportAllFigures()" save-graph-as="export-all">Export all figures</button>
-          <button ng-if="graphs" class="btn" ng-click="exportAllData()" save-graph-as="export-all">Export all data</button>
-
-          <div>
-            <div class="chart-container __small" ng-repeat="graph in graphs">
-              <div line-scatter-area-chart data="graph.data" options="graph.options" save-graph-as></div>
-            </div>
-          </div>
-        </div>
-    </div>
-
-=======
->>>>>>> 7163ee1d
 </div>