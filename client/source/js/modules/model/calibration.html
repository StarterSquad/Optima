<div class="page rich">

    <div class="page_subheader">
        <div class="section grid">
            <form name="CalibrationForm" ng-submit="simulate()">
                <p ng-show="needData" class="error-hint">Please upload Optima spreadsheet first.</p>
                <div class="2">
                    <input class="txbox" type="number" placeholder="Start year" ng-model="simulationOptions.startyear">
                </div>
                <div class="2">
                    <input class="txbox" type="number" name="endYear" placeholder="End year" ng-model="simulationOptions.endyear" more-than="G.dataend">
                    <span ng-show="CalibrationForm.endYear.$error.moreThan" class="error-hint">{{reportDataEndError()}}</span>
                </div>
                <div class="2">
                    <button class="btn" ng-disabled="needData || CalibrationForm.$invalid">View simulation</button>
                </div>
            </form>
        </div>
        <div class="section grid">

            <label class="checkbox-inline">
                <input type="checkbox" ng-disabled="!canDoFitting" ng-model="enableAutomaticCalibration">
                Automatic calibration
            </label>

            <label class="checkbox-inline">
                <input type="checkbox" ng-disabled="!canDoFitting" ng-model="enableManualCalibration">
                Manual calibration
            </label>
            <span ng-show="!canDoFitting" class="info-hint">Run "View Simulation" in order to enable data calibration</span>
        </div>

    </div>

    <div class="section" ng-if="enableAutomaticCalibration">
        <div class="well section">
            <div class="grid">
                <h2>Automatic calibration</h2>

                <div class="elastic_col __va-middle text-right">
                    <div class="elastic __fluid float-right">

                        <div class="elastic_col __shrink">
                            <label>
                                Maximum time limit:
                                <select class="txbox __inline" style="width: 120px" ng-model="simulationOptions.timelimit">
                                    <option value="10">10 seconds</option>
                                    <option value="30">30 seconds</option>
                                    <option value="60">1 minute</option>
                                    <option value="300">5 minutes</option>
                                    <option value="600">10 minutes</option>
                                    <option value="1800">30 minutes</option>
                                    <option value="3600">1 hour</option>
                                </select>
                            </label>
                        </div>

                        <div class="elastic_col __shrink">
                            <button class="btn" style="background: #008800;" ng-click="startAutoCalibration()">Start calibration</button>
                        </div>
                        <div class="elastic_col __shrink">
                            <button class="btn" style="background: #ff0000;" ng-click="stopAutoCalibration()" ng-disabled="!calibrationStatus">Stop calibration</button>
                        </div>
                        <div class="elastic_col __shrink">
                            <button class="btn" ng-click="saveCalibration()" ng-disabled="calibrationStatus">Save calibration</button>
                        </div>
                        <div class="elastic_col __shrink">
                            <button class="btn" ng-click="revertCalibration()" ng-disabled="calibrationStatus">Revert</button>
                        </div>
                    </div>
                </div>
                <div class="elastic_col" ng-show="calibrationStatus">
                    {{reportCalibrationStatus()}}
                </div>


            </div>
        </div>
    </div>

    <div class="well section __inline calibration-charts" ng-class="{'calibration-charts--full':enableManualCalibration===false}" ng-show="charts.length>0" >
        <div class="grid">
<<<<<<< HEAD
            <button ng-if="charts" class="btn" ng-click="exportAll()" save-graph-as="export-all">Export all data</button>
=======
            <button ng-if="graphs" class="btn" ng-click="exportAllFigures()" save-graph-as="export-all">Export all figures</button>
            <button ng-if="graphs" class="btn" ng-click="exportAllData()" save-graph-as="export-all">Export all data</button>
>>>>>>> e767838f
            <div>
                <div class="chart-container __small" ng-repeat="chart in charts">
                    <div ng-if="chart.type == 'lineScatterAreaChart'" line-scatter-area-chart ng-if="chart.type != 'stackAreaChart'" data="chart.data" options="chart.options" save-graph-as></div>
                    <div ng-if="chart.type == 'stackedAreaChart'" stacked-area-chart data="chart.data" options="chart.options" save-graph-as></div>
                </div>
            </div>
        </div>
    </div>

    <div class="section __inline manual-calibration" ng-if="enableManualCalibration">
        <div class="well section">
            <div class="grid">

                <h2>Manual calibration</h2>
                <table class="section table table-bordered">
                    <thead>
                    <tr>
                        <td><b>Parameter</b></td>
                        <td style="width:35%"><b>Value</b></td>
                    </tr>
                    </thead>
                    <tbody>
                    <!-- Force -->
                    <tr ng-repeat="population in parameters.meta.pops.short track by $index">
                        <td>{{ parameters.types.force }} {{ population }}</td>
                        <td>
                            <span ng-hide="editing" ng-click="editing = true">{{ parameters.f.force[$index] }}</span>
              <span ng-show="editing">
                <input class="txbox __inline" ng-model="parameters.f.force[$index]">
                <button class="btn" ng-click="editing = false; doneEditingParameter();">Ok</button>
              </span>
                        </td>
                    </tr>
                    <!-- Init -->
                    <tr ng-repeat="population in parameters.meta.pops.short track by $index">
                        <td>{{ parameters.types.init }} {{ population }}</td>
                        <td>
                            <span ng-hide="editing" ng-click="editing = true">{{ parameters.f.init[$index] }}</span>
              <span ng-show="editing">
                <input class="txbox __inline" ng-model="parameters.f.init[$index]">
                <button class="btn" ng-click="editing = false; doneEditingParameter();">Ok</button>
              </span>
                        </td>
                    </tr>
                    <!-- Testing Rate -->
                    <tr ng-repeat="i in [0, 1, 2, 3] track by $index">
                        <td>{{ parameters.types.dx[i] }}</td>
                        <td>
                            <span ng-hide="editing" ng-click="editing = true">{{ parameters.f.dx[i] }}</span>
              <span ng-show="editing">
                <input class="txbox __inline" ng-model="parameters.f.dx[i]">
                <button class="btn" ng-click="editing = false; doneEditingParameter();">Ok</button>
              </span>
                        </td>
                    </tr>
                    </tbody>
                </table>

                <div class="elastic __fluid">
                    <div class="elastic_col">
                        <button class="btn" ng-click="saveManualCalibration()">Save calibration</button>
                    </div>
                    <div class="elastic_col">
                        <button class="btn" ng-click="revertManualCalibration()">Revert</button>
                    </div>
                </div>
            </div>
        </div>
    </div>

</div><|MERGE_RESOLUTION|>--- conflicted
+++ resolved
@@ -80,12 +80,8 @@
 
     <div class="well section __inline calibration-charts" ng-class="{'calibration-charts--full':enableManualCalibration===false}" ng-show="charts.length>0" >
         <div class="grid">
-<<<<<<< HEAD
-            <button ng-if="charts" class="btn" ng-click="exportAll()" save-graph-as="export-all">Export all data</button>
-=======
-            <button ng-if="graphs" class="btn" ng-click="exportAllFigures()" save-graph-as="export-all">Export all figures</button>
-            <button ng-if="graphs" class="btn" ng-click="exportAllData()" save-graph-as="export-all">Export all data</button>
->>>>>>> e767838f
+            <button ng-if="charts" class="btn" ng-click="exportAllFigures()" save-graph-as="export-all">Export all figures</button>
+            <button ng-if="charts" class="btn" ng-click="exportAllData()" save-graph-as="export-all">Export all data</button>
             <div>
                 <div class="chart-container __small" ng-repeat="chart in charts">
                     <div ng-if="chart.type == 'lineScatterAreaChart'" line-scatter-area-chart ng-if="chart.type != 'stackAreaChart'" data="chart.data" options="chart.options" save-graph-as></div>
