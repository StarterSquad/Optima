<div class="page rich">

    <div class="page_subheader">
        <div class="section grid">
            <form name="CalibrationForm" ng-submit="simulate()">
                <p ng-show="needData" class="error-hint">Please upload Optima spreadsheet first.</p>
                <div class="2">
                    <input class="txbox" type="number" placeholder="Start year" ng-model="simulationOptions.startyear">
                </div>
                <div class="2">
                    <input class="txbox" type="number" name="endYear" placeholder="End year" ng-model="simulationOptions.endyear" more-than="G.dataend">
                    <span ng-show="CalibrationForm.endYear.$error.moreThan" class="error-hint">{{reportDataEndError()}}</span>
                </div>
                <div class="2">
                    <button class="btn" ng-disabled="needData || CalibrationForm.$invalid">View simulation</button>
                </div>
            </form>
        </div>
        <div class="section grid">

            <label class="checkbox-inline">
                <input type="checkbox" ng-disabled="!canDoFitting" ng-model="enableAutomaticCalibration">
                Automatic calibration
            </label>

            <label class="checkbox-inline">
                <input type="checkbox" ng-disabled="!canDoFitting" ng-model="enableManualCalibration">
                Manual calibration
            </label>
            <span ng-show="!canDoFitting" class="info-hint">Run "View Simulation" in order to enable data calibration</span>
        </div>

    </div>

    <div class="section" ng-if="enableAutomaticCalibration">
        <div class="well section">
            <div class="grid">
                <h2>Automatic calibration</h2>

                <div class="elastic_col __va-middle text-right">
                    <div class="elastic __fluid float-right">

                        <div class="elastic_col __shrink">
                            <label>
                                Maximum time limit:
                                <select class="txbox __inline" style="width: 120px" ng-model="simulationOptions.timelimit">
                                    <option value="10">10 seconds</option>
                                    <option value="30">30 seconds</option>
                                    <option value="60">1 minute</option>
                                    <option value="300">5 minutes</option>
                                    <option value="600">10 minutes</option>
                                    <option value="1800">30 minutes</option>
                                    <option value="3600">1 hour</option>
                                </select>
                            </label>
                        </div>

                        <div class="elastic_col __shrink">
                            <button class="btn" style="background: #008800;" ng-click="startAutoCalibration()">Start calibration</button>
                        </div>
                        <div class="elastic_col __shrink">
                            <button class="btn" style="background: #ff0000;" ng-click="stopAutoCalibration()" ng-disabled="!calibrationStatus">Stop calibration</button>
                        </div>
                        <div class="elastic_col __shrink">
                            <button class="btn" ng-click="saveCalibration()" ng-disabled="calibrationStatus">Save calibration</button>
                        </div>
                        <div class="elastic_col __shrink">
                            <button class="btn" ng-click="revertCalibration()" ng-disabled="calibrationStatus">Revert</button>
                        </div>
                    </div>
                </div>
                <div class="elastic_col" ng-show="calibrationStatus">
                    {{reportCalibrationStatus()}}
                </div>


            </div>
        </div>
    </div>

    <div class="section" ng-if="enableManualCalibration">
        <div class="well section">
            <div class="grid">

                <h2>Manual calibration</h2>
                <table class="section table table-bordered">
                    <thead>
                    <tr>
                        <td><b>Parameter</b></td>
                        <td><b>Value</b></td>
                    </tr>
                    </thead>
                    <tbody>
                    <!-- Force -->
                    <tr ng-repeat="population in parameters.meta.pops.short track by $index">
                        <td>{{ parameters.types.force }} {{ population }}</td>
                        <td>
                            <span ng-hide="editing" ng-click="editing = true">{{ parameters.f.force[$index] }}</span>
              <span ng-show="editing">
                <input class="txbox __inline" ng-model="parameters.f.force[$index]">
                <button class="btn" ng-click="editing = false; doneEditingParameter();">Ok</button>
              </span>
                        </td>
                    </tr>
                    <!-- Init -->
                    <tr ng-repeat="population in parameters.meta.pops.short track by $index">
                        <td>{{ parameters.types.init }} {{ population }}</td>
                        <td>
                            <span ng-hide="editing" ng-click="editing = true">{{ parameters.f.init[$index] }}</span>
              <span ng-show="editing">
                <input class="txbox __inline" ng-model="parameters.f.init[$index]">
                <button class="btn" ng-click="editing = false; doneEditingParameter();">Ok</button>
              </span>
                        </td>
                    </tr>
                    <!-- Testing Rate -->
                    <tr ng-repeat="i in [0, 1, 2, 3] track by $index">
                        <td>{{ parameters.types.dx[i] }}</td>
                        <td>
                            <span ng-hide="editing" ng-click="editing = true">{{ parameters.f.dx[i] }}</span>
              <span ng-show="editing">
                <input class="txbox __inline" ng-model="parameters.f.dx[i]">
                <button class="btn" ng-click="editing = false; doneEditingParameter();">Ok</button>
              </span>
                        </td>
                    </tr>
                    </tbody>
                </table>

                <div class="elastic __fluid">
                    <div class="elastic_col">
                        <button class="btn" ng-click="saveManualCalibration()">Save calibration</button>
                    </div>
                    <div class="elastic_col">
                        <button class="btn" ng-click="revertManualCalibration()">Revert</button>
                    </div>
                </div>
            </div>
        </div>
    </div>






    <div class="well section">
        <div class="grid">
<<<<<<< HEAD

          <button ng-if="graphs" class="btn" ng-click="exportAll()" save-graph-as="export-all">Export All Data</button>
=======
          <type-selector types="types"></type-selector>
          
          <button ng-if="graphs" class="btn" ng-click="exportAll()" save-graph-as="export-all">Export all data</button>
>>>>>>> 9630a0c1

          <div>
            <div class="chart-container __small" ng-repeat="graph in graphs">
              <div line-scatter-area-chart data="graph.data" options="graph.options" save-graph-as></div>
            </div>
          </div>
        </div>
    </div>

</div><|MERGE_RESOLUTION|>--- conflicted
+++ resolved
@@ -146,15 +146,7 @@
 
     <div class="well section">
         <div class="grid">
-<<<<<<< HEAD
-
-          <button ng-if="graphs" class="btn" ng-click="exportAll()" save-graph-as="export-all">Export All Data</button>
-=======
-          <type-selector types="types"></type-selector>
-          
           <button ng-if="graphs" class="btn" ng-click="exportAll()" save-graph-as="export-all">Export all data</button>
->>>>>>> 9630a0c1
-
           <div>
             <div class="chart-container __small" ng-repeat="graph in graphs">
               <div line-scatter-area-chart data="graph.data" options="graph.options" save-graph-as></div>
