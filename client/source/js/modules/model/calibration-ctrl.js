--- conflicted
+++ resolved
@@ -1,17 +1,8 @@
 define(['./module', 'angular'], function (module, angular) {
   'use strict';
 
-<<<<<<< HEAD
-  module.controller('ModelCalibrationController', function ($scope, $http, $interval, Model, f, G, meta, info, cfpLoadingBar, CONFIG, graphTypeFactory) {
-
-    // use for export all data
-    $scope.exportGraphs = {
-      'name':'Model calibration',
-      'controller':'ModelCalibration'
-    };
-=======
-  module.controller('ModelCalibrationController', function ($scope, $http, $interval, Model, parameters, meta, info, CONFIG, graphTypeFactory) {
->>>>>>> 51f51ea2
+  module.controller('ModelCalibrationController', function ($scope, $http, $interval,
+    Model, parameters, meta, info, CONFIG, graphTypeFactory, cfpLoadingBar) {
 
     var prepareF = function (f) {
       var F = angular.copy(f);
@@ -27,7 +18,7 @@
         parameter.data = parseFloat(parameter.data);
       });
       return m;
-    }
+    };
 
     var transformedF = prepareF(parameters.F[0]);
 
@@ -289,7 +280,7 @@
       // Error indicates that the model is not calibrating anymore.
             autoCalibrationTimer = $interval(checkWorkingAutoCalibration, 5000, 0, false);
             $scope.calibrationStatus = 'running';
-            
+
             // start cfpLoadingBar loading
             // calculate the number of ticks in timelimit
             var val = ($scope.simulationOptions.timelimit * 1000) / 250;
@@ -313,12 +304,7 @@
           if (data.status == 'Done') {
             stopTimer();
           } else {
-<<<<<<< HEAD
-            updateGraphs(data.graph);
-            
-=======
             updateCharts(data);
->>>>>>> 51f51ea2
           }
         })
         .error(function(data, status, headers, config) {
@@ -361,8 +347,8 @@
     };
 
     $scope.previewManualCalibration = function () {
-      Model.saveCalibrateManual({ 
-        F: prepareF($scope.parameters.f), 
+      Model.saveCalibrateManual({
+        F: prepareF($scope.parameters.f),
         M: prepareM($scope.parameters.m) }, updateCharts);
     };
 
