--- conflicted
+++ resolved
@@ -1,17 +1,7 @@
 define(['./module', 'angular'], function (module, angular) {
   'use strict';
 
-<<<<<<< HEAD
-  module.controller('ModelCalibrationController', function ($scope, $http, $interval, Model, f, G, meta, info, cfpLoadingBar, CONFIG, graphTypeFactory) {
-
-    // use for export all data
-    $scope.exportGraphs = {
-      'name':'Model calibration',
-      'controller':'ModelCalibration'
-    };
-=======
-  module.controller('ModelCalibrationController', function ($scope, $http, $interval, Model, parameters, meta, info, CONFIG, graphTypeFactory) {
->>>>>>> 51f51ea2
+  module.controller('ModelCalibrationController', function ($scope, $http, $interval, Model, parameters, meta, info, cfpLoadingBar, CONFIG, graphTypeFactory) {
 
     var prepareF = function (f) {
       var F = angular.copy(f);
@@ -313,12 +303,7 @@
           if (data.status == 'Done') {
             stopTimer();
           } else {
-<<<<<<< HEAD
-            updateGraphs(data.graph);
-            
-=======
             updateCharts(data);
->>>>>>> 51f51ea2
           }
         })
         .error(function(data, status, headers, config) {
