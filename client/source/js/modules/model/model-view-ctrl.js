define(['./module', 'angular'], function (module, angular) {
  'use strict';

  module.controller('ModelViewController', function ($scope, $http, $interval, Model, f, meta) {

    var prepareF = function (f) {
      var F = angular.copy(f);

      F.dx = _(F.dx).map(parseFloat);
      F.force = _(F.force).map(parseFloat);
      F.init = _(F.init).map(parseFloat);
      F.tx1 = _(F.tx1).map(parseFloat);
      F.tx2 = _(F.tx2).map(parseFloat);
      return F;
    };

    var transformedF = prepareF(f[0]);

    $scope.parameters = {
      types: {
        force: 'Force-of-infection for ',
        init: 'Initial prevalence for ',
        dx: [
          'Testing rate initial value',
          'Testing rate final value',
          'Testing rate midpoint',
          'Testing rate slope'
        ],
        tx1: [
          'First-line ART initial value',
          'First-line ART final value',
          'First-line ART midpoint',
          'First-line ART slope'
        ],
        tx2: [
          'Second-line ART initial value',
          'Second-line ART final value',
          'Second-line ART midpoint',
          'Second-line ART slope'
        ]
      },
      meta: meta,
      f: transformedF,
      cache: {
        f: angular.copy(transformedF),
        response: null
      }
    };

    $scope.types = [
      { id: 'prev', name: 'Prevalence', active: true, byPopulation: true, total: false },
      { id: 'daly', name: 'DALYs', active: false, byPopulation: false, total: false },
      { id: 'death', name: 'Deaths', active: false, byPopulation: false, total: false },
      { id: 'inci', name: 'New infections', active: false, byPopulation: false, total: false },
      { id: 'dx', name: 'Diagnoses', active: false, byPopulation: false, total: false },
      { id: 'tx1', name: 'First-line treatment', active: false, byPopulation: false, total: false },
      { id: 'tx2', name: 'Second-line treatment', active: false, byPopulation: false, total: false }
    ];

    var getActiveOptions = function () {
      return _($scope.types).where({ active: true });
    };

    $scope.enableManualCalibration = false;

    // to store years from UI
    $scope.simulationOptions = {'timelimit':60};
    $scope.graphs = [];

    var linescatteroptions = {
      height: 250,
      width: 400,
      margin: {
        top: 20,
        right: 20,
        bottom: 60,
        left: 100
      },
      xAxis: {
        axisLabel: 'Year',
        tickFormat: function (d) {
          return d3.format('d')(d);
        }
      },
      yAxis: {
        axisLabel: 'Prevalence (%)',
        tickFormat: function (d) {
          return d3.format(',.2f')(d);
        }
      }
    };

    var linescatterdata = {
      line: [],
      scatter: [],
      area: {}
    };

    $scope.doneEditingParameter = function () {
      Model.saveCalibrateManual({
        F: prepareF($scope.parameters.f),
        dosave: false
      }, updateGraphs);
    };

    /*
     * Returns an array containing arrays with [x, y] for d3 line data.
     */
    var generateLineData = function(xData, yData) {
      return _(yData).map(function (value, i) {
        return [xData[i], value];
      });
    };

    /*
    * Returns an array containing arrays with [x, y] for d3 scatter data.
    *
    * Empty entries are filtered out.
    */
    var generateScatterData = function(xData, yData) {
      return _(yData).chain()
        .map(function (value, i) {
          return [xData[i], value];
        })
        .filter(function (value) {
          return !!value[1];
        })
        .value();
    };

    var prepareGraphs = function (response) {
      var graphs = [], types;

      if (!response) {
        return graphs;
      }

      types = getActiveOptions();

      _(types).each(function (type) {

        var data = response[type.id];

        if (type.total) {
          var graph = {
            options: angular.copy(linescatteroptions),
            data: angular.copy(linescatterdata),
            type: type,
            title: 'Showing total data for "' + type.name + '"'
          };

          graph.data.line = generateLineData(response.tvec, data.tot.best);
          graph.data.area.lineHigh = generateLineData(response.tvec, data.tot.high);
          graph.data.area.lineLow = generateLineData(response.tvec, data.tot.low);

          graph.options.xAxis.axisLabel = data.xlabel;
          graph.options.yAxis.axisLabel = data.ylabel;

          // seems like ydata can either be an array of arrays for the
          // populations or a single array when it's used in overall
          if (!(data.ydata[0] instanceof Array)) {
            graph.data.scatter = generateScatterData(response.xdata, data.ydata);
          }

          graphs.push(graph);
        }

        // TODO: we're checking data because it could undefined ...
        if (type.byPopulation && data) {
          _(data.pops).each(function (population, populationIndex) {
            var graph = {
              options: angular.copy(linescatteroptions),
              data: angular.copy(linescatterdata),
              type: type,
              title: 'Showing ' + type.name + ' for population "' + $scope.parameters.meta.pops.long[populationIndex] + '"'
            };

            graph.data.line = generateLineData(response.tvec, population.best);
            graph.data.area.lineHigh = generateLineData(response.tvec, population.high);
            graph.data.area.lineLow = generateLineData(response.tvec, population.low);

            graph.options.xAxis.axisLabel = data.xlabel;
            graph.options.yAxis.axisLabel = data.ylabel;

            // seems like ydata can either be an array of arrays for the
            // populations or a single array when it's used in overall
            if (data.ydata[0] instanceof Array) {
              graph.data.scatter = generateScatterData(response.xdata, data.ydata[populationIndex]);
            }

            graphs.push(graph);
          });
        }

      });

      return graphs;
    };

    var updateGraphs = function (data) {
      $scope.graphs = prepareGraphs(data);
      $scope.parameters.cache.response = data;
    };

    $scope.simulate = function () {
      $http.post('/api/model/view', $scope.simulationOptions)
        .success(updateGraphs);
    };

<<<<<<< HEAD
	  var autoCalibrationTimer;
=======
    var timer;
>>>>>>> f6463986
    $scope.startAutoCalibration = function () {
      $http.post('/api/model/calibrate/auto', $scope.simulationOptions)
        .success(updateGraphs);

      // Keep polling for updated values after every 5 seconds till we get an error.
      // Error indicates that the model is not calibrating anymore.
      autoCalibrationTimer = $interval(checkWorkingAutoCalibration, 5000, 0, false);
    };

    function checkWorkingAutoCalibration() {
      $http.get('/api/model/working')
        .success(function(data, status, headers, config) {
          console.log(data.status);
          if (data.status == 'Done') {
            stopTimer();
          } else {
            updateGraphs(data.graph);
          }
        })
        .error(function(data, status, headers, config) {
          stopTimer()
        });
    }

    $scope.stopAutoCalibration = function () {
      $http.get('/api/model/calibrate/stop')
        .success(function(data) {
          // Cancel timer
          stopTimer();
        });
    };

    function stopTimer() {
      if ( angular.isDefined( autoCalibrationTimer ) ) {
        $interval.cancel(autoCalibrationTimer);
        autoCalibrationTimer = undefined;
      }
    }

    $scope.$on('$destroy', function() {
      // Make sure that the interval is destroyed too
      stopTimer();
    });

    $scope.saveCalibration = function () {
      $http.post('/api/model/calibrate/save')
        .success(updateGraphs);
    };

    $scope.revertCalibration = function () {
      $http.post('/api/model/calibrate/revert')
        .success(updateGraphs);
    };

    $scope.previewManualCalibration = function () {
      Model.saveCalibrateManual({ F: prepareF($scope.parameters.f) }, updateGraphs);
    };

    $scope.saveManualCalibration = function () {
      Model.saveCalibrateManual({
        F: prepareF($scope.parameters.f),
        dosave: true
      }, updateGraphs);
    };

    $scope.revertManualCalibration = function () {
      angular.extend($scope.parameters.f, $scope.parameters.cache.f);
    };

    $scope.onGraphTypeChange = function (type) {
      type.active = type.total || type.byPopulation;
      updateGraphs($scope.parameters.cache.response);
    };

  });
});<|MERGE_RESOLUTION|>--- conflicted
+++ resolved
@@ -207,11 +207,7 @@
         .success(updateGraphs);
     };
 
-<<<<<<< HEAD
 	  var autoCalibrationTimer;
-=======
-    var timer;
->>>>>>> f6463986
     $scope.startAutoCalibration = function () {
       $http.post('/api/model/calibrate/auto', $scope.simulationOptions)
         .success(updateGraphs);
@@ -224,7 +220,6 @@
     function checkWorkingAutoCalibration() {
       $http.get('/api/model/working')
         .success(function(data, status, headers, config) {
-          console.log(data.status);
           if (data.status == 'Done') {
             stopTimer();
           } else {
