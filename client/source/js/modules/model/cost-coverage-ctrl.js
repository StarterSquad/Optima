define(['./module', 'underscore'], function (module, _) {
  'use strict';

  module.controller('ModelCostCoverageController', function ($scope, $http,
    $state, info, modalService, programsResource, costCoverageHelpers) {

    // In case there is no model data the controller only needs to show the
    // warning that the user should upload a spreadsheet with data.
    if (!info.has_data) {
      $scope.missingModelData = true;
      return;
    }

    var plotTypes, effects, programs;

<<<<<<< HEAD
      // model parameters
      $scope.defaultSaturationCoverageLevel = 90;
      $scope.defaultKnownCoverageLevel = 60;
      $scope.defaultKnownFundingValue = 400000;
      $scope.defaultScaleUpParameter = 0.5;
      $scope.defaultNonHivDalys = 0;
      $scope.defaultXAxisMaximum = 1000000;
      $scope.defaultCostDataYear = $scope.projectInfo.dateStart;
      $scope.behaviorWithoutMin = 0.3;
      $scope.behaviorWithoutMax = 0.5;
      $scope.behaviorWithMin = 0.7;
      $scope.behaviorWithMax = 0.9;
      $scope.xAxisMaximum = undefined;
      $scope.saturationCoverageLevel = undefined;
      $scope.knownMinCoverageLevel = undefined;
      $scope.knownMaxCoverageLevel = undefined;
      $scope.knownFundingValue = undefined;
      $scope.scaleUpParameter = undefined;
      $scope.nonHivDalys = undefined;
      $scope.validCCParams = undefined;
      $scope.state = {};
      $scope.state.props = undefined; 
=======
    var initialize =function () {
      programs = programsResource.data;

      $scope.state = {
        chartsForDataExport: [],
        titlesForChartsExport: [],
        selectionPrograms: initializePrograms(info.programs, programs),
        coParams: [],
        hasCostCoverResponse: false,
        selectedProgram: undefined
      };
>>>>>>> ced6633b

      plotTypes = ['plotdata', 'plotdata_cc', 'plotdata_co'];

      resetGraphs();
    };

    /**
     * Returns the program by name.
     */
    function findProgram (acronym) {
      return _(programs).find(function(entry) {
        return entry.name === acronym;
      });
    }

    /**
     * Creates the models of the programs for this controller.
     * If the backend do not present values for the categories, we'll use 'Others' as default.
     */
    function initializePrograms (programsWithNames, programsWithParams) {
      // This code exists to ensur the correct order.
      var programs =  _(programsWithNames).map(function (item) {
        var acronym = item.short_name;

        var program = _(programsWithParams).find(function(entry) {
          return entry.name === acronym;
        });

        return {
          name: item.name,
          acronym: acronym,
          category: item.category
        };
      });
      return programs;
    }

    var resetGraphs= function () {
      $scope.graphs = {
        plotdata: [],
        plotdata_cc: {},
        plotdata_co: []
      };
    };

    var getlineAreaScatterOptions = function (options, xLabel, yLabel) {
      var defaults = {
        width: 300,
        height: 200,
        margin: {
          top: 20,
          right: 15,
          bottom: 40,
          left: 60
        },
        xAxis: {
          axisLabel: xLabel || 'X'
        },
        yAxis: {
          axisLabel: yLabel || 'Y'
        }
      };

      return _(angular.copy(defaults)).extend(options);
    };

    /* Methods
     ========= */

    /**
     * Calculates graphs objects of types plotdata and plotdata_co
     * returns ready to draw Graph object
     * @param graphData - api reply
     * @returns {{options, data: {lines: Array, scatter: Array}}}
     */
    var setUpPlotdataGraph = function (graphData) {

      var graph = {
        options: getlineAreaScatterOptions({
          linesStyle: ['__color-blue-4', '__color-black __dashed', '__color-black __dashed'],
          title: graphData.title,
          hideTitle: true
        }, graphData.xlabel, graphData.ylabel),
        data: {
          lines: [],
          scatter: []
        }
      };

      // quit if data is empty - empty graph placeholder will be displayed
      if (graphData.ylinedata) {

        var numOfLines = graphData.ylinedata.length;

        _(graphData.xlinedata).each(function (x, index) {
          var y = graphData.ylinedata;
          for (var i = 0; i < numOfLines; i++) {
            if (!graph.data.lines[i]) {
              graph.data.lines[i] = [];
            }

            graph.data.lines[i].push([x, y[i][index]]);
          }
        });
      }

      _(graphData.xscatterdata).each(function (x, index) {
        var y = graphData.yscatterdata;

        if (y[index]) {
          graph.data.scatter.push([x, y[index]]);
        }
      });

      // set up the data limits
      graph.data.limits = [
        [graphData.xlowerlim, graphData.ylowerlim],
        [graphData.xupperlim, graphData.yupperlim]
      ];

      return graph;
    };

    /**
     * Generates ready to plot graph for a cost coverage.
     */
    var prepareCostCoverageGraph = function (data) {
      var graph = {
        options: getlineAreaScatterOptions({
          linesStyle: ['__color-blue-4', '__color-black __dashed', '__color-black __dashed'],
          hideTitle: true
        },
        data.xlabel, data.ylabel),
        data: {
          lines: [],
          scatter: []
        }
      };

      if (data.ylinedata) {
        var numOfLines = data.ylinedata.length;
        _(data.xlinedata).each(function (x, index) {
          var y = data.ylinedata;
          for (var i = 0; i < numOfLines; i++) {
            if (!graph.data.lines[i]) {
              graph.data.lines[i] = [];
            }

            graph.data.lines[i].push([x, y[i][index]]);
          }
        });
      }

      _(data.xscatterdata).each(function (x, index) {
        var y = data.yscatterdata;

        if (y[index]) {
          graph.data.scatter.push([x, y[index]]);
        }
      });

      // set up the data limits
      graph.data.limits = [
        [data.xlowerlim, data.ylowerlim],
        [data.xupperlim, data.yupperlim]
      ];
      return graph;
    };

    /**
     * Receives graphs data with plot type to calculate, calculates all graphs
     * of given type and writes them to $scope.graphs[type] except for the
     * cost coverage graph which will be written to $scope.ccGraph
     *
     * @param data - usually api request with graphs data
     * @param type - string
     */
    var prepareGraphsOfType = function (data, type) {
      if (type === 'plotdata_cc') {
        $scope.ccGraph = prepareCostCoverageGraph(data);
        $scope.ccGraph.options.title = $scope.state.selectedProgram.name;
      } else if (type === 'plotdata' || type === 'plotdata_co') {
        _(data).each(function (graphData) {
          $scope.graphs[type].push(setUpPlotdataGraph(graphData));
        });
      }
    };

    /**
     * Returns the current parameterised plot model.
     */
    var getPlotModel = function() {

      var costCoverageParams = {
        saturation: costCoverageHelpers.convertFromPercent($scope.state.saturationCoverageLevel),
        coveragelower: costCoverageHelpers.convertFromPercent($scope.state.knownMinCoverageLevel),
        coverageupper: costCoverageHelpers.convertFromPercent($scope.state.knownMaxCoverageLevel),
        funding: $scope.state.knownFundingValue,
        scaleup: $scope.state.scaleUpParameter,
        nonhivdalys: $scope.state.nonHivDalys,
        xupperlim: $scope.state.xAxisMaximum,
        cpibaseyear: $scope.state.displayYear,
        perperson: $scope.state.calculatePerPerson
      };

      return {
        progname: $scope.state.selectedProgram.acronym,
        ccparams: costCoverageParams
      };
    };

    /**
     * Returns true if the param is undefined, null or NaN
     */
    var isInvalidParam = function(param) {
      return param === undefined || param === null || typeof param === "number" && isNaN(param);
    };

    /**
     * Returns true if either none or all of the 4 important paramters are
     * filled out.
     */
    $scope.areValidCcParams = function () {
      var allRequiredParamsDefined = $scope.state.saturationCoverageLevel &&
                                     $scope.state.knownMinCoverageLevel &&
                                     $scope.state.knownMaxCoverageLevel &&
                                     $scope.state.knownFundingValue;
      var noRequiredParamDefined = isInvalidParam($scope.state.saturationCoverageLevel) &&
                                   isInvalidParam($scope.state.knownMinCoverageLevel) &&
                                   isInvalidParam($scope.state.knownMaxCoverageLevel) &&
                                   isInvalidParam($scope.state.knownFundingValue);

      return (Boolean(allRequiredParamsDefined) || noRequiredParamDefined);
    };

    /**
     * Retrieve and update graphs based on the provided plot models.
     */
    var retrieveAndUpdateGraphs = function (model) {
      $http.post('/api/model/costcoverage', model).success(function (response) {
<<<<<<< HEAD
        if (response.status === 'OK') {

          $scope.displayedProgram = angular.copy($scope.selectedProgram);
          effectNames = response.effectnames;
          setUpCOParamsFromEffects(response.effectnames);
          $scope.hasCostCoverResponse = true;
          console.log("going to change props to", response.fig);
          $scope.state.props = response.fig;
=======
        effects = response.effectnames;
        $scope.state.coParams = costCoverageHelpers.setUpCoParamsFromEffects(effects);
        $scope.state.hasCostCoverResponse = true;
>>>>>>> ced6633b

        resetGraphs();
        _(plotTypes).each(function (plotType) {
          prepareGraphsOfType(response[plotType], plotType);
        });
      });
    };

    $scope.changeProgram = function() {
      if($scope.state.hasCostCoverResponse === true) {
        $scope.state.hasCostCoverResponse = false;
      }

      if($scope.state.selectedProgram === null) {
        return null;
      }

      var program = findProgram($scope.state.selectedProgram.acronym);
      $scope.state.saturationCoverageLevel = program.ccparams.saturation ? program.ccparams.saturation * 100 : undefined;
      $scope.state.knownMinCoverageLevel = program.ccparams.coveragelower ? program.ccparams.coveragelower * 100 : undefined;
      $scope.state.knownMaxCoverageLevel = program.ccparams.coverageupper ? program.ccparams.coverageupper * 100 : undefined;
      $scope.state.knownFundingValue = program.ccparams.funding;
      $scope.state.scaleUpParameter = program.ccparams.scaleup;
      $scope.state.nonHivDalys = program.ccparams.nonhivdalys;
      $scope.state.displayYear = program.ccparams.cpibaseyear;
      $scope.state.xAxisMaximum = program.ccparams.xupperlim;
      $scope.state.calculatePerPerson = program.ccparams.perperson;

      var model = getPlotModel();
      retrieveAndUpdateGraphs(model);
    };

    $scope.uploadDefault = function () {
      var message = 'Upload default cost-coverage-outcome curves will be available in a future version of Optima. We are working hard in make it happen for you!';
      modalService.inform(
        function () {},
        'Okay',
        message,
        'Thanks for your interest!'
      );
    };

    /**
     * Retrieve and update graphs based on the current plot models.
     *
     * The plot model gets saved in the backend.
     */
    $scope.saveModel = function () {
      if($scope.state.CostCoverageForm.$valid) {

        var model = getPlotModel(model);
        model.doSave = true;
        model.all_coparams = costCoverageHelpers.toRequestCoParams($scope.state.coParams);
        model.all_effects = effects;

        var program = findProgram($scope.state.selectedProgram.acronym);
        program.ccparams = model.ccparams;

        retrieveAndUpdateGraphs(model);
      }
    };

    /**
     * Retrieve and update graphs based on the current plot models.
     *
     * The plot model gets reverted in the backend.
     */
    $scope.revertModel = function () {
      $scope.changeProgram(); // this will reset the program
      var model = getPlotModel();
      retrieveAndUpdateGraphs(model);
    };

    /**
     * POST /api/model/costcoverage/effect
     *   {
     *     "progname":<chosen progname>
     *     "effect":<effectname for the given row>,
     *     "ccparams":<ccparams>,
     *     "coparams":<coprams from the corresponding coparams block>
     *   }
     */
    $scope.updateCurve = _.debounce(function (graphIndex, AdjustmentForm) {

      if($scope.state.hasCostCoverResponse && AdjustmentForm.$valid && $scope.state.CostCoverageForm.$valid) {
        var model = getPlotModel();
        var coParams = costCoverageHelpers.toRequestCoParams($scope.state.coParams);
        model.coparams = coParams[graphIndex];
        model.effect = effects[graphIndex];

        $http.post('/api/model/costcoverage/effect', model).success(function (response) {
          $scope.graphs.plotdata[graphIndex] = setUpPlotdataGraph(response.plotdata);
          $scope.graphs.plotdata_co[graphIndex] = setUpPlotdataGraph(response.plotdata_co);
          effects[graphIndex] = response.effect;
        });
      }
    },500);

    /**
     * Collects all existing charts in the $scope.state.chartsForDataExport variable.
     * In addition all titles are gatherd into titlesForChartsExport. This is
     * needed since the cost coverage graphs have no title on the graphs.
     */
    var updateDataForExport = function() {
      $scope.state.chartsForDataExport = [];
      $scope.state.titlesForChartsExport = [];

      if ( $scope.ccGraph) {
        $scope.state.chartsForDataExport.push($scope.ccGraph);
        $scope.state.titlesForChartsExport.push($scope.ccGraph.options.title);
      }

      var charts = _(_.zip($scope.graphs.plotdata, $scope.graphs.plotdata_co)).flatten();
      _( charts ).each(function (chart,index) {
        $scope.state.chartsForDataExport.push(chart);
        $scope.state.titlesForChartsExport.push(chart.options.title);
      });
    };

    $scope.$watch('graphs', updateDataForExport, true);
    $scope.$watch('ccGraph', updateDataForExport, true);

    /**
     * Retrieve and update graphs based on the current plot models only if the
     * graphs are already rendered by pressing the draw button.
     */
    $scope.updateCurves = _.debounce(function() { // debounce a bit so we don't update immediately

      if($scope.state.CostCoverageForm.$valid && $scope.state.hasCostCoverResponse === true) {
        var model = getPlotModel();
        model.all_coparams = costCoverageHelpers.toRequestCoParams($scope.state.coParams);
        model.all_effects = effects;
        retrieveAndUpdateGraphs(model);
      }
    }, 500);

    initialize();

  });


});<|MERGE_RESOLUTION|>--- conflicted
+++ resolved
@@ -13,30 +13,6 @@
 
     var plotTypes, effects, programs;
 
-<<<<<<< HEAD
-      // model parameters
-      $scope.defaultSaturationCoverageLevel = 90;
-      $scope.defaultKnownCoverageLevel = 60;
-      $scope.defaultKnownFundingValue = 400000;
-      $scope.defaultScaleUpParameter = 0.5;
-      $scope.defaultNonHivDalys = 0;
-      $scope.defaultXAxisMaximum = 1000000;
-      $scope.defaultCostDataYear = $scope.projectInfo.dateStart;
-      $scope.behaviorWithoutMin = 0.3;
-      $scope.behaviorWithoutMax = 0.5;
-      $scope.behaviorWithMin = 0.7;
-      $scope.behaviorWithMax = 0.9;
-      $scope.xAxisMaximum = undefined;
-      $scope.saturationCoverageLevel = undefined;
-      $scope.knownMinCoverageLevel = undefined;
-      $scope.knownMaxCoverageLevel = undefined;
-      $scope.knownFundingValue = undefined;
-      $scope.scaleUpParameter = undefined;
-      $scope.nonHivDalys = undefined;
-      $scope.validCCParams = undefined;
-      $scope.state = {};
-      $scope.state.props = undefined; 
-=======
     var initialize =function () {
       programs = programsResource.data;
 
@@ -46,9 +22,9 @@
         selectionPrograms: initializePrograms(info.programs, programs),
         coParams: [],
         hasCostCoverResponse: false,
-        selectedProgram: undefined
-      };
->>>>>>> ced6633b
+        selectedProgram: undefined,
+        props: undefined
+      };
 
       plotTypes = ['plotdata', 'plotdata_cc', 'plotdata_co'];
 
@@ -289,20 +265,10 @@
      */
     var retrieveAndUpdateGraphs = function (model) {
       $http.post('/api/model/costcoverage', model).success(function (response) {
-<<<<<<< HEAD
-        if (response.status === 'OK') {
-
-          $scope.displayedProgram = angular.copy($scope.selectedProgram);
-          effectNames = response.effectnames;
-          setUpCOParamsFromEffects(response.effectnames);
-          $scope.hasCostCoverResponse = true;
-          console.log("going to change props to", response.fig);
-          $scope.state.props = response.fig;
-=======
         effects = response.effectnames;
         $scope.state.coParams = costCoverageHelpers.setUpCoParamsFromEffects(effects);
         $scope.state.hasCostCoverResponse = true;
->>>>>>> ced6633b
+        $scope.state.props = response.fig;
 
         resetGraphs();
         _(plotTypes).each(function (plotType) {
