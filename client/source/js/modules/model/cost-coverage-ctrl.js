define(['./module', 'underscore'], function (module, _) {
  'use strict';

  module.controller('ModelCostCoverageController', function ($scope, $http,
    $state, info, modalService, programs, costCoverageHelpers) {

    var plotTypes, effects;

    var initialize =function () {
      $scope.chartsForDataExport = [];
      $scope.titlesForChartsExport = [];

      $scope.programs = programs.data;
      $scope.selectionPrograms = initializePrograms(info.programs, $scope.programs);
      $scope.selectedProgram = $scope.selectionPrograms[0];
      $scope.displayedProgram = null;

      $scope.coParams = [];
      $scope.hasCostCoverResponse = false;

      plotTypes = ['plotdata', 'plotdata_cc', 'plotdata_co'];

      resetGraphs();
    };

    function findProgram (acronym) {
      return _($scope.programs).find(function(entry) {
        return entry.name === acronym;
      });
    }

    /**
     * Creates the models of the programs for this controller.
     * If the backend do not present values for the categories, we'll use 'Others' as default.
     */
    function initializePrograms (programsWithNames, programsWithParams) {
      // This code exists to ensur the correct order.
      var programs =  _(programsWithNames).map(function (item) {
        var acronym = item.short_name;

        var program = _(programsWithParams).find(function(entry) {
          return entry.name === acronym;
        });

        return {
          name: item.name,
          acronym: acronym,
          category: item.category
        };
      });
      programs.unshift({name:'-- No program selected --',category:null, acronym:null});
      return programs;
    }

    var resetGraphs= function () {
      $scope.graphs = {
        plotdata: [],
        plotdata_cc: {},
        plotdata_co: []
      };
    };

    var getlineAreaScatterOptions = function (options, xLabel, yLabel) {
      var defaults = {
        width: 300,
        height: 200,
        margin: {
          top: 20,
          right: 15,
          bottom: 40,
          left: 60
        },
        xAxis: {
          axisLabel: xLabel || 'X'
        },
        yAxis: {
          axisLabel: yLabel || 'Y'
        }
      };

      return _(angular.copy(defaults)).extend(options);
    };

    /* Methods
     ========= */

    /**
     * Calculates graphs objects of types plotdata and plotdata_co
     * returns ready to draw Graph object
     * @param graphData - api reply
     * @returns {{options, data: {lines: Array, scatter: Array}}}
     */
    var setUpPlotdataGraph = function (graphData) {

      var graph = {
        options: getlineAreaScatterOptions({
          linesStyle: ['__color-blue-4', '__color-black __dashed', '__color-black __dashed'],
          title: graphData.title,
          hideTitle: true
        }, graphData.xlabel, graphData.ylabel),
        data: {
          lines: [],
          scatter: []
        }
      };

      // quit if data is empty - empty graph placeholder will be displayed
      if (graphData.ylinedata) {

        var numOfLines = graphData.ylinedata.length;

        _(graphData.xlinedata).each(function (x, index) {
          var y = graphData.ylinedata;
          for (var i = 0; i < numOfLines; i++) {
            if (!graph.data.lines[i]) {
              graph.data.lines[i] = [];
            }

            graph.data.lines[i].push([x, y[i][index]]);
          }
        });
      }

      _(graphData.xscatterdata).each(function (x, index) {
        var y = graphData.yscatterdata;

        if (y[index]) {
          graph.data.scatter.push([x, y[index]]);
        }
      });

      // set up the data limits
      graph.data.limits = [
        [graphData.xlowerlim, graphData.ylowerlim],
        [graphData.xupperlim, graphData.yupperlim]
      ];

      return graph;
    };

    /**
     * Generates ready to plot graph for a cost coverage.
     */
    var prepareCostCoverageGraph = function (data) {
      var graph = {
        options: getlineAreaScatterOptions({
          linesStyle: ['__color-blue-4', '__color-black __dashed', '__color-black __dashed'],
          hideTitle: true
        },
        data.xlabel, data.ylabel),
        data: {
          lines: [],
          scatter: []
        }
      };

      if (data.ylinedata) {
        var numOfLines = data.ylinedata.length;
        _(data.xlinedata).each(function (x, index) {
          var y = data.ylinedata;
          for (var i = 0; i < numOfLines; i++) {
            if (!graph.data.lines[i]) {
              graph.data.lines[i] = [];
            }

            graph.data.lines[i].push([x, y[i][index]]);
          }
        });
      }

      _(data.xscatterdata).each(function (x, index) {
        var y = data.yscatterdata;

        if (y[index]) {
          graph.data.scatter.push([x, y[index]]);
        }
      });

      // set up the data limits
      graph.data.limits = [
        [data.xlowerlim, data.ylowerlim],
        [data.xupperlim, data.yupperlim]
      ];
      return graph;
    };

    /**
     * Receives graphs data with plot type to calculate, calculates all graphs
     * of given type and writes them to $scope.graphs[type] except for the
     * cost coverage graph which will be written to $scope.ccGraph
     *
     * @param data - usually api request with graphs data
     * @param type - string
     */
    var prepareGraphsOfType = function (data, type) {
      if (type === 'plotdata_cc') {
        $scope.ccGraph = prepareCostCoverageGraph(data);
        $scope.ccGraph.options.title = $scope.displayedProgram.name;
      } else if (type === 'plotdata' || type === 'plotdata_co') {
        _(data).each(function (graphData) {
          $scope.graphs[type].push(setUpPlotdataGraph(graphData));
        });
      }
    };

    /**
     * Converts settings from the scope to costCoverage params
     */
    $scope.costCoverageParams = function () {
      return {
        saturation: costCoverageHelpers.convertFromPercent($scope.saturationCoverageLevel),
        coveragelower: costCoverageHelpers.convertFromPercent($scope.knownMinCoverageLevel),
        coverageupper: costCoverageHelpers.convertFromPercent($scope.knownMaxCoverageLevel),
        funding: $scope.knownFundingValue,
        scaleup: $scope.scaleUpParameter,
        nonhivdalys: $scope.nonHivDalys,
        xupperlim: $scope.xAxisMaximum,
        cpibaseyear: $scope.displayYear,
        perperson: $scope.calculatePerPerson
      };
    };

    /**
     * Returns the current parameterised plot model.
     */
    var getPlotModel = function() {
      return {
        progname: $scope.selectedProgram.acronym,
        ccparams: $scope.costCoverageParams(),
        coparams: []
      };
    };

    /**
     * Returns true if all of the elements in an array are defined or not null
     */
    var hasAllElements = function(params) {
      return params && params.length && _(params).every(function(item) { return item; });
    };

    /**?
     * TODO remove?
     * Returns true if all of the elements in an array are undefined, null or NaN
     */
    var hasOnlyInvalidEntries = function(params) {
      return params.every(function(item) {
        return item === undefined || item === null || typeof item === "number" && isNaN(item);
      });
    };

    /**
     * Returns true if the param is undefined, null or NaN
     */
    var isInvalidParam = function(param) {
      return param === undefined || param === null || typeof param === "number" && isNaN(param);
    };

    function areValidCoParams (params) {
      return hasAllElements(params) || hasOnlyInvalidEntries(params);
    }

    $scope.hasValidCCParams = function () {
      var params = $scope.costCoverageParams();
      var allRequiredParamsDefined = params.saturation &&
                                     params.coveragelower &&
                                     params.coverageupper &&
                                     params.funding;
      var noRequiredParamDefined = isInvalidParam(params.saturation) &&
                                   isInvalidParam(params.coveragelower) &&
                                   isInvalidParam(params.coverageupper) &&
                                   isInvalidParam(params.funding);

      return (Boolean(allRequiredParamsDefined) || noRequiredParamDefined);
    };

    /**
     * Update current program ccparams based on the selected program.
     *
     * This function is supposed to be called before Draw / Redraw / Save.
     */
    var updateCCParams = function(model) {
      if (model.ccparams) {
        var program = findProgram($scope.selectedProgram.acronym);
        program.ccparams = model.ccparams;
      }
    };

    /**
     * Retrieve and update graphs based on the provided plot models.
     */
    var retrieveAndUpdateGraphs = function (model) {
      // validation on Cost-coverage curve plotting options
      if (!$scope.hasValidCCParams(model.ccparams)){
        return;
      }

      // stop further execution and return in case of null selectedProgram
      if ( $scope.selectedProgram.acronym === null ) {
        return;
      }

      // clean up model by removing unnecessary parameters
      // if (_.isEmpty(model.ccparams) || hasOnlyInvalidEntries(model.ccparams.slice(0,3))) {
      //   delete model.ccparams;
      // }

      if (_.isEmpty(model.coparams) || hasOnlyInvalidEntries(model.coparams)) {
        delete model.coparams;
      }

      // update current program ccparams,if applicable
      updateCCParams(model);

      $http.post('/api/model/costcoverage', model).success(function (response) {
<<<<<<< HEAD
        $scope.displayedProgram = angular.copy($scope.selectedProgram);
        effectNames = response.effectnames;
        setUpCOParamsFromEffects(response.effectnames);
        $scope.hasCostCoverResponse = true;

        resetGraphs();
        _(plotTypes).each(function (plotType) {
          prepareGraphsOfType(response[plotType], plotType);
        });
=======
        if (response.status === 'OK') {

          $scope.displayedProgram = angular.copy($scope.selectedProgram);
          effects = response.effectnames;
          $scope.coParams = costCoverageHelpers.setUpCoParamsFromEffects(effects);
          $scope.hasCostCoverResponse = true;

          resetGraphs();
          _(plotTypes).each(function (plotType) {
            prepareGraphsOfType(response[plotType], plotType);
          });
        }
>>>>>>> 69dc6e1b
      });
    };

    $scope.changeProgram = function() {

      if($scope.hasCostCoverResponse === true) {
        $scope.hasCostCoverResponse = false;
      }
      var program = findProgram($scope.selectedProgram.acronym);
      $scope.saturationCoverageLevel = program.ccparams.saturation ? program.ccparams.saturation * 100 : undefined;
      $scope.knownMinCoverageLevel = program.ccparams.coveragelower ? program.ccparams.coveragelower * 100 : undefined;
      $scope.knownMaxCoverageLevel = program.ccparams.coverageupper ? program.ccparams.coverageupper * 100 : undefined;
      $scope.knownFundingValue = program.ccparams.funding;
      $scope.scaleUpParameter = program.ccparams.scaleup;
      $scope.nonHivDalys = program.ccparams.nonhivdalys;
      $scope.displayYear = program.ccparams.cpibaseyear;
      $scope.xAxisMaximum = program.ccparams.xupperlim;
      $scope.calculatePerPerson = program.ccparams.perperson;

      $scope.generateCurves();
    };

    /**
     * Retrieve and update graphs based on the current plot models.
     */
    $scope.generateCurves = function () {
      var model = getPlotModel();
      if ($scope.hasCostCoverResponse) {
        model.all_coparams = costCoverageHelpers.toRequestCoParams($scope.coParams);
        model.all_effects = effects;
      }

      retrieveAndUpdateGraphs(model);
    };

    $scope.uploadDefault = function () {
      var message = 'Upload default cost-coverage-outcome curves will be available in a future version of Optima. We are working hard in make it happen for you!';
      modalService.inform(
        function () {},
        'Okay',
        message,
        'Thanks for your interest!'
      );
    };

    /**
     * Retrieve and update graphs based on the current plot models.
     *
     * The plot model gets saved in the backend.
     */
    $scope.saveModel = function () {
      var model = getPlotModel(model);
      model.doSave = true;
      model.all_coparams = costCoverageHelpers.toRequestCoParams($scope.coParams);
      model.all_effects = effects;
      retrieveAndUpdateGraphs(model);
    };

    /**
     * Retrieve and update graphs based on the current plot models.
     *
     * The plot model gets reverted in the backend.
     */
    $scope.revertModel = function () {
      var model = getPlotModel(model);
      model.doRevert = true;
      retrieveAndUpdateGraphs(model);
    };

    /**
     * POST /api/model/costcoverage/effect
     *   {
     *     "progname":<chosen progname>
     *     "effect":<effectname for the given row>,
     *     "ccparams":<ccparams>,
     *     "coparams":<coprams from the corresponding coparams block>
     *   }
     */
    $scope.updateCurve = _.debounce(function (graphIndex, AdjustmentForm) {
      if($scope.hasCostCoverResponse && AdjustmentForm.$valid && $scope.CostCoverageForm.$valid) {
        var model = getPlotModel();
        var coParams = costCoverageHelpers.toRequestCoParams($scope.coParams);
        model.coparams = coParams[graphIndex];
        model.effect = effects[graphIndex];
        if (!areValidCoParams(model.coparams)) {
          // no need to show dialog - we inform the user with hints
          return;
        }

        // clean up model by removing unnecessary parameters
        if (_.isEmpty(model.ccparams) || hasOnlyInvalidEntries(_.values(model.ccparams))) {
          delete model.ccparams;
        }

        if (model.coparams) {
          if (_.isEmpty(model.coparams) || hasOnlyInvalidEntries(model.coparams)) {
            delete model.coparams;
          }
        }

        // update current program ccparams, if applicable
        updateCCParams(model);

        $http.post('/api/model/costcoverage/effect', model).success(function (response) {
          $scope.graphs.plotdata[graphIndex] = setUpPlotdataGraph(response.plotdata);
          $scope.graphs.plotdata_co[graphIndex] = setUpPlotdataGraph(response.plotdata_co);
          effects[graphIndex] = response.effect;
        });
      }
    },500);

    /**
     * Collects all existing charts in the $scope.chartsForDataExport variable.
     * In addition all titles are gatherd into titlesForChartsExport. This is
     * needed since the cost coverage graphs have no title on the graphs.
     */
    var updateDataForExport = function() {
      $scope.chartsForDataExport = [];
      $scope.titlesForChartsExport = [];

      if ( $scope.ccGraph) {
        $scope.chartsForDataExport.push($scope.ccGraph);
        $scope.titlesForChartsExport.push($scope.ccGraph.options.title);
      }

      var charts = _(_.zip($scope.graphs.plotdata, $scope.graphs.plotdata_co)).flatten();
      _( charts ).each(function (chart,index) {
        $scope.chartsForDataExport.push(chart);
        $scope.titlesForChartsExport.push(chart.options.title);
      });
    };

    $scope.$watch('graphs', updateDataForExport, true);
    $scope.$watch('ccGraph', updateDataForExport, true);

    /**
     * Retrieve and update graphs based on the current plot models only if the graphs are already rendered
     * by pressing the draw button.
     */
    $scope.updateCurves =  _.debounce(function() { // debounce a bit so we don't update immediately
      if($scope.CostCoverageForm.$valid && $scope.hasCostCoverResponse === true) {
       $scope.generateCurves();
      }
    }, 500);

    initialize();

  });


});<|MERGE_RESOLUTION|>--- conflicted
+++ resolved
@@ -312,30 +312,15 @@
       updateCCParams(model);
 
       $http.post('/api/model/costcoverage', model).success(function (response) {
-<<<<<<< HEAD
         $scope.displayedProgram = angular.copy($scope.selectedProgram);
-        effectNames = response.effectnames;
-        setUpCOParamsFromEffects(response.effectnames);
+        effects = response.effectnames;
+        $scope.coParams = costCoverageHelpers.setUpCoParamsFromEffects(effects);
         $scope.hasCostCoverResponse = true;
 
         resetGraphs();
         _(plotTypes).each(function (plotType) {
           prepareGraphsOfType(response[plotType], plotType);
         });
-=======
-        if (response.status === 'OK') {
-
-          $scope.displayedProgram = angular.copy($scope.selectedProgram);
-          effects = response.effectnames;
-          $scope.coParams = costCoverageHelpers.setUpCoParamsFromEffects(effects);
-          $scope.hasCostCoverResponse = true;
-
-          resetGraphs();
-          _(plotTypes).each(function (plotType) {
-            prepareGraphsOfType(response[plotType], plotType);
-          });
-        }
->>>>>>> 69dc6e1b
       });
     };
 
