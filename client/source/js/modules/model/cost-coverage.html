--- conflicted
+++ resolved
@@ -27,15 +27,9 @@
         coverage for this program is:
         <input type="number" class="txbox __inline __xl" placeholder="e.g.{{defaultKnownFundingValue}}"  ng-model="knownFundingValue" ng-change="updateCurves()">
       </p>
-<<<<<<< HEAD
       <p>        
         3. Specify scale-up parameters:        
-        <input type="number" class="txbox __inline __xl" placeholder="e.g.{{defaultScaleUpParameter}}"  ng-model="scaleUpParameter">
-=======
-      <p>
-        3. Specify the maximum funding (for plotting only):
-        <input type="number" class="txbox __inline __xl" placeholder="e.g.{{defaultXAxisMaximum}}"  ng-model="xAxisMaximum" ng-change="updateCurves()">
->>>>>>> 7163ee1d
+        <input type="number" class="txbox __inline __xl" placeholder="e.g.{{defaultScaleUpParameter}}"  ng-model="scaleUpParameter" ng-change="updateCurves()">
       </p>
       <span ng-show="!areValidParams(costCoverageParams()) && hasCostCoverResponse" class="error-hint">{{ optionsErrorMessage }}</span>
     </div>
@@ -60,7 +54,7 @@
         <div class="elastic_col">
           <p>
         Specify the maximum funding (for plotting only):
-        <input type="number" class="txbox __inline __xl" placeholder="e.g.{{defaultXAxisMaximum}}"  ng-model="$parent.xAxisMaximum">
+        <input type="number" class="txbox __inline __xl" placeholder="e.g.{{defaultXAxisMaximum}}"  ng-model="$parent.xAxisMaximum" ng-change="updateCurves()">
           </p>
           <p>
           <label>
@@ -72,6 +66,8 @@
             Display program cost data in <input class="txbox __inline __l" value="2014" placeholder="e.g. 2014" ng-model="$parent.displayYear" min="projectInfo.dataStart" max="projectInfo.dataEnd"> prices
           </label>
           </p>
+          <p ng-show="$parent.displayCost==2 && !$parent.displayYear" class="error-hint">Please specify year for program cost data.</p>
+
         </div>
       </div>
 
