
<div class="rich">

  <h1>Welcome to Optima</h1>

  <div style="padding-top:1em" ng-hide="projects.length">
    To begin, please create or upload a project:
  </div>

  <br>

  <a class="btn" ui-sref="project.create">Create project</a> &nbsp;
  <a class="btn" ng-click="uploadProject()">Upload project from .prj</a> &nbsp;
  <a class="btn" ng-click="uploadProjectFromSpreadsheet()">Upload project from .xls</a> &nbsp;

  <br>
  <br>
  <br>

  <div class="section" ng-show="projects.length">

    <h2>Projects -

    <span ng-if="project"> current active project is "{{ project.name }}" </span>

    <span ng-if="!project"> no project has been selected as active </span>

    </h2>

    <input type="text"
           class="txbox"
           style="margin-bottom: 20px"
           placeholder="&#x1f50e; Filter Projects" ng-model="searchTerm">

    <table class="table table-bordered table-hover table-striped" style="width: auto">
      <thead>
      <tr>
        <th>
          <input type="checkbox" ng-click="selectAll()" ng-model="allSelected"/>
        </th>
        <th ng-click="updateSorting('name')" class="sortable">
          Name
          <span ng-show="sortType == 'name' && !sortReverse" class="fa fa-caret-down"></span>
          <span ng-show="sortType == 'name' && sortReverse" class="fa fa-caret-up"></span>
          <span ng-show="sortType != 'name'" class="fa fa-caret-up" style="visibility: hidden"></span>
        </th>
        <th>
          Select
        </th>
        <th ng-click="updateSorting('creationTime')" class="sortable">
          Created on
          <span ng-show="sortType == 'creationTime' && !sortReverse" class="fa fa-caret-down"></span>
          <span ng-show="sortType == 'creationTime' && sortReverse" class="fa fa-caret-up"></span>
          <span ng-show="sortType != 'creationTime'" class="fa fa-caret-up" style="visibility: hidden"></span>
        </th>
        <th ng-click="updateSorting('updatedTime')" class="sortable">
          Updated on
          <span ng-show="sortType == 'updatedTime' && !sortReverse" class="fa fa-caret-down"></span>
          <span ng-show="sortType == 'updatedTime' && sortReverse" class="fa fa-caret-up"></span>
          <span ng-show="sortType != 'updatedTime'" class="fa fa-caret-up" style="visibility: hidden"></span>
        </th>
        <th ng-click="updateSorting('dataUploadTime')" class="sortable">
          Data on
          <span ng-show="sortType == 'dataUploadTime' && !sortReverse" class="fa fa-caret-down"></span>
          <span ng-show="sortType == 'dataUploadTime' && sortReverse" class="fa fa-caret-up"></span>
          <span ng-show="sortType != 'dataUploadTime'" class="fa fa-caret-up" style="visibility: hidden"></span>
        </th>
        <th>Actions</th>
        <th>Data spreadsheet (.xlsx)</th>
        <th>Project file (.prj)</th>
      </tr>
      </thead>
      <tbody>
      <tr ng-repeat="project in projects | orderBy:sortType:sortReverse | filter:filterByName" ng-class="{highlighted: activeProjectId === project.id}">
        <td>
          <input type="checkbox" ng-model="project.selected"/>
        </td>
        <td>
          {{ ::project.name }}</i>
        </td>
        <td>
          <button class="btn __green" ng-click="open(project.name, project.id)">Open</button>
        </td>
        <td>
          {{ ::project.creationTime| date:'yyyy-MM-dd HH:mm'}}
        </td>
        <td>
          {{ ::project.updatedTime ? (project.updatedTime | date:'yyyy-MM-dd HH:mm') : 'No modification'}}
        </td>
        <td>
          {{ ::project.dataUploadTime ? (project.dataUploadTime | date:'yyyy-MM-dd HH:mm') : 'No data uploaded'}}
        </td>
        <td style="white-space: nowrap">
<<<<<<< HEAD
          <button class="btn" ng-click="edit(project.name, project.id)">Edit populations</button>
          <button class="btn" ng-click="workbook(project.name, project.id)">Download template xls</button>
          <button class="btn" ng-click="downloadSpreadsheet(project.name, project.id)">Download xls</button>
          <button class="btn" ng-click="uploadSpreadsheet(project.name, project.id)">Upload xls</button>
          <button class="btn" ng-click="downloadPrjWithResults(project.name, project.id)">Download with results</button>
=======
>>>>>>> fad7d46b
          <i
            ng-click="copy(project.name, project.id)"
            class="fa fa-copy"
            tp-text="Copy" tooltip tp-class="tooltip"
            tp-x="-100" tp-y="-200" tp-anchor-x="0" tp-anchor-y="0"
            style="margin-left: 0.5em">
          </i>
          <i
            ng-click="editProjectName(project)"
            class="fa fa-pencil"
            tp-text="Rename" tooltip tp-class="tooltip"
            tp-x="-100" tp-y="-200" tp-anchor-x="0" tp-anchor-y="0"
            style="margin-left: 0.5em">
          </i>
          <i
            ng-click="remove($event, project.name, project.id, $index)"
            class="fa fa-trash-o"
            tp-text="Delete" tooltip tp-class="tooltip"
            tp-x="-100" tp-y="-200" tp-anchor-x="0" tp-anchor-y="0"
            style="margin-left: 0.5em">
          </i>
        </td>
        <td style="white-space: nowrap">
          <button class="btn" ng-click="edit(project.name, project.id)">Edit populations</button>
          <button class="btn" ng-click="workbook(project.name, project.id)">Template</button>
          <button class="btn" ng-click="downloadSpreadsheet(project.name, project.id)">Download</button>
          <button class="btn" ng-click="uploadSpreadsheet(project.name, project.id)">Upload</button>
        </td>
        <td style="white-space: nowrap">
          <button class="btn" ng-click="downloadProject(project.name, project.id)">Download</button>
          <button class="btn" ng-click="downloadPrjWithResults(project.name, project.id)">Download with results</button>
        </td>
      </tr>
      </tbody>
    </table>

    <div style="display: flex; margin-left: -2%;" ng-show="projects.length">
      <button ng-click="deleteSelected()" type="button" class="btn" style="margin-left:2%">Delete Selected</button>
      <button ng-click="downloadSelected()" type="button" class="btn" style="margin-left:2%">Download Selected</button>
    </div>

  </div>

</div>
<|MERGE_RESOLUTION|>--- conflicted
+++ resolved
@@ -91,14 +91,6 @@
           {{ ::project.dataUploadTime ? (project.dataUploadTime | date:'yyyy-MM-dd HH:mm') : 'No data uploaded'}}
         </td>
         <td style="white-space: nowrap">
-<<<<<<< HEAD
-          <button class="btn" ng-click="edit(project.name, project.id)">Edit populations</button>
-          <button class="btn" ng-click="workbook(project.name, project.id)">Download template xls</button>
-          <button class="btn" ng-click="downloadSpreadsheet(project.name, project.id)">Download xls</button>
-          <button class="btn" ng-click="uploadSpreadsheet(project.name, project.id)">Upload xls</button>
-          <button class="btn" ng-click="downloadPrjWithResults(project.name, project.id)">Download with results</button>
-=======
->>>>>>> fad7d46b
           <i
             ng-click="copy(project.name, project.id)"
             class="fa fa-copy"
