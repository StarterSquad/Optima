--- conflicted
+++ resolved
@@ -3,69 +3,11 @@
 
   module.factory('projectApi', [ '$http', 'activeProject', function ($http, activeProject) {
 
-<<<<<<< HEAD
-    function ($http, activeProject) {
-
-      return {
-        getActiveProject: function () {
-          var projectId = activeProject.getProjectIdForCurrentUser();
-          if (projectId) {
-            return $http.get('/api/project/' + projectId);
-          }
-        },
-        createProject: function(data) {
-          return $http.post('/api/project', data, {
-          responseType:'blob'});
-        },
-        updateProject: function(id, data) {
-          return $http.put('/api/project/' + id, data, {
-          responseType:'blob'});
-        },
-        deleteProject: function(id) {
-          return $http.delete('/api/project/' + id);
-        },
-        deleteSelectedProjects: function(projects) {
-          return $http({
-            method: 'DELETE',
-            url: '/api/project',
-            data: { projects: projects}
-          });
-        },
-        downloadSelectedProjects: function(projects) {
-          return $http.post('/api/project/portfolio', { projects: projects}, {responseType:'arraybuffer'});
-        },
-        copyProject: function(sourceId, destinationName) {
-          return $http.post('/api/project/' + sourceId + '/copy', {to: destinationName});
-        },
-        getProjectData: function(id) {
-          return $http.get('/api/project/'+ id + '/data',
-            {headers: {'Content-type': 'application/octet-stream'},
-          responseType:'blob'});
-        },
-        getProjectList: function () {
-          return $http.get('/api/project');
-        },
-        getAllProjectList: function () {
-          return $http.get('/api/project/all');
-        },
-        getPopulations: function () {
-          return $http.get('/api/project/populations');
-        },
-        getDefault: function (projectId) {
-          return $http.get('/api/project/' + projectId + '/defaults');
-        },
-        getSpreadsheetUrl: function(id) {
-          return '/api/project/' + id + '/spreadsheet';
-        },
-        getDataUploadUrl: function(id) {
-          return '/api/project/' + id + '/data';
-=======
     return {
       getActiveProject: function () {
         var projectId = activeProject.getProjectIdForCurrentUser();
         if (projectId) {
           return $http.get('/api/project/' + projectId);
->>>>>>> 5f54b635
         }
       },
       createProject: function(data) {
