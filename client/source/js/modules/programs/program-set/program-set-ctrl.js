--- conflicted
+++ resolved
@@ -2,11 +2,7 @@
   'use strict';
 
   module.controller('ProgramSetController', function (
-<<<<<<< HEAD
       $scope, $modal, modalService, toastr, projectService, $upload, $state, util) {
-=======
-      $scope, $http, $modal, modalService, toastr, projectApi, $upload, $state, util) {
->>>>>>> e5648e49
 
     var project;
     var defaultPrograms;
@@ -124,11 +120,7 @@
       util
         .rpcDownload(
           'download_project_object',
-<<<<<<< HEAD
           [projectService.project.id, 'progset', $scope.state.activeProgramSet.id])
-=======
-          [projectApi.project.id, 'progset', $scope.state.activeProgramSet.id])
->>>>>>> e5648e49
         .then(function(response) {
           toastr.success('Progset downloaded');
         });
@@ -137,11 +129,6 @@
     $scope.uploadProgramSet = function() {
       util
         .rpcUpload(
-<<<<<<< HEAD
-          'upload_project_object', [projectService.project.id, 'progset'])
-        .then(function(response) {
-          toastr.success('Progset uploaded');
-=======
           'upload_project_object', [projectApi.project.id, 'progset'], {}, '.prg')
         .then(function(response) {
           toastr.success('Progset uploaded');
@@ -157,7 +144,6 @@
                 $scope.state.activeProgramSet = _.findWhere(data.progsets, {name: name});
               }
             });
->>>>>>> e5648e49
         });
     };
 
