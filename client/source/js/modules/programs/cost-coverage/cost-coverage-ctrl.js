--- conflicted
+++ resolved
@@ -238,12 +238,7 @@
         vm.state.program.ccopars = ccopars;
       }
 
-<<<<<<< HEAD
-      vm.checkLowHigh = function() {
-        console.log('checkLowHigh', vm.state.ccoparsTable);
-=======
       vm.checkLowHighValidationForAllCcopars = function() {
->>>>>>> a624cbcc
         if (_.isUndefined(vm.state.ccoparsTable)) {
           return false;
         }
@@ -259,8 +254,6 @@
         return result;
       };
 
-<<<<<<< HEAD
-=======
       vm.checkLimitViolation = function(val, limits) {
         if (val < limits[0]) {
           return true;
@@ -270,7 +263,6 @@
         }
         return false;
       };
->>>>>>> a624cbcc
 
       vm.saveProgram = function() {
         revertCcoparsTable();
