--- conflicted
+++ resolved
@@ -28,19 +28,6 @@
          * Returns the rendered error messages in invalid state or an empty array if none is found.
          */        
         $scope.errorMessages = function () {
-<<<<<<< HEAD
-          if (form && form[$scope.for].$dirty) {
-            // Collects the templates with the error messages that are actually found as invalid and
-            // rejects (using _.compact) anything that might not be found there.
-            return _.compact(_(form[$scope.for].$error).map(function (isInvalid, errorKey) {
-              if (isInvalid) {
-                if ( _($scope.rules).has(errorKey) && _(errorMessages).has(errorKey)) {
-                  var templateScope = {};
-                  templateScope[errorKey] = $scope.rules[errorKey];
-                  return _.template(
-                            errorMessages[errorKey], 
-                            templateScope);
-=======
           if (form && (form[$scope.for].$dirty || $scope.showAlways===true)) {
             return _.compact(_(form[$scope.for].$error).map(function (e, key) {
               if (e) {
@@ -61,7 +48,6 @@
                   if(errorMessages[key]!==undefined) {
                       return _.template(ruleIsObject ? $scope.rules[key].message : errorMessages[key], template);
                   }
->>>>>>> 18726740
                 }
               }
             }));
