"""
SETTINGS

Store all the static data for a project that won't change except between Optima versions.

How verbose works:
  0 = no output except absolutely critical
  1 = serious warnings/errors only
  2 = standard output -- fair amount of detail
  3 = additional detail
  4 = absolutely everything

Version: 2016jan29 by cliffk
"""

from numpy import arange, array, concatenate as cat, linspace
from optima import OptimaException, defaultrepr, printv, dcp


class Settings():
    def __init__(self):
        self.dt = 0.2 # Timestep
        self.start = 2000.0 # Default start year
        self.end = 2030.0 # Default end year
        self.hivstates = ['acute', 'gt500', 'gt350', 'gt200', 'gt50', 'lt50']
        self.healthstates = ['uncirc', 'circ', 'undx', 'dx', 'care', 'usvl', 'svl', 'lost', 'off']
        self.ncd4 = len(self.hivstates)
        
        # Health states by diagnosis
        self.uncirc = arange(0,1) # Uninfected, uncircumcised
        self.circ   = arange(1,2) # Uninfected, circumcised
        self.undx   = arange(0*self.ncd4+2, 1*self.ncd4+2) # Infected, undiagnosed
        self.dx     = arange(1*self.ncd4+2, 2*self.ncd4+2) # Infected, diagnosed
        self.care   = arange(2*self.ncd4+2, 3*self.ncd4+2) # Infected, in care 
        self.usvl   = arange(3*self.ncd4+2, 4*self.ncd4+2) # Infected, on treatment, with unsuppressed viral load
        self.svl    = arange(4*self.ncd4+2, 5*self.ncd4+2) # Infected, on treatment, with suppressed viral load
        self.lost   = arange(5*self.ncd4+2, 6*self.ncd4+2) # Infected, but lost to follow-up
        self.off    = arange(6*self.ncd4+2, 7*self.ncd4+2) # Infected, previously on treatment, off ART, but still in care
		
       	
        # Health states by CD4 count
        spacing = array([0,1,2])*self.ncd4 
        self.acute = 2 + spacing
        self.gt500 = 3 + spacing
        self.gt350 = 4 + spacing
        self.gt200 = 5 + spacing
        self.gt50  = 6 + spacing
        self.lt50  = 7 + spacing

        # Combined states
<<<<<<< HEAD
        self.sus      = cat([self.uncirc, self.circ]) # All uninfected
        self.alldx    = cat([self.dx, self.care, self.usvl, self.svl, self.lost, self.off]) # All people diagnosed
        self.allcare  = cat([self.care, self.usvl, self.svl,self.off]) # All people in care
        self.allplhiv = cat([self.undx, self.alldx]) # All PLHIV
        self.alltx    = cat([self.usvl, self.svl]) # All people on treatment
=======
        self.sus       = cat([self.uncirc, self.circ]) # All uninfected
        self.alldx     = cat([self.dx, self.care, self.usvl, self.svl, self.lost, self.off]) # All people diagnosed
        self.allplhiv  = cat([self.undx, self.alldx]) # All PLHIV
        self.alltx     = cat([self.usvl, self.svl]) # All PLHIV
>>>>>>> 8ad36680
        self.allstates = cat([self.sus, self.allplhiv]) # All states
        self.nstates   = len(self.allstates) # Total number of states
        
        # Set labels for each health state
        thesestates = dcp(self.healthstates)
        self.statelabels = []
        for thisstate in thesestates:
            n = len(getattr(self, thisstate))
            if n==1: self.statelabels.append(thisstate)
            elif n==self.ncd4:
                for hivstate in self.hivstates: 
                    self.statelabels.append(thisstate+'-'+hivstate)
            else:
                errormsg = 'Cannot understand health state "%s": length %i, expecting 1 or %i' % (thisstate, n, self.ncd4)
                raise OptimaException(errormsg)
        if len(self.statelabels)!=self.nstates:
            errormsg = 'Incorrect number of health states provided (actually %i, want %i)' % (len(self.statelabels), self.nstates)
            raise OptimaException(errormsg)
        
        # Non-cascade settings/states
        self.usecascade = False # Whether or not to actually use the cascade
        self.tx  = self.svl # Infected, on treatment -- not used with the cascade
        
        # Other
        self.optimablue = (0.16, 0.67, 0.94) # The color of Optima
        self.verbose = 2 # Default verbosity for how much to print out -- see definitions above
        printv('Initialized settings', 4, self.verbose) # And show how it's used
    
    
    def __repr__(self):
        ''' Prettily print object '''
        output =  defaultrepr(self)
        return output
    
    
    def maketvec(self, start=None, end=None, dt=None):
        ''' Little function for calculating the time vector -- here since start, end, dt are stored here '''
        printv('Making time vector', 4, self.verbose)
        if start is None: start=self.start
        if end is None: end=self.end
        if dt is None: dt=self.dt
        tvec = linspace(start, end, round((end-start)/dt)+1)
        return tvec


    def setmaxes(self, maxlist=None, dt=None):
        ''' Method to calculate maximum limits '''
        printv('Setting maximum limits', 4, self.verbose)
        if dt is None: dt = self.dt
        maxrate = 0.9/dt
        maxpopsize = 1e9
        maxmeta = 1000.0
        maxacts = 5000.0
        
        # It's a single number: just return it
        if isinstance(maxlist, (int, float)): return maxlist
        
        # Just return the limits themselves if no input argument
        if maxlist is None: 
            return (maxrate, maxpopsize, maxmeta, maxacts)
        
        # If it's a string, convert to list, but remember this
        isstring = (type(maxlist)==str)
        if isstring: maxlist = [maxlist] # Convert to array
        
        # If list argument is given, replace text labels with numeric limits
        for i,m in enumerate(maxlist):
            if m=='maxrate': maxlist[i] = maxrate
            elif m=='maxpopsize': maxlist[i] = maxpopsize
            elif m=='maxmeta': maxlist[i] = maxmeta
            elif m=='maxacts': maxlist[i] = maxacts
            else: pass # This leaves maxlist[i] untouched if it's a number or something
        
        # Wrap up
        if isstring: return maxlist[0] # Return just a scalar
        else: return maxlist # Or return the whole list<|MERGE_RESOLUTION|>--- conflicted
+++ resolved
@@ -10,7 +10,7 @@
   3 = additional detail
   4 = absolutely everything
 
-Version: 2016jan29 by cliffk
+Version: 2016jan29
 """
 
 from numpy import arange, array, concatenate as cat, linspace
@@ -48,18 +48,11 @@
         self.lt50  = 7 + spacing
 
         # Combined states
-<<<<<<< HEAD
-        self.sus      = cat([self.uncirc, self.circ]) # All uninfected
-        self.alldx    = cat([self.dx, self.care, self.usvl, self.svl, self.lost, self.off]) # All people diagnosed
-        self.allcare  = cat([self.care, self.usvl, self.svl,self.off]) # All people in care
-        self.allplhiv = cat([self.undx, self.alldx]) # All PLHIV
-        self.alltx    = cat([self.usvl, self.svl]) # All people on treatment
-=======
         self.sus       = cat([self.uncirc, self.circ]) # All uninfected
         self.alldx     = cat([self.dx, self.care, self.usvl, self.svl, self.lost, self.off]) # All people diagnosed
+        self.allcare   = cat([self.care, self.usvl, self.svl,self.off]) # All people in care
         self.allplhiv  = cat([self.undx, self.alldx]) # All PLHIV
-        self.alltx     = cat([self.usvl, self.svl]) # All PLHIV
->>>>>>> 8ad36680
+        self.alltx     = cat([self.usvl, self.svl]) # All people on treatment
         self.allstates = cat([self.sus, self.allplhiv]) # All states
         self.nstates   = len(self.allstates) # Total number of states
         
