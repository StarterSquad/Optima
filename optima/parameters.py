--- conflicted
+++ resolved
@@ -3,102 +3,71 @@
 used to define a single parameter (e.g., hivtest) and the full set of
 parameters, respetively.
 
-Version: 2015nov23 by cliffk
+Version: 2015oct22 by cliffk
 """
 
 
-from numpy import array, isnan, zeros, shape, argmax, mean, log, polyfit, exp, arange
-from optima import odict, printv, sanitize, uuid, today, getdate, smoothinterp, dcp
+from numpy import array, isnan, zeros, shape, mean
+from optima import printv, sanitize, uuid, today, getdate
 
 eps = 1e-3 # TODO WARNING KLUDGY avoid divide-by-zero
 
 
-
-def data2popsize(dataarray, data, keys):
-    par = Popsizepar()
-    par.name = 'popsize' # Store the name of the parameter
-    par.m = 1 # Set metaparameter to 1
-    
-    # Parse data into consistent form
-    sanitizedy = odict() # Initialize to be empty
-    sanitizedt = odict() # Initialize to be empty
-    for row,key in enumerate(keys):
-        sanitizedy[key] = sanitize(dataarray[row]) # Store each extant value
-        sanitizedt[key] = array(data['years'])[~isnan(dataarray[row])] # Store each year
-
-    largestpop = argmax([mean(sanitizedy[key]) for key in keys]) # Find largest population size
-    
-    # Store a list of population sizes that have at least 2 data points
-    atleast2datapoints = [] 
-    for key in keys:
-        if len(sanitizedy[key])>=2:
-            atleast2datapoints.append(key)
-    if len(atleast2datapoints)==0:
-        errormsg = 'Not more than one data point entered for any population size\n'
-        errormsg += 'To estimate growth trends, at least one population must have at least 2 data points'
-        raise Exception(errormsg)
-    
-    # Perform 2-parameter exponential fit to data
-    startyear = data['years'][0]
-    for key in atleast2datapoints:
-        tdata = sanitizedt[key]-startyear
-        ydata = log(sanitizedy[key])
-        try:
-            fitpars = polyfit(tdata, ydata, 1)
-            par.p[key] = array([exp(fitpars[1]), fitpars[0]])
-        except:
-            errormsg = 'Fitting population size data for population "%s" failed' % key
-            raise Exception(errormsg)
-    
-    # ...do weighting based on number of data points and/or population size?
-    
-    # Handle populations that have only a single data point
-    only1datapoint = list(set(keys)-set(atleast2datapoints))
-    for key in only1datapoint:
-        largestpars = par.p[largestpop] # Get the parameters from the largest population
-        if len(sanitizedt[key]) != 1:
-            errormsg = 'Error interpreting population size for population "%s"\n' % key
-            errormsg += 'Please ensure at least one time point is entered'
-            raise Exception(errormsg)
-        thisyear = sanitizedt[key][0]
-        thispopsize = sanitizedy[key][0]
-        largestthatyear = popgrow(largestpars, thisyear-startyear)
-        par.p[key] = [largestpars[0]*thispopsize/largestthatyear, largestpars[0]]
-    
-    return par
-
-
-
-
-def data2timepar(parname, dataarray, data, keys):
+def data2par(parname, dataarray, data, usetime=True):
     """ Take an array of data and turn it into default parameters -- here, just take the means """
-    par = Timepar() # Create structure
+    nrows = shape(dataarray)[0] # See how many rows need to be filled (either npops, nprogs, or 1)
+    par = Parameter() # Create structure
     par.name = parname # Store the name of the parameter
     par.m = 1 # Set metaparameter to 1
-    par.y = odict() # Initialize array for holding parameters
-    par.t = odict() # Initialize array for holding time points
-    for row,key in enumerate(keys):
-        validdata = ~isnan(dataarray[row])
-        if sum(validdata): # There's at least one data point -- WARNING, is this ok?
-            par.y[key] = sanitize(dataarray[row]) # Store each extant value
-            par.t[key] = array(data['years'])[~isnan(dataarray[row])] # Store each year
-        else: # Blank, assume zero -- WARNING, is this ok?
-            par.y[key] = array([0])
-            par.t[key] = array([0])
+    par.y = [0]*nrows # Initialize array for holding population parameters
+    if usetime:
+        par.t = [0]*nrows # Initialize array for holding time parameters
+        for r in range(nrows): 
+            validdata = ~isnan(dataarray[r])
+            if sum(validdata): # There's at least one data point
+                par.y[r] = sanitize(dataarray[r]) # Store each extant value
+                par.t[r] = array(data['years'])[~isnan(dataarray[r])] # Store each year
+            else: # Blank, assume zero
+                par.y[r] = array([0])
+                par.t[r] = array([0])
+
+    else:
+        raise Exception('Not implemented')
+        for r in range(nrows): 
+            par['p'][r] = mean(sanitize(dataarray[r])) # Calculate mean for each population
+            print('TMP223')
     
     return par
 
 
 
-def dataindex(dataarray, index, keys):
+def dataindex(dataarray, index):
     """ Take an array of data return either the first or last (...or some other) non-NaN entry """
-    par = odict() # Create structure
-    for row,key in enumerate(keys):
-        par[key] = sanitize(dataarray[row])[index] # Return the specified index -- usually either the first [0] or last [-1]
-    
-    return par
-
-
+    nrows = shape(dataarray)[0] # See how many rows need to be filled (either npops, nprogs, or 1)
+    output = zeros(nrows) # Create structure
+    for r in range(nrows): 
+        output[r] = sanitize(dataarray[r])[index] # Return the specified index -- usually either the first [0] or last [-1]
+    
+    return output
+
+
+
+
+## Change sizes of circumcision and births
+def popexpand(origpar, popbool, data):
+    """ For variables that are only defined for certain populations, expand to the full array. WARNING, doesn't work for time """
+    newpar = Parameter()
+    newpar.y = [array([0]) for i in range(len(data['pops']['male']))]
+    newpar.t = [array([0]) for i in range(len(data['pops']['male']))]
+    count = -1
+    if hasattr(popbool,'__iter__'): # May or may not be a list
+        for i,tf in enumerate(popbool):
+            if tf:
+                count += 1
+                newpar.y[i] = origpar.y[count]
+                newpar.t[i] = origpar.t[count]
+    
+    return newpar
 
 
 
@@ -111,7 +80,7 @@
     the corresponding model (project). This method should be called before a 
     simulation is run.
     
-    Version: 2015nov22 by cliffk
+    Version: 2015oct22 by cliffk
     """
     
     printv('Converting data to parameters...', 1, verbose)
@@ -122,63 +91,35 @@
     ## Loop over quantities
     ###############################################################################
     
-    pars = odict()
-    popkeys = data['pops']['short'] # Convert to a normal string and to lower case...maybe not necessary
-    totkey = ['tot'] # Define a key for when not separated by population
-    pars['popkeys'] = dcp(popkeys)
+    pars = dict()
     
     ## Key parameters
-    bestindex = 0 # Define index for 'best' data, as opposed to high or low -- WARNING, kludgy, should use all
-    pars['initprev'] = dataindex(data['hivprev'][bestindex], 0, popkeys) # Pull out first available HIV prevalence point
-    pars['popsize'] = data2popsize(data['popsize'][bestindex], data, popkeys)
+    for parname in ['popsize', 'hivprev']:
+        pars[parname] = dataindex(data[parname][0], 0) # WARNING, will want to change
     
     ## Parameters that can be converted automatically
     sheets = data['meta']['sheets']
+    
     for parname in sheets['Other epidemiology'] + sheets['Testing & treatment'] + sheets['Sexual behavior'] + sheets['Injecting behavior']:
         printv('Converting data parameter %s...' % parname, 3, verbose)
-        nrows = shape(data[parname])[0]
-        
-        # Check how many rows there are, handle special cases, and die if it doesn't match
-        if parname=='birth':
-            keys = [popkeys[i] for i in range(len(popkeys)) if data['pops']['female'][i]]
-        elif parname=='circum':
-            keys = [popkeys[i] for i in range(len(popkeys)) if data['pops']['male'][i]]
-        elif nrows==1: 
-            keys = totkey
-        elif nrows==len(popkeys): 
-            keys = popkeys
-        else:
-            errormsg = 'Unable to figure out size of parameter "%s"\n' % parname
-            errormsg += '(number of rows = %i; number of populations = %i)' % (nrows, len(popkeys))
-            raise Exception(errormsg)
-        pars[parname] = data2timepar(parname, data[parname], data, keys)
-        if parname in ['birth', 'circum']: # For these two, have to expand to all populations
-            missingkeys = list(set(popkeys)-set(keys))
-            for key in missingkeys:
-                pars[parname].y[key] = array([0])
-                pars[parname].t[key] = array([0])
-    
-
+        pars[parname] = data2par(parname, data[parname], data)
+    
+
+    # Fix up ones of the wrong size
+    pars['birth']     = popexpand(pars['birth'],  array(data['pops']['female'])==1, data)
+    pars['circum']    = popexpand(pars['circum'], array(data['pops']['male'])==1, data)
+    
+    
     ## WARNING, not sure what to do with these
-    for parname in ['partreg', 'partcas', 'partcom', 'partinj', 'transit']:
+    for parname in ['partreg', 'partcas', 'partcom', 'partinj', 'transitsym', 'transitasym']:
         printv('Converting data parameter %s...' % parname, 3, verbose)
         pars[parname] = data[parname]
     
-    pars['const'] = odict()
+    pars['const'] = dict()
     for parname in data['const'].keys():
         printv('Converting data parameter %s...' % parname, 3, verbose)
         pars['const'][parname] = data['const'][parname][0] # Taking best value only, hence the 0
 
-    # Initialize metaparameters
-    pars['force'] = odict()
-    pars['inhomo'] = odict()
-    for key in popkeys:
-        pars['force'][key] = 1
-        pars['inhomo'][key] = 0
-    
-    # Store male/female properties
-    pars['male'] = array(data['pops']['male']).astype(bool) # Male populations 
-    pars['female'] = array(data['pops']['female']).astype(bool) # Male populations
     
     printv('...done converting data to parameters.', 2, verbose)
     
@@ -188,22 +129,22 @@
 
 
 
-def totalacts(simpars, npts):
+def totalacts(M, npts):
         totalacts = dict()
         
-        popsize = simpars['popsize']
+        popsize = M['popsize']
     
         for act in ['reg','cas','com','inj']:
-            npops = len(simpars['popsize'][:,0])
+            npops = len(M['popsize'][:,0])
             npop=len(popsize); # Number of populations
-            mixmatrix = simpars['part'+act]
+            mixmatrix = M['part'+act]
             symmetricmatrix=zeros((npop,npop));
             for pop1 in range(npop):
                 for pop2 in range(npop):
                     symmetricmatrix[pop1,pop2] = symmetricmatrix[pop1,pop2] + (mixmatrix[pop1,pop2] + mixmatrix[pop2,pop1]) / float(eps+((mixmatrix[pop1,pop2]>0)+(mixmatrix[pop2,pop1]>0)))
     
             a = zeros((npops,npops,npts))
-            numacts = simpars['numacts'][act]
+            numacts = M['numacts'][act]
             for t in range(npts):
                 a[:,:,t] = reconcileacts(symmetricmatrix.copy(), popsize[:,t], numacts[:,t]) # Note use of copy()
     
@@ -238,24 +179,22 @@
 
 
 
-def popgrow(exppars, tvec):
-    ''' Return a time vector for a population growth '''
-    return exppars[0]*exp(tvec*exppars[1]) # Simple exponential growth
-
-
-
-
-
-
-
-
-
-class Timepar(object):
-    ''' The definition of a single time-varying parameter, which may or may not vary by population '''
+
+
+
+
+
+
+
+
+
+
+class Parameter(object):
+    ''' The definition of a single parameter '''
     
     def __init__(self, t=None, y=None, m=1):
-        if t is None: t = odict()
-        if y is None: y = odict()
+        if t is None: t = []
+        if y is None: y = []
         self.t = t # Time data, e.g. [2002, 2008]
         self.y = y # Value data, e.g. [0.3, 0.7]
         self.m = m # Multiplicative metaparameter, e.g. 1
@@ -268,22 +207,6 @@
         output += ' Metaparameter: %s\n'    % self.m
         return output
 
-
-
-class Popsizepar(object):
-    ''' The definition of the population size parameter '''
-    
-    def __init__(self, p=None, m=1):
-        if p is None: p = odict()
-        self.p = p # Exponential fit parameters
-        self.m = m # Multiplicative metaparameter, e.g. 1
-    
-    def __repr__(self):
-        ''' Print out useful information when called'''
-        output = '\n'
-        output += 'Fit parameters: %s\n'    % self.p
-        output += ' Metaparameter: %s\n'    % self.m
-        return output
 
 
 
@@ -317,8 +240,7 @@
 
 
 
-<<<<<<< HEAD
-    def interp(self, filter_param=None, ind=0, start=2000, end=2030, dt=0.2, verbose=2):
+    def interp(self, ind=0, start=2000, end=2030, dt=0.2, verbose=2):
     
         ###############################################################################
         ##### 2.0 STATUS: still legacy!!! Just put in hacks to get it to work; search for TODO
@@ -338,122 +260,102 @@
     
     
     
-=======
-    def interp(self, ind=0, start=2000, end=2030, dt=0.2, verbose=2):
-        """ Prepares model parameters to run the simulation. """
->>>>>>> e29cc348
         printv('Making model parameters...', 1, verbose)
         
-        P = self.pars[ind] # Shorten name of parameters thing
-        simpars = odict() # Used to be called M
-        simpars['tvec'] = arange(start, end+dt, dt) # Store time vector with the model parameters
-        popkeys = dcp(P['popkeys'])
-        tot = ['tot'] # WARNING, this is kludgy
-        simpars['popkeys'] = popkeys
-        npts = len(simpars['tvec']) # Number of time points
-        
-        
-        def popsize2simpar(par, keys):
-            """ Take population size and turn it into a model parameters """    
-            npops = len(keys)
+        M = dict()
+        M['tvec'] = arange(start, end+dt, dt) # Store time vector with the model parameters
+        npts = len(M['tvec']) # Number of time points # TODO probably shouldn't be repeated from model.m
+        
+        
+        
+        def dpar2mpar(datapar, smoothness=5*int(1/dt)):
+            """
+            Take parameters and turn them into model parameters
+            """
+            from utils import smoothinterp
+    
+            npops = len(datapar.t)
+            
             output = zeros((npops,npts))
-            for pop,key in enumerate(keys):
-                output[pop,:] = popgrow(par.p[key], simpars['tvec']-start)
+            for pop in range(npops):
+                output[pop,:] = smoothinterp(M['tvec'], datapar.t[pop], datapar.y[pop], smoothness=smoothness) # Use interpolation
+            
             return output
+        
+        
+        def grow(popsizes, growth):
+            """ Define a special function for population growth, which is just an exponential growth curve """
+            npops = len(popsizes)        
+            output = zeros((npops,npts))
+            for pop in range(npops):
+                output[pop,:] = popsizes[pop]*exp(growth*(M['tvec']-M['tvec'][0])) # Special function for population growth
+                
+            return output
+        
+        
+        
+        ## Epidemilogy parameters -- most are data
+        M['popsize'] = grow(P['popsize'], TEMPGROWTH) # Population size
+        M['hivprev'] = P['hivprev'] # Initial HIV prevalence
+        M['stiprev'] = dpar2mpar(P['stiprev']) # STI prevalence
+        M['death']  = dpar2mpar(P['death'])  # Death rates
+        M['tbprev'] = dpar2mpar(P['tbprev']) # TB prevalence
+        
+        ## Testing parameters -- most are data
+        M['hivtest'] = dpar2mpar(P['hivtest']) # HIV testing rates
+        M['aidstest'] = dpar2mpar(P['aidstest'])[0] # AIDS testing rates
+        M['tx1'] = dpar2mpar(P['numtx'], smoothness=int(1/dt))[0] # Number of people on first-line treatment -- 0 since overall not by population
+    
+        ## MTCT parameters
+        M['numpmtct'] = dpar2mpar(P['numpmtct'])[0]
+        M['birth']    = dpar2mpar(P['birth'])
+        M['breast']   = dpar2mpar(P['breast'])[0]  
+        
+        ## Sexual behavior parameters -- all are parameters so can loop over all
+        M['numacts'] = dict()
+        M['condom']  = dict()
+        M['numacts']['reg'] = dpar2mpar(P['numactsreg']) # ...
+        M['numacts']['cas'] = dpar2mpar(P['numactscas']) # ...
+        M['numacts']['com'] = dpar2mpar(P['numactscom']) # ...
+        M['numacts']['inj'] = dpar2mpar(P['numinject']) # ..
+        M['condom']['reg']  = dpar2mpar(P['condomreg']) # ...
+        M['condom']['cas']  = dpar2mpar(P['condomcas']) # ...
+        M['condom']['com']  = dpar2mpar(P['condomcom']) # ...
+        
+        ## Circumcision parameters
+        M['circum']    = dpar2mpar(P['circum']) # Circumcision percentage
+        if  'numcircum' in P.keys():
+            M['numcircum'] = dpar2mpar(P['numcircum'])[0] # Number to be circumcised -- to be populated by the relevant CCOC at non-zero allocations
+        else:
+            M['numcircum'] = zeros(shape(M['tvec'])) # Number to be circumcised -- to be populated by the relevant CCOC at non-zero allocations
+        
+        ## Drug behavior parameters
+        M['numost'] = dpar2mpar(P['numost'])[0]
+        M['sharing'] = dpar2mpar(P['sharing'])
+        
+        ## Other intervention parameters (proportion of the populations, not absolute numbers)
+        M['prep'] = dpar2mpar(P['prep'])
+        
+        ## Matrices can be used almost directly
+        for parname in ['partreg', 'partcas', 'partcom', 'partinj', 'transitsym', 'transitasym']:
+            M[parname] = array(P[parname])
+        
+        ## Constants...can be used directly
+        M['const'] = P['const']
+        
+        ## Calculate total acts
+        M['totalacts'] = totalacts(M, npts)
+        
+        ## Program parameters not related to data
+        M['propaware'] = zeros(shape(M['hivtest'])) # Initialize proportion of PLHIV aware of their status
+        M['txtotal'] = zeros(shape(M['tx1'])) # Initialize total number of people on treatment
+        
+        
+        printv('...done making model parameters.', 2, verbose)
+        return M
+    
+    
             
-            
-        
-        def datapar2simpar(datapar, keys, smoothness=5*int(1/dt)):
-            """ Take parameters and turn them into model parameters """
-            npops = len(keys)
-            output = zeros((npops,npts))
-            for pop,key in enumerate(keys):
-                output[pop,:] = smoothinterp(simpars['tvec'], datapar.t[pop], datapar.y[pop], smoothness=smoothness) # Use interpolation
-            if npops==1: return output[0] # Return 1D vector if only a single 'population'
-            else: return output
-        
-        
-        
-        
-        ## Epidemilogy parameters -- most are data
-        simpars['popsize'] = popsize2simpar(P['popsize'], popkeys) # Population size
-        simpars['initprev'] = P['initprev'] # Initial HIV prevalence
-        simpars['stiprev'] = datapar2simpar(P['stiprev'], popkeys) # STI prevalence
-        simpars['death']  = datapar2simpar(P['death'], popkeys)  # Death rates
-        simpars['tbprev'] = datapar2simpar(P['tbprev'], popkeys) # TB prevalence
-        
-        ## Testing parameters -- most are data
-        simpars['hivtest'] = datapar2simpar(P['hivtest'], popkeys) # HIV testing rates
-        simpars['aidstest'] = datapar2simpar(P['aidstest'], tot) # AIDS testing rates
-        simpars['tx'] = datapar2simpar(P['numtx'], tot, smoothness=int(1/dt)) # Number of people on first-line treatment -- 0 since overall not by population
-    
-        ## MTCT parameters
-        simpars['numpmtct'] = datapar2simpar(P['numpmtct'], tot)
-        simpars['birth']    = datapar2simpar(P['birth'], popkeys)
-        simpars['breast']   = datapar2simpar(P['breast'], tot)  
-        
-        ## Sexual behavior parameters -- all are parameters so can loop over all
-        simpars['numacts'] = odict()
-        simpars['condom']  = odict()
-        simpars['numacts']['reg'] = datapar2simpar(P['numactsreg'], popkeys) 
-        simpars['numacts']['cas'] = datapar2simpar(P['numactscas'], popkeys) 
-        simpars['numacts']['com'] = datapar2simpar(P['numactscom'], popkeys) 
-        simpars['numacts']['inj'] = datapar2simpar(P['numinject'], popkeys) 
-        simpars['condom']['reg']  = datapar2simpar(P['condomreg'], popkeys) 
-        simpars['condom']['cas']  = datapar2simpar(P['condomcas'], popkeys) 
-        simpars['condom']['com']  = datapar2simpar(P['condomcom'], popkeys) 
-        
-        ## Circumcision parameters
-        simpars['circum']    = datapar2simpar(P['circum'], popkeys) # Circumcision percentage
-        if  'numcircum' in P.keys():
-            simpars['numcircum'] = datapar2simpar(P['numcircum'], tot) # Number to be circumcised -- to be populated by the relevant CCOC at non-zero allocations
-        else:
-            simpars['numcircum'] = zeros(shape(simpars['tvec'])) # Number to be circumcised -- to be populated by the relevant CCOC at non-zero allocations
-        
-        ## Drug behavior parameters
-        simpars['numost'] = datapar2simpar(P['numost'], tot)
-        simpars['sharing'] = datapar2simpar(P['sharing'], popkeys)
-        
-        ## Other intervention parameters (proportion of the populations, not absolute numbers)
-        simpars['prep'] = datapar2simpar(P['prep'], popkeys)
-        
-        ## Matrices can be used almost directly
-        for parname in ['partreg', 'partcas', 'partcom', 'partinj', 'transit']:
-            simpars[parname] = array(P[parname])
-        
-        ## Constants...can be used directly
-        simpars['const'] = P['const']
-        
-        ## Calculate total acts
-<<<<<<< HEAD
-        if not filter_param or filter_param == 'totalacts':
-            M['totalacts'] = totalacts(M, npts)
-=======
-        simpars['totalacts'] = totalacts(simpars, npts)
->>>>>>> e29cc348
-        
-        ## Program parameters not related to data
-        simpars['propaware'] = zeros(shape(simpars['hivtest'])) # Initialize proportion of PLHIV aware of their status
-        simpars['txtotal'] = zeros(shape(simpars['tx'])) # Initialize total number of people on treatment
-        
-        ## Metaparameters
-        simpars['force'] = array(P['force'][:])
-        simpars['inhomo'] = array(P['inhomo'][:])
-        
-        ## Other things that can be used directly as well
-        simpars['male'] = P['male']
-        simpars['female'] = P['female']
-
-        printv('...done making model parameters.', 2, verbose)
-<<<<<<< HEAD
-        if filter_param: return M[filter_param]
-        else: return M
-=======
-        return simpars
->>>>>>> e29cc348
-    
-    
-            
         
 
 
