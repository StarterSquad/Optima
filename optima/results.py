"""
This module defines the classes for stores the results of a single simulation run.

Version: 2016jul06 by cliffk
"""

<<<<<<< HEAD
from optima import OptimaException, Settings, uuid, today, getdate, quantile, printv, odict, dcp, objrepr, defaultrepr, sigfig, pchip, plotpchip
from numpy import array, nan, zeros, arange, shape, maximum
=======
from optima import OptimaException, Settings, uuid, today, getdate, quantile, printv, odict, dcp, objrepr, defaultrepr, sigfig, pchip, plotpchip, findinds
from numpy import array, nan, zeros, arange, shape
>>>>>>> 89fda825
from numbers import Number





class Result(object):
    ''' Class to hold overall and by-population results '''
    def __init__(self, name=None, ispercentage=False, pops=None, tot=None, datapops=None, datatot=None):
        self.name = name # Name of this parameter
        self.ispercentage = ispercentage # Whether or not the result is a percentage
        self.pops = pops # The model result by population, if available
        self.tot = tot # The model result total, if available
        self.datapops = datapops # The input data by population, if available
        self.datatot = datatot # The input data total, if available
        self.estimate = False # If the input data is an estimate rather than real data
    
    def __repr__(self):
        ''' Print out useful information when called '''
        output = defaultrepr(self)
        return output






class Resultset(object):
    ''' Structure to hold results '''
    def __init__(self, raw=None, name=None, pars=None, simpars=None, project=None, settings=None, data=None, parset=None, progset=None, budget=None, coverage=None, budgetyears=None, domake=True):
        # Basic info
        self.uid = uuid()
        self.created = today()
        self.name = name # May be blank if automatically generated, but can be overwritten
        
        # Turn inputs into lists if not already
        if raw is None: raise OptimaException('To generate results, you must feed in model output: none provided')
        if type(simpars)!=list: simpars = [simpars] # Force into being a list
        if type(raw)!=list: raw = [raw] # Force into being a list
        
        # Read things in from the project if defined
        if project is not None:
            if parset is None:
                try: parset = project.parsets[simpars[0]['parsetname']] # Get parset if not supplied -- WARNING, UGLY
                except: pass # Don't really worry if the parset can't be populated
            if progset is None:
                try: progset = project.progset[simpars[0]['progsetname']] # Get parset if not supplied -- WARNING, UGLY
                except: pass # Don't really worry if the parset can't be populated
            if data is None: data = project.data # Copy data if not supplied -- DO worry if data don't exist!
            if settings is None: settings = project.settings
        
        # Fundamental quantities -- populated by project.runsim()
        self.raw = raw
        self.pars = pars # Keep pars
        self.simpars = simpars # ...and sim parameters
        self.popkeys = raw[0]['popkeys']
        self.datayears = data['years'] if data is not None else None # Only get data years if data available
        self.project = project # ...and just store the whole project
        self.parset = dcp(parset) # Store parameters
        self.progset = dcp(progset) # Store programs
        self.data = dcp(data) # Store data
        if self.parset is not None:  self.parset.project  = project # Replace copy of project with reference to project
        if self.progset is not None: self.progset.project = project # Replace copy of project with reference to project
        self.budget = budget if budget is not None else odict() # Store budget
        self.coverage = coverage if coverage is not None else odict()  # Store coverage
        self.budgetyears = budgetyears if budgetyears is not None else odict()  # Store budget
        self.settings = settings if settings is not None else Settings()
        
        # Main results -- time series, by population
        self.main = odict() # For storing main results
        self.main['numinci']            = Result('Number of new infections')
        self.main['numdeath']           = Result('Number of HIV-related deaths')
        
        self.main['numplhiv']           = Result('Number of PLHIV')
        self.main['numdiag']            = Result('Number of diagnosed PLHIV')
        self.main['numevercare']        = Result('Number of PLHIV initially linked to care')
        self.main['numincare']          = Result('Number of PLHIV in care')
        self.main['numtreat']           = Result('Number of PLHIV on treatment')
        self.main['numsuppressed']      = Result('Number of virally suppressed PLHIV')
        
        self.main['propdiag']           = Result('PLHIV who are diagnosed (%)', ispercentage=True)
        self.main['propevercare']       = Result('Diagnosed PLHIV initially linked to care (%)', ispercentage=True)
        self.main['propincare']         = Result('Diagnosed PLHIV retained in care (%)', ispercentage=True)
        self.main['proptreat']          = Result('PLHIV in care who are on treatment (%)', ispercentage=True)
        self.main['propsuppressed']     = Result('Treated PLHIV who are virally suppressed (%)', ispercentage=True)
        
        self.main['prev']               = Result('HIV prevalence (%)', ispercentage=True)
        self.main['force']              = Result('Incidence (per 100 p.y.)', ispercentage=True)
        self.main['numnewdiag']         = Result('Number of new diagnoses')
        self.main['nummtct']            = Result('Number of HIV+ births')
        self.main['numhivbirths']       = Result('Number of births to HIV+ women')
        self.main['numpmtct']           = Result('Number of HIV+ women receiving PMTCT')
        self.main['popsize']            = Result('Population size')

        self.other = odict() # For storing other results -- not available in the interface
        self.other['adultprev']    = Result('Adult HIV prevalence (%)', ispercentage=True)
        self.other['childprev']    = Result('Child HIV prevalence (%)', ispercentage=True)
        
        if domake: self.make()
    
    
    def __repr__(self):
        ''' Print out useful information when called -- WARNING, add summary stats '''
        output = '============================================================\n'
        output += '      Project name: %s\n'    % (self.project.name if self.project is not None else None)
        output += '      Date created: %s\n'    % getdate(self.created)
        output += '               UID: %s\n'    % self.uid
        output += '============================================================\n'
        output += objrepr(self)
        return output
        
    
    def __add__(self, R2):
        ''' Define how to add two Resultsets '''
        if type(R2)!=Resultset: raise OptimaException('Can only add results sets with other results sets')
        for attr in ['tvec','popkeys']:
            if any(array(getattr(self,attr))!=array(getattr(R2,attr))):
                raise OptimaException('Cannot add Resultsets that have dissimilar "%s"' % attr)
        R1 = dcp(self) # Keep the properties of this first one
        R1.name += ' + ' + R2.name
        R1.uid = uuid()
        R1.created = today()
        keys = R1.main.keys()
        main1 = dcp(R1.main)
        main2 = dcp(R2.main)
        popsize1 = main1['popsize']
        popsize2 = main2['popsize']
        R1.main = odict()
        for key in keys:
            res1 = main1[key]
            res2 = main2[key]
            R1.main[key] = Result(name=res1.name, ispercentage=res1.ispercentage)
            
            # It's a number, can just sum the arrays
            if res1.ispercentage:
                for attr in ['pops', 'tot']:
                    this = getattr(res1, attr) + getattr(res2, attr)
                    setattr(R1.main[key], attr, this)
            
            # It's a percentage, average by population size
            else: 
                R1.main[key].tot  = 0*res1.tot  # Reset
                R1.main[key].pops = 0*res1.pops # Reset
                for t in range(shape(res1.tot)[-1]):
                    R1.main[key].tot[:,t] = (res1.tot[:,t]*popsize1.tot[0,t] + res2.tot[:,t]*popsize2.tot[0,t]) / (popsize1.tot[0,t] + popsize2.tot[0,t])
                    for p in range(len(R1.popkeys)):
                        R1.main[key].pops[:,p,t] = (res1.pops[:,p,t]*popsize1.pops[0,p,t] + res2.pops[:,p,t]*popsize2.pops[0,p,t]) / (popsize1.pops[0,p,t] + popsize2.pops[0,p,t])
        return R1
            
            
    
    
    
    def make(self, quantiles=None, annual=True, verbose=2):
        """ Gather standard results into a form suitable for plotting with uncertainties. """
        # WARNING: Should use indexes retrieved from project settings!
        
        printv('Making derived results...', 3, verbose)
        
        def processdata(rawdata, uncertainty=False):
            ''' Little method to turn the data into a form suitable for plotting -- basically, replace assumptions with nans '''
            if uncertainty: 
                best = dcp(rawdata[0])
                low = dcp(rawdata[1])
                high = dcp(rawdata[2])
            else:
                best = dcp(rawdata)
                low = dcp(rawdata)
                high = dcp(rawdata)
            for thisdata in [best, low, high]: # Combine in loop, but actual operate on these -- thanks, pass-by-reference!
                for p in range(len(thisdata)):
                    if len(array(thisdata[p]))!=len(self.datayears):
                        thisdata[p] = nan+zeros(len(self.datayears)) # Replace with NaN if an assumption
            processed = array([best, low, high]) # For plotting uncertainties
            return processed
        
        # Initialize
        if quantiles is None: quantiles = [0.5, 0.25, 0.75] # Can't be a kwarg since mutable
        tvec = dcp(self.raw[0]['tvec'])
        eps = self.settings.eps
        if annual is False: # Decide what to do with the time vector
            indices = arange(len(tvec)) # Use all indices
            self.tvec = tvec
        else: 
            indices = arange(0, len(tvec), int(round(1.0/(tvec[1]-tvec[0])))) # Subsample results vector -- WARNING, should dt be taken from e.g. Settings()?
            self.tvec = tvec[indices] # Subsample time vector too
        self.dt = self.tvec[1] - self.tvec[0] # Reset results.dt as well
        allpeople = dcp(array([self.raw[i]['people'] for i in range(len(self.raw))]))
        allinci   = dcp(array([self.raw[i]['inci'] for i in range(len(self.raw))]))
        alldeaths = dcp(array([self.raw[i]['death'] for i in range(len(self.raw))]))
        alldiag   = dcp(array([self.raw[i]['diag'] for i in range(len(self.raw))]))
        allmtct   = dcp(array([self.raw[i]['mtct'] for i in range(len(self.raw))]))
        allhivbirths = dcp(array([self.raw[i]['hivbirths'] for i in range(len(self.raw))]))
        allreceivepmtct = dcp(array([self.raw[i]['receivepmtct'] for i in range(len(self.raw))]))
        allplhiv = self.settings.allplhiv
        alldx = self.settings.alldx
        allevercare = self.settings.allevercare
        allcare = self.settings.allcare
        alltx = self.settings.alltx
        svl = self.settings.svl
        data = self.data
        
        self.main['prev'].pops = quantile(allpeople[:,allplhiv,:,:][:,:,:,indices].sum(axis=1) / allpeople[:,:,:,indices].sum(axis=1), quantiles=quantiles) # Axis 1 is health state
        self.main['prev'].tot = quantile(allpeople[:,allplhiv,:,:][:,:,:,indices].sum(axis=(1,2)) / allpeople[:,:,:,indices].sum(axis=(1,2)), quantiles=quantiles) # Axis 2 is populations
        if data is not None: 
            self.main['prev'].datapops = processdata(data['hivprev'], uncertainty=True)
            self.main['prev'].datatot = processdata(data['optprev'])
        
        self.main['force'].pops = quantile(allinci[:,:,indices] / allpeople[:,:,:,indices].sum(axis=1), quantiles=quantiles) # Axis 1 is health state
        self.main['force'].tot = quantile(allinci[:,:,indices].sum(axis=1) / allpeople[:,:,:,indices].sum(axis=(1,2)), quantiles=quantiles) # Axis 2 is populations

        self.main['numinci'].pops = quantile(allinci[:,:,indices], quantiles=quantiles)
        self.main['numinci'].tot = quantile(allinci[:,:,indices].sum(axis=1), quantiles=quantiles) # Axis 1 is populations
        if data is not None: 
            self.main['numinci'].datatot = processdata(data['optnuminfect'])
            self.main['numinci'].estimate = True # It's not real data, just an estimate
        
        self.main['nummtct'].pops = quantile(allmtct[:,:,indices], quantiles=quantiles)
        self.main['nummtct'].tot = quantile(allmtct[:,:,indices].sum(axis=1), quantiles=quantiles)

        self.main['numhivbirths'].pops = quantile(allhivbirths[:,:,indices], quantiles=quantiles)
        self.main['numhivbirths'].tot = quantile(allhivbirths[:,:,indices].sum(axis=1), quantiles=quantiles)

        self.main['numpmtct'].pops = quantile(allreceivepmtct[:,:,indices], quantiles=quantiles)
        self.main['numpmtct'].tot = quantile(allreceivepmtct[:,:,indices].sum(axis=1), quantiles=quantiles)

        self.main['numnewdiag'].pops = quantile(alldiag[:,:,indices], quantiles=quantiles)
        self.main['numnewdiag'].tot = quantile(alldiag[:,:,indices].sum(axis=1), quantiles=quantiles) # Axis 1 is populations
        if data is not None: 
            self.main['numnewdiag'].datatot = processdata(data['optnumdiag'])
            self.main['numnewdiag'].estimate = True # It's not real data, just an estimate
        
        self.main['numdeath'].pops = quantile(alldeaths[:,:,:,indices].sum(axis=1), quantiles=quantiles)
        self.main['numdeath'].tot = quantile(alldeaths[:,:,:,indices].sum(axis=(1,2)), quantiles=quantiles) # Axis 1 is populations
        if data is not None: 
            self.main['numdeath'].datatot = processdata(data['optdeath'])
            self.main['numdeath'].estimate = True # It's not real data, just an estimate
        
        self.main['numplhiv'].pops = quantile(allpeople[:,allplhiv,:,:][:,:,:,indices].sum(axis=1), quantiles=quantiles) # Axis 1 is health state
        self.main['numplhiv'].tot = quantile(allpeople[:,allplhiv,:,:][:,:,:,indices].sum(axis=(1,2)), quantiles=quantiles) # Axis 2 is populations
        if data is not None: 
            self.main['numplhiv'].datatot = processdata(data['optplhiv'])
            self.main['numplhiv'].estimate = True # It's not real data, just an estimate
        
        self.main['numdiag'].pops = quantile(allpeople[:,alldx,:,:][:,:,:,indices].sum(axis=1), quantiles=quantiles) # WARNING, this is ugly, but allpeople[:,txinds,:,indices] produces an error
        self.main['numdiag'].tot = quantile(allpeople[:,alldx,:,:][:,:,:,indices].sum(axis=(1,2)), quantiles=quantiles) # Axis 1 is populations
        
        self.main['propdiag'].pops = quantile(allpeople[:,alldx,:,:][:,:,:,indices].sum(axis=1)/maximum(allpeople[:,allplhiv,:,:][:,:,:,indices].sum(axis=1),eps), quantiles=quantiles) 
        self.main['propdiag'].tot = quantile(allpeople[:,alldx,:,:][:,:,:,indices].sum(axis=(1,2))/maximum(allpeople[:,allplhiv,:,:][:,:,:,indices].sum(axis=(1,2)),eps), quantiles=quantiles) # Axis 1 is populations
        if data is not None: self.main['propdiag'].datatot = processdata(data['optpropdx'])
        
        self.main['numevercare'].pops = quantile(allpeople[:,allevercare,:,:][:,:,:,indices].sum(axis=1), quantiles=quantiles) # WARNING, this is ugly, but allpeople[:,txinds,:,indices] produces an error
        self.main['numevercare'].tot = quantile(allpeople[:,allevercare,:,:][:,:,:,indices].sum(axis=(1,2)), quantiles=quantiles) # Axis 1 is populations

        self.main['propevercare'].pops = quantile(allpeople[:,allevercare,:,:][:,:,:,indices].sum(axis=1)/maximum(allpeople[:,alldx,:,:][:,:,:,indices].sum(axis=1),eps), quantiles=quantiles) 
        self.main['propevercare'].tot = quantile(allpeople[:,allevercare,:,:][:,:,:,indices].sum(axis=(1,2))/maximum(allpeople[:,alldx,:,:][:,:,:,indices].sum(axis=(1,2)),eps), quantiles=quantiles) # Axis 1 is populations

        self.main['numincare'].pops = quantile(allpeople[:,allcare,:,:][:,:,:,indices].sum(axis=1), quantiles=quantiles) # WARNING, this is ugly, but allpeople[:,txinds,:,indices] produces an error
        self.main['numincare'].tot = quantile(allpeople[:,allcare,:,:][:,:,:,indices].sum(axis=(1,2)), quantiles=quantiles) # Axis 1 is populations

        self.main['propincare'].pops = quantile(allpeople[:,allcare,:,:][:,:,:,indices].sum(axis=1)/maximum(allpeople[:,alldx,:,:][:,:,:,indices].sum(axis=1),eps), quantiles=quantiles) 
        self.main['propincare'].tot = quantile(allpeople[:,allcare,:,:][:,:,:,indices].sum(axis=(1,2))/maximum(allpeople[:,alldx,:,:][:,:,:,indices].sum(axis=(1,2)),eps), quantiles=quantiles) # Axis 1 is populations
        if data is not None: self.main['propincare'].datatot = processdata(data['optpropcare'])

        self.main['numtreat'].pops = quantile(allpeople[:,alltx,:,:][:,:,:,indices].sum(axis=1), quantiles=quantiles) # WARNING, this is ugly, but allpeople[:,txinds,:,indices] produces an error
        self.main['numtreat'].tot = quantile(allpeople[:,alltx,:,:][:,:,:,indices].sum(axis=(1,2)), quantiles=quantiles) # Axis 1 is populations
        if data is not None: self.main['numtreat'].datatot = processdata(data['numtx'])

        self.main['proptreat'].pops = quantile(allpeople[:,alltx,:,:][:,:,:,indices].sum(axis=1)/maximum(allpeople[:,allcare,:,:][:,:,:,indices].sum(axis=1),eps), quantiles=quantiles) 
        self.main['proptreat'].tot = quantile(allpeople[:,alltx,:,:][:,:,:,indices].sum(axis=(1,2))/maximum(allpeople[:,allcare,:,:][:,:,:,indices].sum(axis=(1,2)),eps), quantiles=quantiles) # Axis 1 is populations
        if data is not None: self.main['proptreat'].datatot = processdata(data['optproptx'])

        self.main['numsuppressed'].pops = quantile(allpeople[:,svl,:,:][:,:,:,indices].sum(axis=1), quantiles=quantiles) # WARNING, this is ugly, but allpeople[:,txinds,:,indices] produces an error
        self.main['numsuppressed'].tot = quantile(allpeople[:,svl,:,:][:,:,:,indices].sum(axis=(1,2)), quantiles=quantiles) # Axis 1 is populations

        self.main['propsuppressed'].pops = quantile(allpeople[:,svl,:,:][:,:,:,indices].sum(axis=1)/maximum(allpeople[:,alltx,:,:][:,:,:,indices].sum(axis=1),eps), quantiles=quantiles) 
        self.main['propsuppressed'].tot = quantile(allpeople[:,svl,:,:][:,:,:,indices].sum(axis=(1,2))/maximum(allpeople[:,alltx,:,:][:,:,:,indices].sum(axis=(1,2)),eps), quantiles=quantiles) # Axis 1 is populations
        if data is not None: self.main['propsuppressed'].datatot = processdata(data['optpropsupp'])

        self.main['popsize'].pops = quantile(allpeople[:,:,:,indices].sum(axis=1), quantiles=quantiles) 
        self.main['popsize'].tot = quantile(allpeople[:,:,:,indices].sum(axis=(1,2)), quantiles=quantiles)
        if data is not None: self.main['popsize'].datapops = processdata(data['popsize'], uncertainty=True)

        upperagelims = array(self.data['pops']['age'])[:,1]
        adultpops = findinds(upperagelims>=15)
        childpops = findinds(upperagelims<15)
        if len(adultpops): self.other['adultprev'].tot = quantile(allpeople[:,allplhiv,:,:][:,:,adultpops,:][:,:,:,indices].sum(axis=(1,2)) / allpeople[:,:,adultpops,:][:,:,:,indices].sum(axis=(1,2)), quantiles=quantiles) # Axis 2 is populations
        if len(childpops): self.other['childprev'].tot = quantile(allpeople[:,allplhiv,:,:][:,:,childpops,:][:,:,:,indices].sum(axis=(1,2)) / allpeople[:,:,childpops,:][:,:,:,indices].sum(axis=(1,2)), quantiles=quantiles) # Axis 2 is populations

        

# WARNING, need to implement
#        disutils = [D[self.pars['const']['disutil'][key] for key in D['G['healthstates']]
#        tmpdalypops = allpeople[:,concatenate([D['G['tx1'], D['G['tx2']]),:,:].sum(axis=1) * D['P['const['disutil['tx']
#        tmpdalytot = allpeople[:,concatenate([D['G['tx1'], D['G['tx2']]),:,:].sum(axis=(1,2)) * D['P['const['disutil['tx']
#        for h in xrange(len(disutils)): # Loop over health states
#            healthstates = array([D['G['undx'][h], D['G['dx'][h], D['G['fail'][h]])
#            tmpdalypops += allpeople[:,healthstates,:,:].sum(axis=1) * disutils[h]
#            tmpdalytot += allpeople[:,healthstates,:,:].sum(axis=(1,2)) * disutils[h]
#        self.daly.pops = quantile(tmpdalypops, quantiles=quantiles)
#        self.daly.tot = quantile(tmpdalytot, quantiles=quantiles)
        
        return None # make()
        
        
    def export(self, filestem=None, bypop=False, sep=',', ind=0, sigfigs=3, writetofile=True, verbose=2):
        ''' Method for exporting results to a CSV file '''
        if filestem is None:  # Doesn't include extension, hence filestem
            if self.name is not None: filestem = self.project.name+'-'+self.name
            else: filestem = str(self.uid)
        filename = filestem + '.csv'
        npts = len(self.tvec)
        keys = self.main.keys()
        output = sep.join(['Indicator','Population'] + ['%i'%t for t in self.tvec]) # Create header and years
        for key in keys:
            if bypop: output += '\n' # Add a line break between different indicators
            if bypop: popkeys = ['tot']+self.popkeys # include total even for bypop -- WARNING, don't try to change this!
            else:     popkeys = ['tot']
            for pk,popkey in enumerate(popkeys):
                output += '\n'
                if bypop and popkey!='tot': data = self.main[key].pops[ind][pk-1,:] # WARNING, assumes 'tot' is always the first entry
                else:                       data = self.main[key].tot[ind][:]
                output += self.main[key].name+sep+popkey+sep
                for t in range(npts):
                    if self.main[key].ispercentage: output += ('%s'+sep) % sigfig(data[t])
                    else:                           output += ('%i'+sep) % data[t]
       
        if len(self.budget)>ind: # WARNING, does not support multiple years
            output += '\n\n\n'
            output += 'Budget\n'
            output += sep.join(self.budget[ind].keys()) + '\n'
            output += sep.join([str(val) for val in self.budget[ind].values()]) + '\n'
        
        if len(self.coverage)>ind: # WARNING, does not support multiple years
            output += '\n\n\n'
            output += 'Coverage\n'
            output += sep.join(self.coverage[ind].keys()) + '\n'
            output += sep.join([str(val) for val in self.coverage[ind].values()]) + '\n' # WARNING, should have this val[0] but then dies with None entries
            
        if writetofile: 
            with open(filename, 'w') as f: f.write(output)
            printv('Results exported to "%s"' % filename, 2, verbose)
            return None
        else:
            return output
        
                    
            
        





class Multiresultset(Resultset):
    ''' Structure for holding multiple kinds of results, e.g. from an optimization, or scenarios '''
    def __init__(self, resultsetlist=None, name=None):
        # Basic info
        self.name = name
        self.uid = uuid()
        self.created = today()
        self.nresultsets = len(resultsetlist)
        self.keys = []
        self.budget = odict()
        self.coverage = odict()
        self.budgetyears = odict() 
        if type(resultsetlist)==list: pass # It's already a list, carry on
        elif type(resultsetlist) in [odict, dict]: resultsetlist = resultsetlist.values() # Convert from odict to list
        elif resultsetlist is None: raise OptimaException('To generate multi-results, you must feed in a list of result sets: none provided')
        else: raise OptimaException('Resultsetlist type "%s" not understood' % str(type(resultsetlist)))
                
        
        # Fundamental quantities -- populated by project.runsim()
        sameattrs = ['tvec', 'dt', 'popkeys'] # Attributes that should be the same across all results sets
        commonattrs = ['project', 'data', 'datayears', 'settings'] # Uhh...same as sameattrs, not sure my logic in separating this out, but hesitant to remove because it made sense at the time :)
        diffattrs = ['parset', 'progset', 'raw', 'simpars'] # Things that differ between between results sets
        for attr in sameattrs+commonattrs: setattr(self, attr, None) # Shared attributes across all resultsets
        for attr in diffattrs: setattr(self, attr, odict()) # Store a copy for each resultset

        # Main results -- time series, by population -- get right structure, but clear out results -- WARNING, must match format above!
        self.main = dcp(resultsetlist[0].main) # For storing main results -- get the format from the first entry, since should be the same for all
        for key in self.main.keys():
            for at in ['pops', 'tot']:
                setattr(self.main[key], at, odict()) # Turn all of these into an odict -- e.g. self.main['prev'].pops = odict()

        for i,rset in enumerate(resultsetlist):
            key = rset.name if rset.name is not None else str(i)
            self.keys.append(key)
            
            # First, loop over shared attributes, and ensure they match
            for attr in sameattrs+commonattrs:
                orig = getattr(self, attr)
                new = getattr(rset, attr)
                if orig is None: setattr(self, attr, new) # Pray that they match, since too hard to compare
            
            # Loop over different attributes and append to the odict
            for attr in diffattrs:
                getattr(self, attr)[key] = getattr(rset, attr) # Super confusing, but boils down to e.g. self.raw['foo'] = rset.raw -- WARNING, does this even work?
            
            # Now, the real deal: fix self.main
            for key2 in self.main.keys():
                for at in ['pops', 'tot']:
                    getattr(self.main[key2], at)[key] = getattr(rset.main[key2], at)[0] # Add data: e.g. self.main['prev'].pops['foo'] = rset.main['prev'].pops[0] -- WARNING, the 0 discards uncertainty data
            
            # Finally, process the budget and budgetyears
            if getattr(rset,'budget'): # If it has a budget, overwrite coverage information by calculating from budget
                self.budget[key]      = rset.budget
                self.budgetyears[key] = rset.budgetyears
                self.coverage[key]    = rset.progset.getprogcoverage(budget=rset.budget, t=rset.budgetyears, parset=rset.parset, results=rset, proportion=True) # Set proportion TRUE here, because coverage will be outputted as PERCENT covered
            elif getattr(rset,'coverage'): # If no budget, compute budget from coverage
                self.coverage[key]      = rset.coverage
                self.budgetyears[key] = rset.budgetyears
                self.budget[key]    = rset.progset.getprogbudget(coverage=rset.coverage, t=rset.budgetyears, parset=rset.parset, results=rset, proportion=False) # Set proportion FALSE here, because coverage will be inputted as NUMBER covered    
        
        
    def __repr__(self):
        ''' Print out useful information when called '''
        output = '============================================================\n'
        output += '      Project name: %s\n'    % (self.project.name if self.project is not None else None)
        output += '      Date created: %s\n'    % getdate(self.created)
        output += '               UID: %s\n'    % self.uid
        output += '      Results sets: %s\n'    % self.keys
        output += '============================================================\n'
        output += objrepr(self)
        return output
    
    
    def export(self, filestem=None, ind=None, writetofile=True, verbose=2, **kwargs):
        ''' A method to export each multiresult to a different file...not great, but not sure of what's better '''
        if filestem is None: # Filestem rather than filename since doesn't include extension
            if self.name is not None: filestem = self.project.name+'-'+self.name
            else: filestem = str(self.uid)
        output = ''
        for k,key in enumerate(self.keys):
            thisfilestem = filestem+'-'+key
            output += '%s\n\n' % key
            output += Resultset.export(self, filestem=thisfilestem, ind=k, writetofile=False, **kwargs)
            output += '\n'*5
        
        if writetofile: 
            filename = filestem+'.csv'
            with open(filename, 'w') as f: f.write(output)
            printv('Results exported to "%s"' % filename, 2, verbose)
            return None
        else:
            return output






class BOC(object):
    ''' Structure to hold a budget and outcome array for geospatial analysis'''
    
    def __init__(self, name='unspecified', x=None, y=None, objectives=None):
        self.uid = uuid()
        self.created = today()
        self.x = x if x else [] # A list of budget totals
        self.y = y if y else [] # A corresponding list of 'maximally' optimised outcomes
        self.objectives = objectives # Specification for what outcome y represents (objectives['budget'] excluded)
        
        self.name = name # Required by rmresult in Project.

    def __repr__(self):
        ''' Print out summary stats '''
        output = '============================================================\n'
        output += '      Date created: %s\n'    % getdate(self.created)
        output += '               UID: %s\n'    % self.uid
        output += '============================================================\n'
        output += objrepr(self)
        return output
        
    def getoutcome(self, budgets):
        ''' Get interpolated outcome for a corresponding list of budgets '''
        return pchip(self.x, self.y, budgets)
        
    def getoutcomederiv(self, budgets):
        ''' Get interpolated outcome derivatives for a corresponding list of budgets '''
        return pchip(self.x, self.y, budgets, deriv = True)
        
    def plot(self, deriv = False, returnplot = False, initbudget = None, optbudget = None, baseline=0):
        ''' Plot the budget-outcome curve '''
        from pylab import xlabel, ylabel, show
        
        ax = plotpchip(self.x, self.y, deriv = deriv, returnplot = True, initbudget = initbudget, optbudget = optbudget)                 # Plot interpolation
        xlabel('Budget')
        if not deriv: ylabel('Outcome')
        else: ylabel('Marginal outcome')
        if baseline==0: ax.set_ylim((0,ax.get_ylim()[1])) # Reset baseline
        
        if returnplot: return ax
        else: show()
        return None







def getresults(project=None, pointer=None, die=True):
    '''
    Function for returning the results associated with something. 'pointer' can eiher be a UID,
    a string representation of the UID, the actual pointer to the results, or a function to return the
    results.
    
    Example:
        results = P.parsets[0].getresults()
        calls
        getresults(P, P.parsets[0].resultsref)
        which returns
        P.results[P.parsets[0].resultsref]
    
    The "die" keyword lets you choose whether a failure to retrieve results returns None or raises an exception.    
    
    Version: 1.2 (2016feb06)
    '''
    # Nothing supplied, don't try to guess
    if pointer is None: 
        return None 
    
    # Normal usage, e.g. getresults(P, 3) will retrieve the 3rd set of results
    elif isinstance(pointer, (str, unicode, Number, type(uuid()))):
        if project is not None:
            resultnames = [res.name for res in project.results.values()]
            resultuids = [str(res.uid) for res in project.results.values()]
        else: 
            if die: raise OptimaException('To get results using a key or index, getresults() must be given the project')
            else: return None
        try: # Try using pointer as key -- works if name
            results = project.results[pointer]
            return results
        except: # If that doesn't match, keep going
            if pointer in resultnames: # Try again to extract it based on the name
                results = project.results[resultnames.index(pointer)]
                return results
            elif str(pointer) in resultuids: # Next, try extracting via the UID
                results = project.results[resultuids.index(str(pointer))]
                return results
            else: # Give up
                validchoices = ['#%i: name="%s", uid=%s' % (i, resultnames[i], resultuids[i]) for i in range(len(resultnames))]
                errormsg = 'Could not get result "%s": choices are:\n%s' % (pointer, '\n'.join(validchoices))
                if die: raise OptimaException(errormsg)
                else: return None
    
    # The pointer is the results object
    elif isinstance(pointer, (Resultset, Multiresultset, BOC)):
        return pointer # Return pointer directly if it's already a results set
    
    # It seems to be some kind of function, so try calling it -- might be useful for the database or something
    elif callable(pointer): 
        try: 
            return pointer()
        except:
            if die: raise OptimaException('Results pointer "%s" seems to be callable, but call failed' % str(pointer))
            else: return None
    
    # Could not figure out what to do with it
    else: 
        if die: raise OptimaException('Could not retrieve results \n"%s"\n from project \n"%s"' % (pointer, project))
        else: return None<|MERGE_RESOLUTION|>--- conflicted
+++ resolved
@@ -1,16 +1,11 @@
 """
 This module defines the classes for stores the results of a single simulation run.
 
-Version: 2016jul06 by cliffk
+Version: 2016oct28 by cliffk
 """
 
-<<<<<<< HEAD
 from optima import OptimaException, Settings, uuid, today, getdate, quantile, printv, odict, dcp, objrepr, defaultrepr, sigfig, pchip, plotpchip
-from numpy import array, nan, zeros, arange, shape, maximum
-=======
-from optima import OptimaException, Settings, uuid, today, getdate, quantile, printv, odict, dcp, objrepr, defaultrepr, sigfig, pchip, plotpchip, findinds
-from numpy import array, nan, zeros, arange, shape
->>>>>>> 89fda825
+from numpy import array, nan, zeros, arange, shape, maximum, findinds
 from numbers import Number
 
 
