"""
This file performs all necessary imports, so Optima can be used either as

from optima import Project, Parameters [etc.]
or
import optima as op
or
from optima import *


Now, the legal part:

This program is free software: you can redistribute it and/or modify
it under the terms of the GNU Lesser General Public License as published by
the Free Software Foundation, either version 3 of the License, or
(at your option) any later version.

This program is distributed in the hope that it will be useful,
but WITHOUT ANY WARRANTY; without even the implied warranty of
MERCHANTABILITY or FITNESS FOR A PARTICULAR PURPOSE.  See the
GNU General Public License for more details.

You should have received a copy of the GNU Lesser General Public License
along with this program.  If not, see <http://www.gnu.org/licenses/>.


<<<<<<< HEAD
Version: 2016oct05 by cliffk
=======
Version: 2016nov03 by cliffk
>>>>>>> 16cbb83c
"""

optimalicense = '''
Optima HIV -- HIV optimization and analysis tool
Copyright (C) 2016 by the Optima Consortium
'''
print(optimalicense)






## Specify the version, for the purposes of figuring out which version was used to create a project
from ._version import __version__
version = __version__ # Make it accessible via from optima import *

# Create an empty list to stored failed imports
_failed = [] 



#####################################################################################################################
### Load helper functions/modules
#####################################################################################################################

## General modules
from uuid import uuid4 as uuid
from datetime import datetime; today = datetime.today
from copy import deepcopy as dcp

## Optimization algorithm
from . import asd as _asd
from .asd import asd

## Interpolation
from . import pchip as _pchip
from .pchip import pchip, plotpchip

## Color definitions
from . import colortools # Load high-level module as well
from .colortools import alpinecolormap, bicolormap, gridcolormap, vectocolor

## Utilities
from . import utils # Load high-level module as well
<<<<<<< HEAD
from .utils import blank, checkmem, dataindex, defaultrepr, findinds, getdate, getvaliddata, gitinfo, isnumber, loadbalancer, objectid, objatt, objmeth, objrepr, odict, OptimaException, pd, perturb, printarr, printdata, printv, promotetoarray, quantile, runcommand, sanitize, scaleratio, sigfig, smoothinterp, tic, toc, vec2obj
=======
from .utils import blank, checkmem, dataindex, dataframe, defaultrepr, findinds, findnearest, getdate, getvaliddata, gitinfo, isnumber, loadbalancer, objectid, objatt, objmeth, objrepr, odict, OptimaException, pd, perturb, printarr, printdata, printv, promotetoarray, quantile, runcommand, sanitize, scaleratio, sigfig, smoothinterp, tic, toc, vec2obj
>>>>>>> 16cbb83c

## Data I/O
from . import dataio
from .dataio import loadobj, saveobj # CK: may want to tidy up


#####################################################################################################################
### Load Optima functions and classes
#####################################################################################################################

## Project settings
from . import settings as _settings # Inter-project definitions, e.g. health states
from .settings import Settings, convertlimits, gettvecdt

## Generate results -- import first because parameters use results
from . import results as _results
from .results import Result, Resultset, Multiresultset, BOC, getresults

## Define the model parameters -- import before makespreadsheet because makespreadsheet uses partable to make a pre-filled spreadsheet
from . import parameters as _parameters
from .parameters import Par, Dist, Constant, Metapar, Timepar, Popsizepar, Parameterset, makepars, makesimpars, loadpartable, loadtranstable, applylimits, comparepars, comparesimpars # Parameter and Parameterset classes

## Create a blank spreadsheet
try:
    from . import makespreadsheet as _makespreadsheet
    from .makespreadsheet import makespreadsheet, makeprogramspreadsheet, default_datastart, default_dataend
except: _failed.append('makespreadsheet')

## Load a completed a spreadsheet
from . import loadspreadsheet as _loadspreadsheet
from .loadspreadsheet import loadspreadsheet, loadprogramspreadsheet
<<<<<<< HEAD

## Generate results -- odd location, I know!
from . import results as _results
from .results import Result, Resultset, Multiresultset, BOC, getresults

## Define the model parameters
from . import parameters as _parameters
from .parameters import Basepar, CCOpar, Par, Timepar, Popsizepar, Constant, Parameterset, makepars, makesimpars, partable, loadpartable, transtable, loadtranstable, applylimits, comparepars, comparesimpars # Parameter and Parameterset classes
=======
>>>>>>> 16cbb83c

## Define and run the model
from . import model as _model
from .model import model, runmodel

## Define the programs and cost functions
from . import programs as _programs
from .programs import Program, Programset

## Automatic calibration and sensitivity
from . import calibration as _calibration
from .calibration import autofit 

## Scenario analyses
from . import scenarios as _scenarios 
from .scenarios import Parscen, Budgetscen, Coveragescen, Progscen, runscenarios, makescenarios, defaultscenarios, setparscenvalues

## Optimization analyses
from . import optimization as _optimization
from .optimization import Optim, defaultobjectives, defaultconstraints, optimize

## Plotting functions
from . import plotting as _plotting 
from .plotting import getplotselections, makeplots, plotepi, plotcascade, plotallocations, plotcostcov


#####################################################################################################################
### Want to add more modules to Optima? Do that above this line (unless they're non-essential plotting functions)
#####################################################################################################################



#####################################################################################################################
### Load optional plotting functions
#####################################################################################################################

## Load high level GUI module
try: from . import gui
except: _failed.append('gui')

## Load simple function for displaying results
try: from .gui import plotresults, pygui, plotpeople, plotpars
except: _failed.append('plotresults, pygui, plotpeople, plotallocations, plotpars')

## Handle the browser-based plotting -- relies on browser so might fail
try: from .gui import browser 
except: _failed.append('browser')

# Do manual fitting -- relies on PyQt4 so might fail
try: from .gui import manualfit 
except: _failed.append('manualfit')



#####################################################################################################################
### Finally, load high-level modules that depend on everything else
#####################################################################################################################

## Import the Project class that ties everything together
import project as _project
from .project import Project

# Portfolio class (container of Projects)
import portfolio as _portfolio
from .portfolio import Portfolio 


# Finally, load defaults
from . import defaults
from .defaults import defaultproject, defaultscenarios, defaultprogset, defaultprograms, demo

# And really finally, load other random things that don't matter
try:
    import migrate as _migrate
    from .migrate import migrate, loadproj, optimaversion
except:
    _failed.append('migrate')


# And really really finally, load geospatial functions (has to load projects, so has to come after migration)
try:
    import geospatial as _geospatial
    from . import batchtools
    from .batchtools import batchautofit
    from .batchtools import batchBOC
    from .geospatial import geogui # Import GUI tools for geospatial analysis
except: 
    _failed.append('geospatial')


if not len(_failed): del _failed # If it's empty, don't bother keeping it<|MERGE_RESOLUTION|>--- conflicted
+++ resolved
@@ -1,3 +1,4 @@
+# -*- coding: utf-8 -*-
 """
 This file performs all necessary imports, so Optima can be used either as
 
@@ -24,11 +25,7 @@
 along with this program.  If not, see <http://www.gnu.org/licenses/>.
 
 
-<<<<<<< HEAD
-Version: 2016oct05 by cliffk
-=======
 Version: 2016nov03 by cliffk
->>>>>>> 16cbb83c
 """
 
 optimalicense = '''
@@ -74,11 +71,7 @@
 
 ## Utilities
 from . import utils # Load high-level module as well
-<<<<<<< HEAD
-from .utils import blank, checkmem, dataindex, defaultrepr, findinds, getdate, getvaliddata, gitinfo, isnumber, loadbalancer, objectid, objatt, objmeth, objrepr, odict, OptimaException, pd, perturb, printarr, printdata, printv, promotetoarray, quantile, runcommand, sanitize, scaleratio, sigfig, smoothinterp, tic, toc, vec2obj
-=======
 from .utils import blank, checkmem, dataindex, dataframe, defaultrepr, findinds, findnearest, getdate, getvaliddata, gitinfo, isnumber, loadbalancer, objectid, objatt, objmeth, objrepr, odict, OptimaException, pd, perturb, printarr, printdata, printv, promotetoarray, quantile, runcommand, sanitize, scaleratio, sigfig, smoothinterp, tic, toc, vec2obj
->>>>>>> 16cbb83c
 
 ## Data I/O
 from . import dataio
@@ -110,17 +103,6 @@
 ## Load a completed a spreadsheet
 from . import loadspreadsheet as _loadspreadsheet
 from .loadspreadsheet import loadspreadsheet, loadprogramspreadsheet
-<<<<<<< HEAD
-
-## Generate results -- odd location, I know!
-from . import results as _results
-from .results import Result, Resultset, Multiresultset, BOC, getresults
-
-## Define the model parameters
-from . import parameters as _parameters
-from .parameters import Basepar, CCOpar, Par, Timepar, Popsizepar, Constant, Parameterset, makepars, makesimpars, partable, loadpartable, transtable, loadtranstable, applylimits, comparepars, comparesimpars # Parameter and Parameterset classes
-=======
->>>>>>> 16cbb83c
 
 ## Define and run the model
 from . import model as _model
