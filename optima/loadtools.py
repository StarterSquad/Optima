--- conflicted
+++ resolved
@@ -75,11 +75,7 @@
         ('2.8.2', ('2.9.0', '2019-10-11', addcascadeopt,     'Add cascade optimization objectives')),
         ('2.9.0', ('2.9.1', '2019-12-02', fixcascadeopt,     'Fix cascade optimization objectives')),
         ('2.9.1', ('2.9.2', '2019-12-04', None,              'Add PrEP for injection-related infections')),
-<<<<<<< HEAD
-        ('2.9.2', ('2.9.3', '2020-02-06', None,              'Improve scenario export')),
-=======
         ('2.9.2', ('2.9.3', '2020-02-24', None,              'Improves scenario export, changes district budget allocation algorithm, and contains frontend fixes')),
->>>>>>> 94098139
         ])
     
     
