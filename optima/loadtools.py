import optima as op
from numpy import nan, isnan, concatenate as cat, array


##########################################################################################
### MIGRATION DEFINITIONS
##########################################################################################

def setmigrations(which='migrations'):
    '''
    Define the migrations -- format is 
        'current_version': ('new_version', function, 'date', 'string description of change')
    
    If "which" is anything other than "changelog", then return the list of migrations.
    Otherwise, return the changelog (just the new version and message).
    
    Version: 2017may23
    '''

    migrations = op.odict([
        # Orig     New       Date         Migration           Description
        ('2.0',   ('2.0.0', '2016-07-19', None,              'Converted version number to string')),
        ('2.0.0', ('2.0.1', '2016-07-20', addscenuid,        'Added UID to scenarios')),
        ('2.0.1', ('2.0.2', '2016-07-29', addforcepopsize,   'Added option for forcing population size to match')),
        ('2.0.2', ('2.0.3', '2016-08-25', delimmediatecare,  'Removed immediate care parameter')),
        ('2.0.3', ('2.0.4', '2016-08-31', addproppmtct,      'Added new parameter -- proportion on PMTCT')),
        ('2.0.4', ('2.1',   '2016-09-12', redotransitions,   'Major update to how transitions in health states are handled')),
        ('2.1',   ('2.1.1', '2016-10-02', makepropsopt,      'Removed data on proportion parameters')),
        ('2.1.1', ('2.1.2', '2016-10-05', addalleverincare,  'Included new setting to store everyone in care')),
        ('2.1.2', ('2.1.3', '2016-10-18', removenumcircdata, "Don't store data on number circumcised")),
        ('2.1.3', ('2.1.4', '2016-10-18', removepopchardata, "Don't store sex worker and injecting characteristics")),
        ('2.1.4', ('2.1.5', '2016-11-01', addaidsleavecare,  'Added new parameter -- AIDS leave care percentage')),
        ('2.1.5', ('2.1.6', '2016-11-01', addaidslinktocare, 'Added new parameter -- AIDS link to care duration')),
        ('2.1.6', ('2.1.7', '2016-11-03', adddataend,        'Separated dataend from end')),
        ('2.1.7', ('2.1.8', '2016-11-07', fixsettings,       'Added new attributes to settings')),
        ('2.1.8', ('2.1.9', '2016-12-22', addoptimscaling,   'Added a budget scaling parameter to optimizations')),
        ('2.1.9', ('2.1.10','2016-12-28', addpropsandcosttx, 'Added treatment cost parameter')),
        ('2.1.10',('2.2',   '2017-01-13', redoparameters,    'Updated the way parameters are handled')),
        ('2.2',   ('2.2.1', '2017-02-01', redovlmon,         'Updated the VL monitoring parameter')),
        ('2.2.1', ('2.2.2', '2017-02-01', addprojectinfo,    'Stored information about the proect in the results')),
        ('2.2.2', ('2.3',   '2017-02-09', redoparamattr,     'Updated parameter attributes')),
        ('2.3',   ('2.3.1', '2017-02-15', removespreadsheet, "Don't store the spreadsheet with the project, to save space")),
        ('2.3.1', ('2.3.2', '2017-03-01', addagetopars,      'Ensured that age is stored in parsets')),
        ('2.3.2', ('2.3.3', '2017-03-02', redotranstable,    'Split transition table into two tables to speed processing')),
        ('2.3.3', ('2.3.4', '2017-03-30', redotranstable,    'Added aditional fixes to the transition table')),
        ('2.3.4', ('2.3.5', '2017-04-18', None,              'Added migrations for portfolios')),
        ('2.3.5', ('2.3.6', '2017-04-21', None,              'Fixed PMTCT calculations')),
        ('2.3.6', ('2.3.7', '2017-05-13', None,              'Changed plotting syntax')),
        ('2.3.7', ('2.3.8', '2017-05-23', None,              'Malawi: Many minor changes to plotting, parameters, etc.')),
        ('2.3.8', ('2.4',   '2017-06-05', None,              'Ukraine: ICER analysis; cascade bar plot; GUI tools; summary() and fixprops() methdods')),
        ('2.4',   ('2.5',   '2017-07-03', None,              'Made registration public')),
        ('2.5',   ('2.6',   '2017-10-23', None,              'Public code release')),
        ('2.6',   ('2.6.1', '2017-12-19', None,              'Scenario sensitivity feature')),
        ('2.6.1', ('2.6.2', '2017-12-19', None,              'New results format')),
        ('2.6.2', ('2.6.3', '2018-01-17', addtimevarying,    'Preliminaries for time-varying optimization')),
        ('2.6.3', ('2.6.4', '2018-01-24', None,              'Changes to how proportions are handled')),
        ('2.6.4', ('2.6.5', '2018-04-03', None,              'Changes to how HIV+ births are handled')),
        ('2.6.5', ('2.6.6', '2018-04-25', addtreatbycd4,     'Updates CD4 handling and interactions between programs')),
<<<<<<< HEAD
        ('2.6.6', ('2.6.7', '2018-04-28', removecosttx,      'Remove treatment cost parameter')),
=======
        ('2.6.6', ('2.6.7', '2018-04-26', None,              'Handle male- and female-only populations for parameters')),
>>>>>>> 94c82c75
        ])
    
    # Define changelog
    changelog = op.odict()
    for ver,date,migrator,msg in migrations.values():
        changelog[ver] = date+' | '+msg
    
    # Return the migrations structure, unless the changelog is specifically requested
    if which=='changelog': return changelog
    else:                  return migrations






##########################################################################################
### MIGRATION UTILITIES
##########################################################################################


def optimaversion(filename=None, version=None, branch=None, sha=None, verbose=False, die=False):
    '''
    Reads the current script file and adds Optima version info. Simply add the line
    
        optimaversion(__file__)
    
    to a script file, and on running it will automatically re-save it as e.g.
    
        optimaversion(__file__) # Version: 2.1.11 | Branch: optima-version-for-scripts | SHA: e2620b
    
    Note: you can also use e.g. op.optimaversion(__file__), as long as "optimaversion(__file__)" appears. 
    If version, branch, or sha arguments are supplied, then it will raise an exception if they 
    don't match, e.g.
    
        optimaversion(__file__, version='2.1.4')
    
    Version: 2017jan29
    '''
    
    # Preliminaries
    shalength = 6 # Don't use the whole thing, it's ugly and unnecessary
    if filename is None: # Check to make sure a file name is given
        errormsg = 'Please call this function like this: optimaversion(__file__)'
        if die: raise op.OptimaException(errormsg)
        else: print(errormsg); return None
    currversion = op.version # Get Optima version info
    currbranch,currsha = op.gitinfo(die=die) # Get git info, dying on failure if requested
    if version is not None and version!=currversion: # Optionally check that versions match
        errormsg = 'Actual version does not match requested version (%s vs. %s)' % (currversion, version)
        raise op.OptimaException(errormsg)
    if branch is not None and branch!=currbranch: # Optionally check that versions match
        errormsg = 'Actual branch does not match requested branch (%s vs. %s)' % (currbranch, branch)
        raise op.OptimaException(errormsg)
    if sha is not None:
        validshalength = min(len(sha), shalength)
        if sha[:validshalength+1]!=currsha[:validshalength+1]: # Optionally check that versions match
            errormsg = 'Actual SHA does not match requested SHA (%s vs. %s)' % (currsha[:validshalength+1], sha[:validshalength+1])
            raise op.OptimaException(errormsg)
    versionstring = ' # Version: %s | Branch: %s | SHA: %s\n' % (currversion, currbranch, currsha[:shalength+1]) # Create string to write
    strtofind = 'optimaversion(' # String to look for -- note, must exactly match function call!

    # Read script file
    try: 
        f = open(filename, 'r')
    except:
        errormsg = 'Could not open file "%s" for reading' % filename
        if die: raise op.OptimaException(errormsg)
        else: print(errormsg); return None
    if verbose: print('Reading file %s' % filename)
    alllines = f.readlines() # Read all lines in the file
    origlines = op.dcp(alllines) # Keep a copy of the original version of the file
    notfound = True # By default, fail
    for l,line in enumerate(alllines): # Loop over each line
        ind = line.find(strtofind) # Look for string to find
        if ind>=0: # If found...
            if verbose: print('Found function call at line %i' % l)
            if line.count(')')!=1: # If it's not a usual function call, give up
                errormsg = 'optimaversion got confused by this line with more or less than one ")": "%s"' % line
                if die: raise op.OptimaException(errormsg)
                else: print(errormsg); return None
            functionend = line.find(')')+1 # Find the end of the function (inclusive)
            alllines[l] = line[:functionend]+versionstring # Replace with version info
            notfound = False # It's not a failure
            break # Don't keep looking
    if notfound: # Couldn't find it
        errormsg = 'Could not find call to optimaversion() in %s' % filename
        if die: raise op.OptimaException(errormsg)
        else: print(errormsg); return None
    f.close()
        
    # Write script file, but only if something changed
    if alllines!=origlines:
        try: 
            f = open(filename, 'w')
        except:
            errormsg = 'Could not open file "%s" for writing' % filename
            if die: raise op.OptimaException(errormsg)
            else: print(errormsg); return None
        if verbose: print('Writing file %s' % filename)
        try: 
            f.writelines(alllines) # Just write everything, but only if something's changed
        except: 
            errormsg = 'optimaversion() write failed on %s' % filename
            if die: raise op.OptimaException(errormsg)
            else: print(errormsg); return None
        f.close()
    
    return None


def addparameter(project=None, copyfrom=None, short=None, **kwargs):
    ''' 
    Function for adding a new parameter to a project -- used by several migrations.
    Use kwargs to arbitrarily specify the new parameter's properties.
    '''
    for ps in project.parsets.values():
        if op.compareversions(project.version, '2.2')>=0: # Newer project, pars is dict
            ps.pars[short] = op.dcp(project.pars()[copyfrom])
            ps.pars[short].short = short
            for kwargkey,kwargval in kwargs.items():
                setattr(ps.pars[short], kwargkey, kwargval)
        else: # Older project, pars is list of dicts
            for i in range(len(ps.pars)):
                ps.pars[i][short] = op.dcp(project.pars()[0][copyfrom])
                ps.pars[i][short].short = short
                for kwargkey,kwargval in kwargs.items():
                    setattr(ps.pars[i][short], kwargkey, kwargval)
    project.data[short] = [[nan]*len(project.data['years'])]
    return None


def removeparameter(project=None, short=None, datashort=None, verbose=False, die=False, **kwargs):
    ''' 
    Remove a parameter from a parset
    '''
    if short is not None:
        for ps in project.parsets.values():
            if op.compareversions(project.version, '2.2')>=0: # Newer project, pars is dict
                try: ps.pars.pop(short) # Fail loudly
                except:
                    if verbose: print('Failed to remove parameter %s' % short)
                    if die: raise
            else: # Older project, pars is list of dicts
                for i in range(len(ps.pars)):
                    try: ps.pars[i].pop(short) # Fail loudly
                    except:
                        if verbose: print('Failed to remove parameter %s' % short)
                        if die: raise
    if datashort is not None:
        try: project.data.pop(datashort) # Fail loudly
        except:
            if verbose: print('Failed to remove data parameter %s' % datashort)
            if die: raise
    return None





##########################################################################################
### PROJECT MIGRATIONS
##########################################################################################
    

def addscenuid(project, **kwargs):
    """
    Migration between Optima 2.0.0 and 2.0.1.
    """
    for scen in project.scens.values():
        if not hasattr(scen, 'uid'):
            scen.uid = op.uuid()
    return None


def addforcepopsize(project, **kwargs):
    """
    Migration between Optima 2.0.1 and 2.0.2.
    """
    if not hasattr(project.settings, 'forcepopsize'):
        project.settings.forcepopsize = True
    return None


def delimmediatecare(project, **kwargs):
    """
    Migration between Optima 2.0.2 and 2.0.3 -- WARNING, will this work for scenarios etc.?
    """
    removeparameter(project, short='immediatecare', datashort='immediatecare')
    return None


def addproppmtct(project, **kwargs):
    """
    Migration between Optima 2.0.3 and 2.0.4.
    """
    addparameter(project=project, copyfrom='proptx', short='proppmtct', name='Pregnant women and mothers on PMTCT')
    return None


def redotransitions(project, dorun=False, **kwargs):
    """
    Migration between Optima 2.0.4 and 2.1
    """
    from numpy import concatenate as cat

    # Update settings
    project.settings.healthstates = ['susreg', 'progcirc', 'undx', 'dx', 'care', 'usvl', 'svl', 'lost']
    project.settings.notonart = cat([project.settings.undx,project.settings.dx,project.settings.care,project.settings.lost])
    project.settings.alldx = cat([project.settings.dx,project.settings.care,project.settings.usvl,project.settings.svl,project.settings.lost])
    project.settings.allcare = cat([project.settings.care,project.settings.usvl,project.settings.svl])

    project.settings.allplhiv  = cat([project.settings.undx, project.settings.alldx])
    project.settings.allstates = cat([project.settings.sus, project.settings.allplhiv]) 
    project.settings.nstates   = len(project.settings.allstates) 
    project.settings.statelabels = project.settings.statelabels[:project.settings.nstates]
    project.settings.nhealth = len(project.settings.healthstates)
    project.settings.transnorm = 0.85 # Warning: should NOT match default since should reflect previous versions, which were hard-coded as 1.2 (this being close to the inverse of that, value determined empirically)

    if hasattr(project.settings, 'usecascade'): del project.settings.usecascade
    if hasattr(project.settings, 'tx'):         del project.settings.tx
    if hasattr(project.settings, 'off'):        del project.settings.off

    # Update variables in data
    oldtimepars = ['immediatecare', 'biofailure', 'restarttreat','stoprate', 'treatvs']
    for oldpar in oldtimepars:
        project.data.pop(oldpar, None)
        for key,progset in project.progsets.items():
            if oldpar in progset.covout.keys():
                msg = 'Project includes a program in program set "%s" that affects "%s", but this parameter has been removed' % (key, oldpar)
                project.addwarning(msg)

    # Add new constants
    project.data['const']['deathsvl']       = [0.23,    0.15,   0.3]
    project.data['const']['deathusvl']      = [0.4878,  0.2835, 0.8417]
    project.data['const']['svlrecovgt350']  = [2.2,     1.07,   7.28]
    project.data['const']['svlrecovgt200']  = [1.42,    0.9,    3.42]
    project.data['const']['svlrecovgt50']   = [2.14,    1.39,   3.58]
    project.data['const']['svlrecovlt50']   = [0.66,    0.51,   0.94]
    project.data['const']['treatfail']      = [0.16,    0.05,   0.26]
    project.data['const']['treatvs']        = [0.2,     0.1,    0.3]
    project.data['const']['usvlproggt500']  = [0.026,   0.005,  0.275]
    project.data['const']['usvlproggt350']  = [0.1,     0.022,  0.87]
    project.data['const']['usvlproggt200']  = [0.162,   0.05,   0.869]
    project.data['const']['usvlproggt50']   = [0.09,    0.019,  0.723]
    project.data['const']['usvlrecovgt350'] = [0.15,    0.038,  0.885]        
    project.data['const']['usvlrecovgt200'] = [0.053,   0.008,  0.827]
    project.data['const']['usvlrecovgt50']  = [0.117,   0.032,  0.686]
    project.data['const']['usvlrecovlt50']  = [0.111,   0.047,  0.563]

    # Remove old constants
    project.data['const'].pop('deathtreat', None)
    project.data['const'].pop('progusvl', None)
    project.data['const'].pop('recovgt500', None)
    project.data['const'].pop('recovgt350', None)
    project.data['const'].pop('recovgt200', None)
    project.data['const'].pop('recovgt50', None)
    project.data['const'].pop('recovusvl', None)
    project.data['const'].pop('stoppropcare', None)

    # Update parameters
    for ps in project.parsets.values():
        for pd in ps.pars:
            
            # Remove old parameters
            pd.pop('biofailure', None)
            pd.pop('deathtreat', None)
            pd.pop('immediatecare', None)
            pd.pop('progusvl', None)
            pd.pop('recovgt500', None)
            pd.pop('recovgt350', None)
            pd.pop('recovgt200', None)
            pd.pop('recovgt50', None)
            pd.pop('recovusvl', None)
            pd.pop('restarttreat', None)
            pd.pop('stoppropcare', None)
            pd.pop('stoprate', None)

            # Add new parameters
            pd['deathsvl']          = op.Constant(0.23,    limits=(0,'maxmeta'),       by='tot', auto='const', fittable='const', name='Relative death rate on suppressive ART (unitless)',                 short='deathsvl')
            pd['deathusvl']         = op.Constant(0.4878,  limits=(0,'maxmeta'),       by='tot', auto='const', fittable='const', name='Relative death rate on unsuppressive ART (unitless)',               short='deathusvl')
            pd['svlrecovgt350']     = op.Constant(2.2,     limits=(0,'maxduration'),   by='tot', auto='const', fittable='const', name='Treatment recovery into CD4>500 (years)',                           short='svlrecovgt350')
            pd['svlrecovgt200']     = op.Constant(1.42,    limits=(0,'maxduration'),   by='tot', auto='const', fittable='const', name='Treatment recovery into CD4>350 (years)',                           short='svlrecovgt200')
            pd['svlrecovgt50']      = op.Constant(2.14,    limits=(0,'maxduration'),   by='tot', auto='const', fittable='const', name='Treatment recovery into CD4>200 (years)',                           short='svlrecovgt50')
            pd['svlrecovlt50']      = op.Constant(0.66,    limits=(0,'maxduration'),   by='tot', auto='const', fittable='const', name='Treatment recovery into CD4>50 (years)',                            short='svlrecovlt50')
            pd['treatfail']         = op.Constant(0.16,    limits=(0,'maxrate'),       by='tot', auto='const', fittable='const', name='Treatment failure rate',                                            short='treatfail')
            pd['treatvs']           = op.Constant(0.2,     limits=(0,'maxduration'),   by='tot', auto='const', fittable='const', name='Time after initiating ART to achieve viral suppression (years)',    short='treatvs')
            pd['usvlproggt500']     = op.Constant(0.026,   limits=(0,'maxrate'),       by='tot', auto='const', fittable='const', name='Progression from CD4>500 to CD4>350 on unsuppressive ART',          short='usvlproggt500')
            pd['usvlproggt350']     = op.Constant(0.1,     limits=(0,'maxrate'),       by='tot', auto='const', fittable='const', name='Progression from CD4>350 to CD4>200 on unsuppressive ART',          short='usvlproggt350')
            pd['usvlproggt200']     = op.Constant(0.162,   limits=(0,'maxrate'),       by='tot', auto='const', fittable='const', name='Progression from CD4>200 to CD4>50 on unsuppressive ART',           short='usvlproggt200')
            pd['usvlproggt50']      = op.Constant(0.09,    limits=(0,'maxrate'),       by='tot', auto='const', fittable='const', name='Progression from CD4>50 to CD4<50 on unsuppressive ART',            short='usvlproggt50')
            pd['usvlrecovgt350']    = op.Constant(0.15,    limits=(0,'maxrate'),       by='tot', auto='const', fittable='const', name='Recovery from CD4>350 to CD4>500 on unsuppressive ART',             short='usvlrecovgt350')
            pd['usvlrecovgt200']    = op.Constant(0.053,   limits=(0,'maxrate'),       by='tot', auto='const', fittable='const', name='Recovery from CD4>200 to CD4>350 on unsuppressive ART',             short='usvlrecovgt200')
            pd['usvlrecovgt50']     = op.Constant(0.117,   limits=(0,'maxrate'),       by='tot', auto='const', fittable='const', name='Recovery from CD4>50 to CD4>200 on unsuppressive ART',              short='usvlrecovgt50')
            pd['usvlrecovlt50']     = op.Constant(0.111,   limits=(0,'maxrate'),       by='tot', auto='const', fittable='const', name='Recovery from CD4<50 to CD4>50 on unsuppressive ART',               short='usvlrecovlt50')

            # Add transitions matrix
            pd['fromto'], pd['transmatrix'] = op.loadtranstable(npops=project.data['npops'])
            
            # Convert rates to durations
            for transitkey in ['agetransit','risktransit']:
                for p1 in range(array(pd[transitkey]).shape[0]):
                    for p2 in range(array(pd[transitkey]).shape[1]):
                        thistrans = pd[transitkey][p1][p2]
                        if thistrans>0 and thistrans<1.0: pd[transitkey][p1][p2] = 1./thistrans # Invert if nonzero and also if it's a small rate (otherwise, assume it somehow got converted already)
            
            # Convert more rates to transitions
            for key in ['progacute', 'proggt500', 'proggt350', 'proggt200', 'proggt50']:
                pd[key].y = 1./pd[key].y # Invert
            

        # Rerun calibrations to update results appropriately
        if dorun: project.runsim(ps.name)

    return None


def makepropsopt(project, **kwargs):
    """
    Migration between Optima 2.1 and 2.1.1.
    """
    keys = ['propdx', 'propcare', 'proptx', 'propsupp', 'proppmtct']
    for key in keys:
        fullkey = 'opt'+key
        if fullkey not in project.data.keys():
            if key in project.data.keys():
                project.data[fullkey] = project.data.pop(key)
            else:
                raise op.OptimaException('Key %s not found, but key %s not found either' % (fullkey, key))
    return None


def addalleverincare(project, **kwargs):
    """
    Migration between Optima 2.1.1 and 2.1.2.
    """
    ps = project.settings
    ps.allevercare    = cat([ps.care, ps.usvl, ps.svl, ps.lost]) # All people EVER in care
    return None


def removenumcircdata(project, **kwargs):
    """
    Migration between Optima 2.1.2 and 2.1.3.
    """
    project.data.pop('numcirc',None)        
    return None


def removepopchardata(project, **kwargs):
    """
    Migration between Optima 2.1.3 and 2.1.4.
    """
    project.data['pops'].pop('sexworker',None)        
    project.data['pops'].pop('injects',None)        
    return None

def addaidsleavecare(project, **kwargs):
    """
    Migration between Optima 2.1.4 and 2.1.5.
    """
    short = 'aidsleavecare'
    copyfrom = 'leavecare'
    kwargs['by'] = 'tot'
    kwargs['name'] = 'AIDS loss to follow-up rate (per year)'
    kwargs['dataname'] = 'Percentage of people with CD4<200 lost to follow-up (%/year)'
    kwargs['datashort'] = 'aidsleavecare'
    kwargs['t'] = op.odict([('tot',array([2000.]))])
    kwargs['y'] = op.odict([('tot',array([0.01]))])
    addparameter(project=project, copyfrom=copyfrom, short=short, **kwargs)
    return None


def addaidslinktocare(project, **kwargs):
    """
    Migration between Optima 2.1.5 and 2.1.6.
    """
    short = 'aidslinktocare'
    copyfrom = 'linktocare'
    kwargs['by'] = 'tot'
    kwargs['name'] = 'Average time taken to be linked to care for people with CD4<200 (years)'
    kwargs['dataname'] = 'Average time taken to be linked to care for people with CD4<200 (years)'
    kwargs['datashort'] = 'aidslinktocare'
    kwargs['t'] = op.odict([('tot',array([2000.]))])
    kwargs['y'] = op.odict([('tot',array([0.01]))])
    addparameter(project=project, copyfrom=copyfrom, short=short, **kwargs)
    if not hasattr(project.settings, 'dxnotincare'):
        project.settings.dxnotincare = cat([project.settings.dx,project.settings.lost])
    return None


def adddataend(project, **kwargs):
    """
    Migration between Optima 2.1.6 and 2.1.7.
    """
    if not hasattr(project.settings, 'dataend'):
        if hasattr(project, 'data'):
            project.settings.dataend = project.data['years'][-1]
        else: project.settings.dataend = project.settings.end
    return None


def fixsettings(project, resetversion=True, **kwargs):
    """
    Migration between Optima 2.1.7 and 2.1.8.
    """
    ## Make sure settings is up to date
    settingslist = ['dt', 'start', 'now', 'dataend', 'safetymargin', 'eps', 'forcepopsize', 'transnorm'] # Keep these from the old settings object
    oldsettings = {}
    
    # Pull out original setting
    for setting in settingslist: 
        try: oldsettings[setting] = getattr(project.settings, setting) # Try to pull out the above settings...
        except: pass # But don't worry if they don't exist
    
    project.settings = op.Settings() # Completely refresh -- NOTE, will mean future migrations to settings aren't necessary!
    
    # Replace with original settings
    for settingkey,settingval in oldsettings.items(): 
        setattr(project.settings, settingkey, settingval) 

    return None


def addoptimscaling(project, **kwargs):
    """
    Migration between Optima 2.1.8 and 2.1.9.
    """
    ## New attribute for new feature
    for optim in project.optims.values():
        if 'budgetscale' not in optim.objectives.keys():
            optim.objectives['budgetscale'] = [1.]
    return None


def addpropsandcosttx(project, **kwargs):
    """
    Migration between Optima 2.1.9 and 2.1.10.
    """
    short = 'costtx'
    copyfrom = 'numtx'
    kwargs['by'] = 'tot'
    kwargs['name'] = 'Unit cost of treatment'
    kwargs['dataname'] = 'Unit cost of treatment'
    kwargs['datashort'] = 'costtx'
    kwargs['coverage'] = None
    kwargs['auto'] = 'no'
    kwargs['fittable'] = 'no'
    kwargs['limits'] = (0, 'maxpopsize')
    kwargs['t'] = op.odict([('tot',array([op.Settings().now]))])
    kwargs['y'] = op.odict([('tot',array([1.]))]) # Setting to a trivial placeholder value
    addparameter(project=project, copyfrom=copyfrom, short=short, **kwargs)

    short = 'fixpropdx'
    copyfrom = 'deathacute'
    kwargs['name'] = 'Year to fix PLHIV aware of their status'
    kwargs['dataname'] = 'Year to fix PLHIV aware of their status'
    kwargs['datashort'] = 'fixpropdx'
    kwargs['fittable'] = 'year'
    kwargs['y'] = 2100
    addparameter(project=project, copyfrom=copyfrom, short=short, **kwargs)

    short = 'fixpropcare'
    copyfrom = 'fixpropdx'
    kwargs['name'] = 'Year to fix diagnosed PLHIV in care'
    kwargs['dataname'] = 'Year to fix diagnosed PLHIV in care'
    kwargs['datashort'] = 'fixpropcare'
    addparameter(project=project, copyfrom=copyfrom, short=short, **kwargs)

    short = 'fixproptx'
    copyfrom = 'fixpropdx'
    kwargs['name'] = 'Year to fix PLHIV in care on treatment'
    kwargs['dataname'] = 'Year to fix PLHIV in care on treatment'
    kwargs['datashort'] = 'fixproptx'
    addparameter(project=project, copyfrom=copyfrom, short=short, **kwargs)
    
    short = 'fixproppmtct'
    copyfrom = 'fixpropdx'
    kwargs['name'] = 'Year to fix pregnant women and mothers on PMTCT'
    kwargs['dataname'] = 'Year to fix pregnant women and mothers on PMTCT'
    kwargs['datashort'] = 'fixproppmtct'
    addparameter(project=project, copyfrom=copyfrom, short=short, **kwargs)

    short = 'fixpropsupp'
    copyfrom = 'fixpropdx'
    kwargs['name'] = 'Year to fix people on ART with viral suppression'
    kwargs['dataname'] = 'Year to fix people on ART with viral suppression'
    kwargs['datashort'] = 'fixpropsupp'
    addparameter(project=project, copyfrom=copyfrom, short=short, **kwargs)
    
    return None




def redoparameters(project, die=True, **kwargs):
    """
    Migration between Optima 2.1.10 and 2.2 -- update the way parameters are handled.
    """
    
    verbose = 0 # Usually fine to ignore warnings
    if verbose>1:
        print('\n\n\nRedoing parameters...\n\n')
    
    # Loop over all parsets
    for ps in project.parsets.values():
        oldpars = ps.pars[0]
        tmpdata = op.dcp(project.data)
        for key,val in tmpdata['const'].items(): tmpdata[key] = val # Parameters were moved from 'const' to main data
        newpars = op.makepars(data=tmpdata, verbose=verbose, die=die) # Remake parameters using data, forging boldly ahead come hell or high water
        
        oldparnames = oldpars.keys()
        newparnames = newpars.keys()
        matchingnames = [parname for parname in oldparnames if parname in newparnames] # Find matches only
        if verbose:
            newonly = list(set(newparnames) - set(oldparnames))
            oldonly = list(set(oldparnames) - set(newparnames))
            if len(oldonly): print('The following parameters are old and not processed: %s' % oldonly)
            if len(newonly): print('The following parameters are new and not processed: %s' % newonly)
        
        # Loop over everything else
        for parname in matchingnames: # Keep going until everything is dealt with in both
            if verbose>1: print('Working on %s' % parname)
            
            # These can all be copied directly
            if parname in op._parameters.generalkeys+op._parameters.staticmatrixkeys: 
                if verbose>1: print('    Directly copying %s' % parname)
                newpars[parname] = oldpars[parname]
            
            # These require a bit more work
            else:
                # Re-populate as many attributes as possible
                for attr in oldpars[parname].__dict__.keys():
                    if hasattr(newpars[parname], attr):
                        oldattr = getattr(oldpars[parname], attr)
                        setattr(newpars[parname], attr, oldattr)
                        if verbose>2: print('     Set %s' % attr)
                
                # Handle specific changes
                if isinstance(newpars[parname], op.Metapar): # Get priors right
                    newpars[parname].prior = op.odict()
                    for popkey in newpars[parname].keys():
                        newpars[parname].prior[popkey] = op.Dist() # Initialise with defaults
                        newpars[parname].prior[popkey].pars *= newpars[parname].y[popkey]
                if isinstance(newpars[parname], op.Constant): # Get priors right, if required
                    if all(newpars['treatvs'].prior.pars==op.Dist().pars): # See if defaults are used
                        newpars[parname].prior.pars *= newpars[parname].y # If so, rescale
                elif isinstance(newpars[parname], op.Popsizepar): # Messy -- rearrange object
                    newpars['popsize'].i = op.odict()
                    newpars['popsize'].e = op.odict()
                    for popkey in oldpars['popsize'].p.keys():
                        newpars['popsize'].i[popkey] = oldpars['popsize'].p[popkey][0]
                        newpars['popsize'].e[popkey] = oldpars['popsize'].p[popkey][1]
                elif isinstance(newpars[parname], op.Yearpar): # y attribute is renamed t
                    newpars[parname].t = oldpars[parname].y
                else: # Nothing to do
                    if verbose>2: print('  Nothing special to do with %s' % parname)
                
        # Just a bug I noticed -- I think the definition of this parameter got inverted at some point
        resetleavecare = False
        for key in newpars['leavecare'].y:
            for i,val in enumerate(newpars['leavecare'].y[key]):
                if val>0.5:
                    newpars['leavecare'].y[key][i] = 0.2
        if verbose and resetleavecare: print('Leave care rate seemed too high (%0.1f), resetting to 0.2' % (val))
        
        ps.pars = newpars # Keep the new version
    
    return None



def redovlmon(project, **kwargs):
    """
    Migration between Optima 2.2 and 2.2.1 -- update the VL monitoring parameter
    """
    
    requiredvldata = [2.0, 1.5, 2.5]
    oldvldata = op.dcp(project.data['freqvlmon'][0][-1]) # Get out old VL data -- last entry
    if isnan(oldvldata): oldvldata = requiredvldata[0]/2. # No data? Assume coverage of 50%
    project.data['numvlmon'] = [[oldvldata*project.data['numtx'][0][j] for j in range(len(project.data['numtx'][0]))]] # Set new value
    
    project.data['const']['requiredvl'] = requiredvldata
    
    removeparameter(project, short='freqvlmon', datashort='freqvlmon')
    for key,progset in project.progsets.items():
        if 'freqvlmon' in progset.covout.keys():
            msg = 'Project includes a program in programset "%s" that affects "freqvlmon", but this parameter has been removed' % key
            project.addwarning(msg)
    
    short = 'numvlmon'
    copyfrom = 'numtx'
    kwargs['name'] = 'Viral load monitoring (number/year)'
    kwargs['dataname'] = 'Viral load monitoring (number/year)'
    kwargs['datashort'] = 'numvlmon'
    kwargs['t'] = op.odict([('tot',op.getvaliddata(project.data['years'], project.data['numvlmon'][0]))])
    kwargs['y'] = op.odict([('tot',op.getvaliddata(project.data['numvlmon'][0]))])
    addparameter(project=project, copyfrom=copyfrom, short=short, **kwargs)
    
    short = 'requiredvl'
    copyfrom = 'treatvs'
    kwargs['name'] = 'Number of VL tests recommended per person per year'
    kwargs['dataname'] = 'Number of VL tests recommended per person per year'
    kwargs['datashort'] = 'requiredvl'
    kwargs['y'] = requiredvldata[0]
    kwargs['prior'] = op.Dist(dist='uniform', pars=(requiredvldata[1], requiredvldata[2]))
    addparameter(project=project, copyfrom=copyfrom, short=short, **kwargs)

    return None
        

def addprojectinfo(project, verbose=2, **kwargs):
    ''' Add project info to resultsets so they can be loaded '''
    
    for item in project.parsets.values()+project.progsets.values()+project.optims.values()+project.results.values():
        item.projectref = op.Link(project)
        try:    del item.project
        except: op.printv('No project attribute found for %s' % item.name, 3, verbose)
            
    for result in project.results.values():
        result.projectinfo = project.getinfo()
    
    return None


def redoparamattr(project, **kwargs):
    ''' Change the names of the parameter attributes, and change transnorm from being a setting to being a parameter '''
    
    # Change parameter attributes
    for ps in project.parsets.values():
        for par in ps.pars:
            if isinstance(par, op.Par): # Loop over the parameters and adjust their properties
                for attr in ['dataname', 'datashort', 'auto', 'visible', 'proginteract', 'coverage']: 
                    delattr(par, attr) # Remove outdated properties
    
    # Add transnorm
    short = 'transnorm'
    copyfrom = 'transmfi'
    kwargs['name'] = 'Normalization factor for transmissibility'
    kwargs['y'] = project.settings.transnorm
    kwargs['fromdata'] = 0
    kwargs['limits'] = (0, 'maxmeta')
    kwargs['prior'] = op.Dist(dist='uniform', pars=project.settings.transnorm*array([ 0.9,  1.1]))
    addparameter(project=project, copyfrom=copyfrom, short=short, **kwargs)
    
    return None


def removespreadsheet(project, **kwargs):
    ''' Remove the binary spreadsheet (it's big, and unnecessary now that you can write data) '''
    delattr(project, 'spreadsheet')
    return None


def addagetopars(project, **kwargs):
    ''' Make sure age is part of the pars object '''
    for ps in project.parsets.values():
        ps.pars['age'] = array(project.data['pops']['age'])
    return None


def redotranstable(project, **kwargs):
    ''' Redo how the transition table is handled and add infinite money '''
    
    # Refresh settings since potentially bunged when the transition matrix is reloaded
    fixsettings(project, resetversion=False, **kwargs)
    
    # Add transitions matrix
    for ps in project.parsets.values():
        ps.pars['fromto'], ps.pars['transmatrix'] = op.loadtranstable(npops=project.data['npops'])
        ps.pars.pop('rawtransit', None) # If it's really old, it won't actually have this
    
    # Even though fixed by fixsettings above, just make it explicit that we're adding this as well
    project.settings.infmoney = 1e10
    
    return None


def addtimevarying(project, **kwargs):
    ''' Update optimization objects to include time-varying settings '''
    for opt in project.optims.values():
        opt.tvsettings = op.defaulttvsettings()
    for parset in project.parsets.values():
        try:    assert(op.isnumber(parset.start))
        except: parset.start = project.settings.start
        try:    assert(op.isnumber(parset.end))
        except: parset.end = project.settings.end
    return None


def addtreatbycd4(project, **kwargs):
    ''' Update project to include a treatbycd4 setting '''
    project.settings.treatbycd4 = True
    return None


def removecosttx(project, **kwargs):
    """
    Migration between Optima 2.6.6 and 2.6.7: removes costtx parameter
    """
    removeparameter(project, short='costtx', datashort='costtx')
    return None


#def redoprograms(project, **kwargs):
#    """
#    Migration between Optima 2.2.1 and 2.3 -- convert CCO objects from simple dictionaries to parameters.
#    """
#    project.version = "2.2"
#    print('NOT IMPLEMENTED')
#    return None



##########################################################################################
### CORE MIGRATION FUNCTIONS
##########################################################################################

def migrate(project, verbose=2, die=False):
    """
    Migrate an Optima Project by inspecting the version and working its way up.
    """
    
    migrations = setmigrations() # Get the migrations to run

    while str(project.version) != str(op.version):
        currentversion = str(project.version)
        
        # Check that the migration exists
        if not currentversion in migrations:
            if op.compareversions(currentversion, op.version)<0:
                errormsg = "WARNING, migrating %s failed: no migration exists from version %s to the current version (%s)" % (project.name, currentversion, op.version)
            elif op.compareversions(currentversion, op.version)>0:
                errormsg = "WARNING, migrating %s failed: project version %s more recent than current Optima version (%s)" % (project.name, currentversion, op.version)
            if die: raise op.OptimaException(errormsg)
            else:   op.printv(errormsg, 1, verbose)
            return project # Abort, if haven't died already

        # Do the migration
        newversion,currentdate,migrator,msg = migrations[currentversion] # Get the details of the current migration -- version, date, function ("migrator"), and message
        op.printv('Migrating "%s" from %6s -> %s' % (project.name, currentversion, newversion), 2, verbose)
        if migrator is not None: 
            try: 
                migrator(project, verbose=verbose, die=die) # Sometimes there is no upgrader
            except Exception as E:
                errormsg = 'WARNING, migrating "%s" from %6s -> %6s failed:\n%s' % (project.name, currentversion, newversion, repr(E))
                if not hasattr(project, 'failedmigrations'): project.failedmigrations = [] # Create if it doesn't already exist
                project.failedmigrations.append(errormsg)
                if die: raise op.OptimaException(errormsg)
                else:   op.printv(errormsg, 1, verbose)
                return project # Abort, if haven't died already
        
        # Update project info
        project.version = newversion # Update the version info
    
    # Restore links just in case
    project.restorelinks()
    
    # If any warnings were generated during the migration, print them now
    warnings = project.getwarnings()
    if warnings and die: 
        errormsg = 'WARNING, Please resolve warnings in projects before continuing'
        if die: raise op.OptimaException(errormsg)
        else:   op.printv(errormsg+'\n'+warnings, 1, verbose)
    
    op.printv('Migration successful!', 3, verbose)
    return project


def loadproj(filename=None, folder=None, verbose=2, die=False, fromdb=False, domigrate=True, updatefilename=True):
    ''' Load a saved project file -- wrapper for loadobj using legacy classes '''
    
    if fromdb:    origP = op.loadstr(filename) # Load from database
    else:         origP = op.loadobj(filename=filename, folder=folder, verbose=verbose) # Normal usage case: load from file

    if domigrate: 
        try: 
            P = migrate(origP, verbose=verbose, die=die)
            if not fromdb and updatefilename: P.filename = filename # Update filename if not being loaded from a database
        except Exception as E:
            if die: raise E
            else:   P = origP # Fail: return unmigrated version
    else: P = origP # Don't migrate
    
    return P





##########################################################################################
### PORTFOLIO MIGRATIONS
##########################################################################################


def removegaoptim(portfolio):
    ''' First and perhaps only portfolio migration -- remove GAOptims class '''
    if hasattr(portfolio, 'gaoptims') and len(portfolio.gaoptims): # If it has GAOptims, "migrate" these to the new structure
        if len(portfolio.gaoptims)>1:
            print('WARNING, this portfolio has %i GAOptims but only the last one will be migrated! If you need the others, then use F = loadobj(<filename>) and save what you need manually.')
        portfolio.objectives = portfolio.gaoptims[-1].objectives
        portfolio.results = portfolio.gaoptims[-1].resultpairs # TODO: robustify
    for attr in ['gaoptims', 'outputstring']:
        try: delattr(portfolio, attr)
        except: pass
    portfolio.version = '2.3.5'
    return portfolio


def migrateportfolio(portfolio=None, verbose=2, die=True):
    
    # Rather than use the dict mapping, use a (series) of if statements
    if op.compareversions(portfolio.version, '2.3.5')<0:
        op.printv('Migrating portfolio "%s" from %6s -> %6s' % (portfolio.name, portfolio.version, '2.3.5'), 2, verbose)
        portfolio = removegaoptim(portfolio)
    
    # Update version number to the latest -- no other changes  should be necessary
    if op.compareversions(portfolio.version, '2.3.5')>=0:
        portfolio.version = op.version
    
    # Check to make sure it's the latest version -- should not happen, but just in case!
    if portfolio.version != op.version:
        errormsg = "No portfolio migration exists from version %s to the latest version (%s)" % (portfolio.version, op.version)
        if die: raise op.OptimaException(errormsg)
        else:   op.printv(errormsg, 1, verbose)
    
    return portfolio


def loadportfolio(filename=None, folder=None, verbose=2):
    ''' Load a saved portfolio, migrating constituent projects -- NB, portfolio itself is not migrated (no need yet), only the projects '''
    
    op.printv('Loading portfolio %s...' % filename, 2, verbose)
    portfolio = op.loadobj(filename=filename, folder=folder, verbose=verbose) # Load portfolio
    portfolio = migrateportfolio(portfolio)
    
    for i in range(len(portfolio.projects)): # Migrate projects one by one
        op.printv('Loading project %s...' % portfolio.projects[i].name, 3, verbose)
        portfolio.projects[i] = migrate(portfolio.projects[i], verbose=verbose)
    
    portfolio.filename = filename # Update filename
    
    return portfolio




    
    
    <|MERGE_RESOLUTION|>--- conflicted
+++ resolved
@@ -56,11 +56,8 @@
         ('2.6.3', ('2.6.4', '2018-01-24', None,              'Changes to how proportions are handled')),
         ('2.6.4', ('2.6.5', '2018-04-03', None,              'Changes to how HIV+ births are handled')),
         ('2.6.5', ('2.6.6', '2018-04-25', addtreatbycd4,     'Updates CD4 handling and interactions between programs')),
-<<<<<<< HEAD
-        ('2.6.6', ('2.6.7', '2018-04-28', removecosttx,      'Remove treatment cost parameter')),
-=======
         ('2.6.6', ('2.6.7', '2018-04-26', None,              'Handle male- and female-only populations for parameters')),
->>>>>>> 94c82c75
+        ('2.6.7', ('2.6.8', '2018-04-28', removecosttx,      'Remove treatment cost parameter')),
         ])
     
     # Define changelog
@@ -759,7 +756,7 @@
 
 def removecosttx(project, **kwargs):
     """
-    Migration between Optima 2.6.6 and 2.6.7: removes costtx parameter
+    Migration between Optima 2.6.7 and 2.6.8: removes costtx parameter
     """
     removeparameter(project, short='costtx', datashort='costtx')
     return None
