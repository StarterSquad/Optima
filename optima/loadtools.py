import optima as op
from numpy import nan, isnan, concatenate as cat, array


##########################################################################################
### MIGRATION DEFINITIONS
##########################################################################################

def setmigrations(which='migrations'):
    '''
    Define the migrations -- format is 
        'current_version': ('new_version', function, 'date', 'string description of change')
    
    If "which" is anything other than "changelog", then return the list of migrations.
    Otherwise, return the changelog (just the new version and message).
    
    Version: 2017may23
    '''

    migrations = op.odict([
        # Orig     New       Date         Migration           Description
        ('2.0',   ('2.0.0', '2016-07-19', None,              'Converted version number to string')),
        ('2.0.0', ('2.0.1', '2016-07-20', addscenuid,        'Added UID to scenarios')),
        ('2.0.1', ('2.0.2', '2016-07-29', addforcepopsize,   'Added option for forcing population size to match')),
        ('2.0.2', ('2.0.3', '2016-08-25', delimmediatecare,  'Removed immediate care parameter')),
        ('2.0.3', ('2.0.4', '2016-08-31', addproppmtct,      'Added new parameter -- proportion on PMTCT')),
        ('2.0.4', ('2.1',   '2016-09-12', redotransitions,   'Major update to how transitions in health states are handled')),
        ('2.1',   ('2.1.1', '2016-10-02', makepropsopt,      'Removed data on proportion parameters')),
        ('2.1.1', ('2.1.2', '2016-10-05', addalleverincare,  'Included new setting to store everyone in care')),
        ('2.1.2', ('2.1.3', '2016-10-18', removenumcircdata, "Don't store data on number circumcised")),
        ('2.1.3', ('2.1.4', '2016-10-18', removepopchardata, "Don't store sex worker and injecting characteristics")),
        ('2.1.4', ('2.1.5', '2016-11-01', addaidsleavecare,  'Added new parameter -- AIDS leave care percentage')),
        ('2.1.5', ('2.1.6', '2016-11-01', addaidslinktocare, 'Added new parameter -- AIDS link to care duration')),
        ('2.1.6', ('2.1.7', '2016-11-03', adddataend,        'Separated dataend from end')),
        ('2.1.7', ('2.1.8', '2016-11-07', fixsettings,       'Added new attributes to settings')),
        ('2.1.8', ('2.1.9', '2016-12-22', addoptimscaling,   'Added a budget scaling parameter to optimizations')),
        ('2.1.9', ('2.1.10','2016-12-28', addpropsandcosttx, 'Added treatment cost parameter')),
        ('2.1.10',('2.2',   '2017-01-13', redoparameters,    'Updated the way parameters are handled')),
        ('2.2',   ('2.2.1', '2017-02-01', redovlmon,         'Updated the VL monitoring parameter')),
        ('2.2.1', ('2.2.2', '2017-02-01', addprojectinfo,    'Stored information about the proect in the results')),
        ('2.2.2', ('2.3',   '2017-02-09', redoparamattr,     'Updated parameter attributes')),
        ('2.3',   ('2.3.1', '2017-02-15', removespreadsheet, "Don't store the spreadsheet with the project, to save space")),
        ('2.3.1', ('2.3.2', '2017-03-01', addagetopars,      'Ensured that age is stored in parsets')),
        ('2.3.2', ('2.3.3', '2017-03-02', redotranstable,    'Split transition table into two tables to speed processing')),
        ('2.3.3', ('2.3.4', '2017-03-30', redotranstable,    'Added aditional fixes to the transition table')),
        ('2.3.4', ('2.3.5', '2017-04-18', None,              'Added migrations for portfolios')),
        ('2.3.5', ('2.3.6', '2017-04-21', None,              'Fixed PMTCT calculations')),
        ('2.3.6', ('2.3.7', '2017-05-13', None,              'Changed plotting syntax')),
        ('2.3.7', ('2.3.8', '2017-05-23', None,              'Malawi: Many minor changes to plotting, parameters, etc.')),
        ('2.3.8', ('2.4',   '2017-06-05', None,              'Ukraine: ICER analysis; cascade bar plot; GUI tools; summary() and fixprops() methdods')),
        ('2.4',   ('2.5',   '2017-07-03', None,              'Made registration public')),
        ('2.5',   ('2.6',   '2017-10-23', None,              'Public code release')),
<<<<<<< HEAD
        ('2.6',   ('2.7',   '2017-10-31', addtimevarying,    'Time-varying optimization')),
=======
        ('2.6',   ('2.6.1', '2017-12-19', None,              'Scenario sensitivity feature')),
        ('2.6.1', ('2.6.2', '2017-12-19', None,              'New results format')),
>>>>>>> df2ac1cb
        ])
    
    # Define changelog
    changelog = op.odict()
    for ver,date,migrator,msg in migrations.values():
        changelog[ver] = date+' | '+msg
    
    # Return the migrations structure, unless the changelog is specifically requested
    if which=='changelog': return changelog
    else:                  return migrations






##########################################################################################
### MIGRATION UTILITIES
##########################################################################################


def optimaversion(filename=None, version=None, branch=None, sha=None, verbose=False, die=False):
    '''
    Reads the current script file and adds Optima version info. Simply add the line
    
        optimaversion(__file__)
    
    to a script file, and on running it will automatically re-save it as e.g.
    
        optimaversion(__file__) # Version: 2.1.11 | Branch: optima-version-for-scripts | SHA: e2620b
    
    Note: you can also use e.g. op.optimaversion(__file__), as long as "optimaversion(__file__)" appears. 
    If version, branch, or sha arguments are supplied, then it will raise an exception if they 
    don't match, e.g.
    
        optimaversion(__file__, version='2.1.4')
    
    Version: 2017jan29
    '''
    
    # Preliminaries
    shalength = 6 # Don't use the whole thing, it's ugly and unnecessary
    if filename is None: # Check to make sure a file name is given
        errormsg = 'Please call this function like this: optimaversion(__file__)'
        if die: raise op.OptimaException(errormsg)
        else: print(errormsg); return None
    currversion = op.version # Get Optima version info
    currbranch,currsha = op.gitinfo(die=die) # Get git info, dying on failure if requested
    if version is not None and version!=currversion: # Optionally check that versions match
        errormsg = 'Actual version does not match requested version (%s vs. %s)' % (currversion, version)
        raise op.OptimaException(errormsg)
    if branch is not None and branch!=currbranch: # Optionally check that versions match
        errormsg = 'Actual branch does not match requested branch (%s vs. %s)' % (currbranch, branch)
        raise op.OptimaException(errormsg)
    if sha is not None:
        validshalength = min(len(sha), shalength)
        if sha[:validshalength+1]!=currsha[:validshalength+1]: # Optionally check that versions match
            errormsg = 'Actual SHA does not match requested SHA (%s vs. %s)' % (currsha[:validshalength+1], sha[:validshalength+1])
            raise op.OptimaException(errormsg)
    versionstring = ' # Version: %s | Branch: %s | SHA: %s\n' % (currversion, currbranch, currsha[:shalength+1]) # Create string to write
    strtofind = 'optimaversion(' # String to look for -- note, must exactly match function call!

    # Read script file
    try: 
        f = open(filename, 'r')
    except:
        errormsg = 'Could not open file "%s" for reading' % filename
        if die: raise op.OptimaException(errormsg)
        else: print(errormsg); return None
    if verbose: print('Reading file %s' % filename)
    alllines = f.readlines() # Read all lines in the file
    origlines = op.dcp(alllines) # Keep a copy of the original version of the file
    notfound = True # By default, fail
    for l,line in enumerate(alllines): # Loop over each line
        ind = line.find(strtofind) # Look for string to find
        if ind>=0: # If found...
            if verbose: print('Found function call at line %i' % l)
            if line.count(')')!=1: # If it's not a usual function call, give up
                errormsg = 'optimaversion got confused by this line with more or less than one ")": "%s"' % line
                if die: raise op.OptimaException(errormsg)
                else: print(errormsg); return None
            functionend = line.find(')')+1 # Find the end of the function (inclusive)
            alllines[l] = line[:functionend]+versionstring # Replace with version info
            notfound = False # It's not a failure
            break # Don't keep looking
    if notfound: # Couldn't find it
        errormsg = 'Could not find call to optimaversion() in %s' % filename
        if die: raise op.OptimaException(errormsg)
        else: print(errormsg); return None
    f.close()
        
    # Write script file, but only if something changed
    if alllines!=origlines:
        try: 
            f = open(filename, 'w')
        except:
            errormsg = 'Could not open file "%s" for writing' % filename
            if die: raise op.OptimaException(errormsg)
            else: print(errormsg); return None
        if verbose: print('Writing file %s' % filename)
        try: 
            f.writelines(alllines) # Just write everything, but only if something's changed
        except: 
            errormsg = 'optimaversion() write failed on %s' % filename
            if die: raise op.OptimaException(errormsg)
            else: print(errormsg); return None
        f.close()
    
    return None


def addparameter(project=None, copyfrom=None, short=None, **kwargs):
    ''' 
    Function for adding a new parameter to a project -- used by several migrations.
    Use kwargs to arbitrarily specify the new parameter's properties.
    '''
    for ps in project.parsets.values():
        if op.compareversions(project.version, '2.2')>=0: # Newer project, pars is dict
            ps.pars[short] = op.dcp(project.pars()[copyfrom])
            ps.pars[short].short = short
            for kwargkey,kwargval in kwargs.items():
                setattr(ps.pars[short], kwargkey, kwargval)
        else: # Older project, pars is list of dicts
            for i in range(len(ps.pars)):
                ps.pars[i][short] = op.dcp(project.pars()[0][copyfrom])
                ps.pars[i][short].short = short
                for kwargkey,kwargval in kwargs.items():
                    setattr(ps.pars[i][short], kwargkey, kwargval)
    project.data[short] = [[nan]*len(project.data['years'])]
    return None


def removeparameter(project=None, short=None, datashort=None, verbose=False, die=False, **kwargs):
    ''' 
    Remove a parameter from a parset
    '''
    if short is not None:
        for ps in project.parsets.values():
            if op.compareversions(project.version, '2.2')>=0: # Newer project, pars is dict
                try: ps.pars.pop(short) # Fail loudly
                except:
                    if verbose: print('Failed to remove parameter %s' % short)
                    if die: raise
            else: # Older project, pars is list of dicts
                for i in range(len(ps.pars)):
                    try: ps.pars[i].pop(short) # Fail loudly
                    except:
                        if verbose: print('Failed to remove parameter %s' % short)
                        if die: raise
    if datashort is not None:
        try: project.data.pop(datashort) # Fail loudly
        except:
            if verbose: print('Failed to remove data parameter %s' % datashort)
            if die: raise
    return None





##########################################################################################
### PROJECT MIGRATIONS
##########################################################################################
    

def addscenuid(project, **kwargs):
    """
    Migration between Optima 2.0.0 and 2.0.1.
    """
    for scen in project.scens.values():
        if not hasattr(scen, 'uid'):
            scen.uid = op.uuid()
    return None


def addforcepopsize(project, **kwargs):
    """
    Migration between Optima 2.0.1 and 2.0.2.
    """
    if not hasattr(project.settings, 'forcepopsize'):
        project.settings.forcepopsize = True
    return None


def delimmediatecare(project, **kwargs):
    """
    Migration between Optima 2.0.2 and 2.0.3 -- WARNING, will this work for scenarios etc.?
    """
    removeparameter(project, short='immediatecare', datashort='immediatecare')
    return None


def addproppmtct(project, **kwargs):
    """
    Migration between Optima 2.0.3 and 2.0.4.
    """
    addparameter(project=project, copyfrom='proptx', short='proppmtct', name='Pregnant women and mothers on PMTCT')
    return None


def redotransitions(project, dorun=False, **kwargs):
    """
    Migration between Optima 2.0.4 and 2.1
    """
    from numpy import concatenate as cat

    # Update settings
    project.settings.healthstates = ['susreg', 'progcirc', 'undx', 'dx', 'care', 'usvl', 'svl', 'lost']
    project.settings.notonart = cat([project.settings.undx,project.settings.dx,project.settings.care,project.settings.lost])
    project.settings.alldx = cat([project.settings.dx,project.settings.care,project.settings.usvl,project.settings.svl,project.settings.lost])
    project.settings.allcare = cat([project.settings.care,project.settings.usvl,project.settings.svl])

    project.settings.allplhiv  = cat([project.settings.undx, project.settings.alldx])
    project.settings.allstates = cat([project.settings.sus, project.settings.allplhiv]) 
    project.settings.nstates   = len(project.settings.allstates) 
    project.settings.statelabels = project.settings.statelabels[:project.settings.nstates]
    project.settings.nhealth = len(project.settings.healthstates)
    project.settings.transnorm = 0.85 # Warning: should NOT match default since should reflect previous versions, which were hard-coded as 1.2 (this being close to the inverse of that, value determined empirically)

    if hasattr(project.settings, 'usecascade'): del project.settings.usecascade
    if hasattr(project.settings, 'tx'):         del project.settings.tx
    if hasattr(project.settings, 'off'):        del project.settings.off

    # Update variables in data
    oldtimepars = ['immediatecare', 'biofailure', 'restarttreat','stoprate', 'treatvs']
    for oldpar in oldtimepars:
        project.data.pop(oldpar, None)
        for key,progset in project.progsets.items():
            if oldpar in progset.covout.keys():
                msg = 'Project includes a program in program set "%s" that affects "%s", but this parameter has been removed' % (key, oldpar)
                project.addwarning(msg)

    # Add new constants
    project.data['const']['deathsvl']       = [0.23,    0.15,   0.3]
    project.data['const']['deathusvl']      = [0.4878,  0.2835, 0.8417]
    project.data['const']['svlrecovgt350']  = [2.2,     1.07,   7.28]
    project.data['const']['svlrecovgt200']  = [1.42,    0.9,    3.42]
    project.data['const']['svlrecovgt50']   = [2.14,    1.39,   3.58]
    project.data['const']['svlrecovlt50']   = [0.66,    0.51,   0.94]
    project.data['const']['treatfail']      = [0.16,    0.05,   0.26]
    project.data['const']['treatvs']        = [0.2,     0.1,    0.3]
    project.data['const']['usvlproggt500']  = [0.026,   0.005,  0.275]
    project.data['const']['usvlproggt350']  = [0.1,     0.022,  0.87]
    project.data['const']['usvlproggt200']  = [0.162,   0.05,   0.869]
    project.data['const']['usvlproggt50']   = [0.09,    0.019,  0.723]
    project.data['const']['usvlrecovgt350'] = [0.15,    0.038,  0.885]        
    project.data['const']['usvlrecovgt200'] = [0.053,   0.008,  0.827]
    project.data['const']['usvlrecovgt50']  = [0.117,   0.032,  0.686]
    project.data['const']['usvlrecovlt50']  = [0.111,   0.047,  0.563]

    # Remove old constants
    project.data['const'].pop('deathtreat', None)
    project.data['const'].pop('progusvl', None)
    project.data['const'].pop('recovgt500', None)
    project.data['const'].pop('recovgt350', None)
    project.data['const'].pop('recovgt200', None)
    project.data['const'].pop('recovgt50', None)
    project.data['const'].pop('recovusvl', None)
    project.data['const'].pop('stoppropcare', None)

    # Update parameters
    for ps in project.parsets.values():
        for pd in ps.pars:
            
            # Remove old parameters
            pd.pop('biofailure', None)
            pd.pop('deathtreat', None)
            pd.pop('immediatecare', None)
            pd.pop('progusvl', None)
            pd.pop('recovgt500', None)
            pd.pop('recovgt350', None)
            pd.pop('recovgt200', None)
            pd.pop('recovgt50', None)
            pd.pop('recovusvl', None)
            pd.pop('restarttreat', None)
            pd.pop('stoppropcare', None)
            pd.pop('stoprate', None)

            # Add new parameters
            pd['deathsvl']          = op.Constant(0.23,    limits=(0,'maxmeta'),       by='tot', auto='const', fittable='const', name='Relative death rate on suppressive ART (unitless)',                 short='deathsvl')
            pd['deathusvl']         = op.Constant(0.4878,  limits=(0,'maxmeta'),       by='tot', auto='const', fittable='const', name='Relative death rate on unsuppressive ART (unitless)',               short='deathusvl')
            pd['svlrecovgt350']     = op.Constant(2.2,     limits=(0,'maxduration'),   by='tot', auto='const', fittable='const', name='Treatment recovery into CD4>500 (years)',                           short='svlrecovgt350')
            pd['svlrecovgt200']     = op.Constant(1.42,    limits=(0,'maxduration'),   by='tot', auto='const', fittable='const', name='Treatment recovery into CD4>350 (years)',                           short='svlrecovgt200')
            pd['svlrecovgt50']      = op.Constant(2.14,    limits=(0,'maxduration'),   by='tot', auto='const', fittable='const', name='Treatment recovery into CD4>200 (years)',                           short='svlrecovgt50')
            pd['svlrecovlt50']      = op.Constant(0.66,    limits=(0,'maxduration'),   by='tot', auto='const', fittable='const', name='Treatment recovery into CD4>50 (years)',                            short='svlrecovlt50')
            pd['treatfail']         = op.Constant(0.16,    limits=(0,'maxrate'),       by='tot', auto='const', fittable='const', name='Treatment failure rate',                                            short='treatfail')
            pd['treatvs']           = op.Constant(0.2,     limits=(0,'maxduration'),   by='tot', auto='const', fittable='const', name='Time after initiating ART to achieve viral suppression (years)',    short='treatvs')
            pd['usvlproggt500']     = op.Constant(0.026,   limits=(0,'maxrate'),       by='tot', auto='const', fittable='const', name='Progression from CD4>500 to CD4>350 on unsuppressive ART',          short='usvlproggt500')
            pd['usvlproggt350']     = op.Constant(0.1,     limits=(0,'maxrate'),       by='tot', auto='const', fittable='const', name='Progression from CD4>350 to CD4>200 on unsuppressive ART',          short='usvlproggt350')
            pd['usvlproggt200']     = op.Constant(0.162,   limits=(0,'maxrate'),       by='tot', auto='const', fittable='const', name='Progression from CD4>200 to CD4>50 on unsuppressive ART',           short='usvlproggt200')
            pd['usvlproggt50']      = op.Constant(0.09,    limits=(0,'maxrate'),       by='tot', auto='const', fittable='const', name='Progression from CD4>50 to CD4<50 on unsuppressive ART',            short='usvlproggt50')
            pd['usvlrecovgt350']    = op.Constant(0.15,    limits=(0,'maxrate'),       by='tot', auto='const', fittable='const', name='Recovery from CD4>350 to CD4>500 on unsuppressive ART',             short='usvlrecovgt350')
            pd['usvlrecovgt200']    = op.Constant(0.053,   limits=(0,'maxrate'),       by='tot', auto='const', fittable='const', name='Recovery from CD4>200 to CD4>350 on unsuppressive ART',             short='usvlrecovgt200')
            pd['usvlrecovgt50']     = op.Constant(0.117,   limits=(0,'maxrate'),       by='tot', auto='const', fittable='const', name='Recovery from CD4>50 to CD4>200 on unsuppressive ART',              short='usvlrecovgt50')
            pd['usvlrecovlt50']     = op.Constant(0.111,   limits=(0,'maxrate'),       by='tot', auto='const', fittable='const', name='Recovery from CD4<50 to CD4>50 on unsuppressive ART',               short='usvlrecovlt50')

            # Add transitions matrix
            pd['fromto'], pd['transmatrix'] = op.loadtranstable(npops=project.data['npops'])
            
            # Convert rates to durations
            for transitkey in ['agetransit','risktransit']:
                for p1 in range(array(pd[transitkey]).shape[0]):
                    for p2 in range(array(pd[transitkey]).shape[1]):
                        thistrans = pd[transitkey][p1][p2]
                        if thistrans>0 and thistrans<1.0: pd[transitkey][p1][p2] = 1./thistrans # Invert if nonzero and also if it's a small rate (otherwise, assume it somehow got converted already)
            
            # Convert more rates to transitions
            for key in ['progacute', 'proggt500', 'proggt350', 'proggt200', 'proggt50']:
                pd[key].y = 1./pd[key].y # Invert
            

        # Rerun calibrations to update results appropriately
        if dorun: project.runsim(ps.name)

    return None


def makepropsopt(project, **kwargs):
    """
    Migration between Optima 2.1 and 2.1.1.
    """
    keys = ['propdx', 'propcare', 'proptx', 'propsupp', 'proppmtct']
    for key in keys:
        fullkey = 'opt'+key
        if fullkey not in project.data.keys():
            if key in project.data.keys():
                project.data[fullkey] = project.data.pop(key)
            else:
                raise op.OptimaException('Key %s not found, but key %s not found either' % (fullkey, key))
    return None


def addalleverincare(project, **kwargs):
    """
    Migration between Optima 2.1.1 and 2.1.2.
    """
    ps = project.settings
    ps.allevercare    = cat([ps.care, ps.usvl, ps.svl, ps.lost]) # All people EVER in care
    return None


def removenumcircdata(project, **kwargs):
    """
    Migration between Optima 2.1.2 and 2.1.3.
    """
    project.data.pop('numcirc',None)        
    return None


def removepopchardata(project, **kwargs):
    """
    Migration between Optima 2.1.3 and 2.1.4.
    """
    project.data['pops'].pop('sexworker',None)        
    project.data['pops'].pop('injects',None)        
    return None

def addaidsleavecare(project, **kwargs):
    """
    Migration between Optima 2.1.4 and 2.1.5.
    """
    short = 'aidsleavecare'
    copyfrom = 'leavecare'
    kwargs['by'] = 'tot'
    kwargs['name'] = 'AIDS loss to follow-up rate (per year)'
    kwargs['dataname'] = 'Percentage of people with CD4<200 lost to follow-up (%/year)'
    kwargs['datashort'] = 'aidsleavecare'
    kwargs['t'] = op.odict([('tot',array([2000.]))])
    kwargs['y'] = op.odict([('tot',array([0.01]))])
    addparameter(project=project, copyfrom=copyfrom, short=short, **kwargs)
    return None


def addaidslinktocare(project, **kwargs):
    """
    Migration between Optima 2.1.5 and 2.1.6.
    """
    short = 'aidslinktocare'
    copyfrom = 'linktocare'
    kwargs['by'] = 'tot'
    kwargs['name'] = 'Average time taken to be linked to care for people with CD4<200 (years)'
    kwargs['dataname'] = 'Average time taken to be linked to care for people with CD4<200 (years)'
    kwargs['datashort'] = 'aidslinktocare'
    kwargs['t'] = op.odict([('tot',array([2000.]))])
    kwargs['y'] = op.odict([('tot',array([0.01]))])
    addparameter(project=project, copyfrom=copyfrom, short=short, **kwargs)
    if not hasattr(project.settings, 'dxnotincare'):
        project.settings.dxnotincare = cat([project.settings.dx,project.settings.lost])
    return None


def adddataend(project, **kwargs):
    """
    Migration between Optima 2.1.6 and 2.1.7.
    """
    if not hasattr(project.settings, 'dataend'):
        if hasattr(project, 'data'):
            project.settings.dataend = project.data['years'][-1]
        else: project.settings.dataend = project.settings.end
    return None


def fixsettings(project, resetversion=True, **kwargs):
    """
    Migration between Optima 2.1.7 and 2.1.8.
    """
    ## Make sure settings is up to date
    settingslist = ['dt', 'start', 'now', 'dataend', 'safetymargin', 'eps', 'forcepopsize', 'transnorm'] # Keep these from the old settings object
    oldsettings = {}
    
    # Pull out original setting
    for setting in settingslist: 
        try: oldsettings[setting] = getattr(project.settings, setting) # Try to pull out the above settings...
        except: pass # But don't worry if they don't exist
    
    project.settings = op.Settings() # Completely refresh -- NOTE, will mean future migrations to settings aren't necessary!
    
    # Replace with original settings
    for settingkey,settingval in oldsettings.items(): 
        setattr(project.settings, settingkey, settingval) 

    return None


def addoptimscaling(project, **kwargs):
    """
    Migration between Optima 2.1.8 and 2.1.9.
    """
    ## New attribute for new feature
    for optim in project.optims.values():
        if 'budgetscale' not in optim.objectives.keys():
            optim.objectives['budgetscale'] = [1.]
    return None


def addpropsandcosttx(project, **kwargs):
    """
    Migration between Optima 2.1.9 and 2.1.10.
    """
    short = 'costtx'
    copyfrom = 'numtx'
    kwargs['by'] = 'tot'
    kwargs['name'] = 'Unit cost of treatment'
    kwargs['dataname'] = 'Unit cost of treatment'
    kwargs['datashort'] = 'costtx'
    kwargs['coverage'] = None
    kwargs['auto'] = 'no'
    kwargs['fittable'] = 'no'
    kwargs['limits'] = (0, 'maxpopsize')
    kwargs['t'] = op.odict([('tot',array([op.Settings().now]))])
    kwargs['y'] = op.odict([('tot',array([1.]))]) # Setting to a trivial placeholder value
    addparameter(project=project, copyfrom=copyfrom, short=short, **kwargs)

    short = 'fixpropdx'
    copyfrom = 'deathacute'
    kwargs['name'] = 'Year to fix PLHIV aware of their status'
    kwargs['dataname'] = 'Year to fix PLHIV aware of their status'
    kwargs['datashort'] = 'fixpropdx'
    kwargs['fittable'] = 'year'
    kwargs['y'] = 2100
    addparameter(project=project, copyfrom=copyfrom, short=short, **kwargs)

    short = 'fixpropcare'
    copyfrom = 'fixpropdx'
    kwargs['name'] = 'Year to fix diagnosed PLHIV in care'
    kwargs['dataname'] = 'Year to fix diagnosed PLHIV in care'
    kwargs['datashort'] = 'fixpropcare'
    addparameter(project=project, copyfrom=copyfrom, short=short, **kwargs)

    short = 'fixproptx'
    copyfrom = 'fixpropdx'
    kwargs['name'] = 'Year to fix PLHIV in care on treatment'
    kwargs['dataname'] = 'Year to fix PLHIV in care on treatment'
    kwargs['datashort'] = 'fixproptx'
    addparameter(project=project, copyfrom=copyfrom, short=short, **kwargs)
    
    short = 'fixproppmtct'
    copyfrom = 'fixpropdx'
    kwargs['name'] = 'Year to fix pregnant women and mothers on PMTCT'
    kwargs['dataname'] = 'Year to fix pregnant women and mothers on PMTCT'
    kwargs['datashort'] = 'fixproppmtct'
    addparameter(project=project, copyfrom=copyfrom, short=short, **kwargs)

    short = 'fixpropsupp'
    copyfrom = 'fixpropdx'
    kwargs['name'] = 'Year to fix people on ART with viral suppression'
    kwargs['dataname'] = 'Year to fix people on ART with viral suppression'
    kwargs['datashort'] = 'fixpropsupp'
    addparameter(project=project, copyfrom=copyfrom, short=short, **kwargs)
    
    return None




def redoparameters(project, die=True, **kwargs):
    """
    Migration between Optima 2.1.10 and 2.2 -- update the way parameters are handled.
    """
    
    verbose = 0 # Usually fine to ignore warnings
    if verbose>1:
        print('\n\n\nRedoing parameters...\n\n')
    
    # Loop over all parsets
    for ps in project.parsets.values():
        oldpars = ps.pars[0]
        tmpdata = op.dcp(project.data)
        for key,val in tmpdata['const'].items(): tmpdata[key] = val # Parameters were moved from 'const' to main data
        newpars = op.makepars(data=tmpdata, verbose=verbose, die=die) # Remake parameters using data, forging boldly ahead come hell or high water
        
        oldparnames = oldpars.keys()
        newparnames = newpars.keys()
        matchingnames = [parname for parname in oldparnames if parname in newparnames] # Find matches only
        if verbose:
            newonly = list(set(newparnames) - set(oldparnames))
            oldonly = list(set(oldparnames) - set(newparnames))
            if len(oldonly): print('The following parameters are old and not processed: %s' % oldonly)
            if len(newonly): print('The following parameters are new and not processed: %s' % newonly)
        
        # Loop over everything else
        for parname in matchingnames: # Keep going until everything is dealt with in both
            if verbose>1: print('Working on %s' % parname)
            
            # These can all be copied directly
            if parname in op._parameters.generalkeys+op._parameters.staticmatrixkeys: 
                if verbose>1: print('    Directly copying %s' % parname)
                newpars[parname] = oldpars[parname]
            
            # These require a bit more work
            else:
                # Re-populate as many attributes as possible
                for attr in oldpars[parname].__dict__.keys():
                    if hasattr(newpars[parname], attr):
                        oldattr = getattr(oldpars[parname], attr)
                        setattr(newpars[parname], attr, oldattr)
                        if verbose>2: print('     Set %s' % attr)
                
                # Handle specific changes
                if isinstance(newpars[parname], op.Metapar): # Get priors right
                    newpars[parname].prior = op.odict()
                    for popkey in newpars[parname].keys():
                        newpars[parname].prior[popkey] = op.Dist() # Initialise with defaults
                        newpars[parname].prior[popkey].pars *= newpars[parname].y[popkey]
                if isinstance(newpars[parname], op.Constant): # Get priors right, if required
                    if all(newpars['treatvs'].prior.pars==op.Dist().pars): # See if defaults are used
                        newpars[parname].prior.pars *= newpars[parname].y # If so, rescale
                elif isinstance(newpars[parname], op.Popsizepar): # Messy -- rearrange object
                    newpars['popsize'].i = op.odict()
                    newpars['popsize'].e = op.odict()
                    for popkey in oldpars['popsize'].p.keys():
                        newpars['popsize'].i[popkey] = oldpars['popsize'].p[popkey][0]
                        newpars['popsize'].e[popkey] = oldpars['popsize'].p[popkey][1]
                elif isinstance(newpars[parname], op.Yearpar): # y attribute is renamed t
                    newpars[parname].t = oldpars[parname].y
                else: # Nothing to do
                    if verbose>2: print('  Nothing special to do with %s' % parname)
                
        # Just a bug I noticed -- I think the definition of this parameter got inverted at some point
        resetleavecare = False
        for key in newpars['leavecare'].y:
            for i,val in enumerate(newpars['leavecare'].y[key]):
                if val>0.5:
                    newpars['leavecare'].y[key][i] = 0.2
        if verbose and resetleavecare: print('Leave care rate seemed too high (%0.1f), resetting to 0.2' % (val))
        
        ps.pars = newpars # Keep the new version
    
    return None



def redovlmon(project, **kwargs):
    """
    Migration between Optima 2.2 and 2.2.1 -- update the VL monitoring parameter
    """
    
    requiredvldata = [2.0, 1.5, 2.5]
    oldvldata = op.dcp(project.data['freqvlmon'][0][-1]) # Get out old VL data -- last entry
    if isnan(oldvldata): oldvldata = requiredvldata[0]/2. # No data? Assume coverage of 50%
    project.data['numvlmon'] = [[oldvldata*project.data['numtx'][0][j] for j in range(len(project.data['numtx'][0]))]] # Set new value
    
    project.data['const']['requiredvl'] = requiredvldata
    
    removeparameter(project, short='freqvlmon', datashort='freqvlmon')
    for key,progset in project.progsets.items():
        if 'freqvlmon' in progset.covout.keys():
            msg = 'Project includes a program in programset "%s" that affects "freqvlmon", but this parameter has been removed' % key
            project.addwarning(msg)
    
    short = 'numvlmon'
    copyfrom = 'numtx'
    kwargs['name'] = 'Viral load monitoring (number/year)'
    kwargs['dataname'] = 'Viral load monitoring (number/year)'
    kwargs['datashort'] = 'numvlmon'
    kwargs['t'] = op.odict([('tot',op.getvaliddata(project.data['years'], project.data['numvlmon'][0]))])
    kwargs['y'] = op.odict([('tot',op.getvaliddata(project.data['numvlmon'][0]))])
    addparameter(project=project, copyfrom=copyfrom, short=short, **kwargs)
    
    short = 'requiredvl'
    copyfrom = 'treatvs'
    kwargs['name'] = 'Number of VL tests recommended per person per year'
    kwargs['dataname'] = 'Number of VL tests recommended per person per year'
    kwargs['datashort'] = 'requiredvl'
    kwargs['y'] = requiredvldata[0]
    kwargs['prior'] = op.Dist(dist='uniform', pars=(requiredvldata[1], requiredvldata[2]))
    addparameter(project=project, copyfrom=copyfrom, short=short, **kwargs)

    return None
        

def addprojectinfo(project, verbose=2, **kwargs):
    ''' Add project info to resultsets so they can be loaded '''
    
    for item in project.parsets.values()+project.progsets.values()+project.optims.values()+project.results.values():
        item.projectref = op.Link(project)
        try:    del item.project
        except: op.printv('No project attribute found for %s' % item.name, 3, verbose)
            
    for result in project.results.values():
        result.projectinfo = project.getinfo()
    
    return None


def redoparamattr(project, **kwargs):
    ''' Change the names of the parameter attributes, and change transnorm from being a setting to being a parameter '''
    
    # Change parameter attributes
    for ps in project.parsets.values():
        for par in ps.pars:
            if isinstance(par, op.Par): # Loop over the parameters and adjust their properties
                for attr in ['dataname', 'datashort', 'auto', 'visible', 'proginteract', 'coverage']: 
                    delattr(par, attr) # Remove outdated properties
    
    # Add transnorm
    short = 'transnorm'
    copyfrom = 'transmfi'
    kwargs['name'] = 'Normalization factor for transmissibility'
    kwargs['y'] = project.settings.transnorm
    kwargs['fromdata'] = 0
    kwargs['limits'] = (0, 'maxmeta')
    kwargs['prior'] = op.Dist(dist='uniform', pars=project.settings.transnorm*array([ 0.9,  1.1]))
    addparameter(project=project, copyfrom=copyfrom, short=short, **kwargs)
    
    return None


def removespreadsheet(project, **kwargs):
    ''' Remove the binary spreadsheet (it's big, and unnecessary now that you can write data) '''
    delattr(project, 'spreadsheet')
    return None


def addagetopars(project, **kwargs):
    ''' Make sure age is part of the pars object '''
    for ps in project.parsets.values():
        ps.pars['age'] = array(project.data['pops']['age'])
    return None


def redotranstable(project, **kwargs):
    ''' Redo how the transition table is handled and add infinite money '''
    
    # Refresh settings since potentially bunged when the transition matrix is reloaded
    fixsettings(project, resetversion=False, **kwargs)
    
    # Add transitions matrix
    for ps in project.parsets.values():
        ps.pars['fromto'], ps.pars['transmatrix'] = op.loadtranstable(npops=project.data['npops'])
        ps.pars.pop('rawtransit', None) # If it's really old, it won't actually have this
    
    # Even though fixed by fixsettings above, just make it explicit that we're adding this as well
    project.settings.infmoney = 1e10
    
    return None


def addtimevarying(project, **kwargs):
    ''' Update optimization objects to include time-varying settings '''
    for opt in project.optims.values():
        opt.tvsettings = op.defaulttvsettings()
    return None

#def redoprograms(project, **kwargs):
#    """
#    Migration between Optima 2.2.1 and 2.3 -- convert CCO objects from simple dictionaries to parameters.
#    """
#    project.version = "2.2"
#    print('NOT IMPLEMENTED')
#    return None



##########################################################################################
### CORE MIGRATION FUNCTIONS
##########################################################################################

def migrate(project, verbose=2, die=False):
    """
    Migrate an Optima Project by inspecting the version and working its way up.
    """
    
    migrations = setmigrations() # Get the migrations to run

    while str(project.version) != str(op.version):
        currentversion = str(project.version)
        
        # Check that the migration exists
        if not currentversion in migrations:
            errormsg = "WARNING, migrating %s failed: no migration exists from version %s to the latest version (%s)" % (project.name, currentversion, op.version)
            if die: raise op.OptimaException(errormsg)
            else:   op.printv(errormsg, 1, verbose)
            return project # Abort, if haven't died already

        # Do the migration
        newversion,currentdate,migrator,msg = migrations[currentversion] # Get the details of the current migration -- version, date, function ("migrator"), and message
        op.printv('Migrating "%s" from %6s -> %s' % (project.name, currentversion, newversion), 2, verbose)
        if migrator is not None: 
            try: 
                migrator(project, verbose=verbose, die=die) # Sometimes there is no upgrader
            except Exception as E:
                errormsg = 'WARNING, migrating "%s" from %6s -> %6s failed:\n%s' % (project.name, currentversion, newversion, repr(E))
                if not hasattr(project, 'failedmigrations'): project.failedmigrations = [] # Create if it doesn't already exist
                project.failedmigrations.append(errormsg)
                if die: raise op.OptimaException(errormsg)
                else:   op.printv(errormsg, 1, verbose)
                return project # Abort, if haven't died already
        
        # Update project info
        project.version = newversion # Update the version info
    
    # Restore links just in case
    project.restorelinks()
    
    # If any warnings were generated during the migration, print them now
    warnings = project.getwarnings()
    if warnings and die: 
        errormsg = 'WARNING, Please resolve warnings in projects before continuing'
        if die: raise op.OptimaException(errormsg)
        else:   op.printv(errormsg+'\n'+warnings, 1, verbose)
    
    op.printv('Migration successful!', 3, verbose)
    return project


def loadproj(filename=None, folder=None, verbose=2, die=False, fromdb=False, domigrate=True, updatefilename=True):
    ''' Load a saved project file -- wrapper for loadobj using legacy classes '''
    
    if fromdb:    origP = op.loadstr(filename) # Load from database
    else:         origP = op.loadobj(filename=filename, folder=folder, verbose=verbose) # Normal usage case: load from file

    if domigrate: 
        try: 
            P = migrate(origP, verbose=verbose, die=die)
            if not fromdb and updatefilename: P.filename = filename # Update filename if not being loaded from a database
        except Exception as E:
            if die: raise E
            else:   P = origP # Fail: return unmigrated version
    else: P = origP # Don't migrate
    
    return P





##########################################################################################
### PORTFOLIO MIGRATIONS
##########################################################################################


def removegaoptim(portfolio):
    ''' First and perhaps only portfolio migration -- remove GAOptims class '''
    if hasattr(portfolio, 'gaoptims') and len(portfolio.gaoptims): # If it has GAOptims, "migrate" these to the new structure
        if len(portfolio.gaoptims)>1:
            print('WARNING, this portfolio has %i GAOptims but only the last one will be migrated! If you need the others, then use F = loadobj(<filename>) and save what you need manually.')
        portfolio.objectives = portfolio.gaoptims[-1].objectives
        portfolio.results = portfolio.gaoptims[-1].resultpairs # TODO: robustify
    for attr in ['gaoptims', 'outputstring']:
        try: delattr(portfolio, attr)
        except: pass
    portfolio.version = '2.3.5'
    return portfolio


def migrateportfolio(portfolio=None, verbose=2):
    
    # Rather than use the dict mapping, use a (series) of if statements
    if op.compareversions(portfolio.version, '2.3.5')<0:
        op.printv('Migrating portfolio "%s" from %6s -> %6s' % (portfolio.name, portfolio.version, '2.3.5'), 2, verbose)
        portfolio = removegaoptim(portfolio)
    
    # Check to make sure it's the latest version
    if portfolio.version != op.version:
        errormsg = "No portfolio migration exists from version %s to the latest version (%s)" % (portfolio.version, op.version)
        raise op.OptimaException(errormsg)
    
    return portfolio


def loadportfolio(filename=None, folder=None, verbose=2):
    ''' Load a saved portfolio, migrating constituent projects -- NB, portfolio itself is not migrated (no need yet), only the projects '''
    
    op.printv('Loading portfolio %s...' % filename, 2, verbose)
    portfolio = op.loadobj(filename=filename, folder=folder, verbose=verbose) # Load portfolio
    portfolio = migrateportfolio(portfolio)
    
    for i in range(len(portfolio.projects)): # Migrate projects one by one
        op.printv('Loading project %s...' % portfolio.projects[i].name, 3, verbose)
        portfolio.projects[i] = migrate(portfolio.projects[i], verbose=verbose)
    
    portfolio.filename = filename # Update filename
    
    return portfolio




    
    
    <|MERGE_RESOLUTION|>--- conflicted
+++ resolved
@@ -50,12 +50,9 @@
         ('2.3.8', ('2.4',   '2017-06-05', None,              'Ukraine: ICER analysis; cascade bar plot; GUI tools; summary() and fixprops() methdods')),
         ('2.4',   ('2.5',   '2017-07-03', None,              'Made registration public')),
         ('2.5',   ('2.6',   '2017-10-23', None,              'Public code release')),
-<<<<<<< HEAD
-        ('2.6',   ('2.7',   '2017-10-31', addtimevarying,    'Time-varying optimization')),
-=======
         ('2.6',   ('2.6.1', '2017-12-19', None,              'Scenario sensitivity feature')),
         ('2.6.1', ('2.6.2', '2017-12-19', None,              'New results format')),
->>>>>>> df2ac1cb
+        ('2.6.2', ('2.7',   '2017-10-31', addtimevarying,    'Time-varying optimization')),
         ])
     
     # Define changelog
