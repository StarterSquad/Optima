import optima as op
from numpy import nan, isnan, concatenate as cat, array


##########################################################################################
### MIGRATION DEFINITIONS
##########################################################################################

def setmigrations(which='migrations'):
    '''
    Define the migrations -- format is 
        'current_version': ('new_version', function, 'date', 'string description of change')
    
    If "which" is anything other than "changelog", then return the list of migrations.
    Otherwise, return the changelog (just the new version and message).
    
    Version: 2017may23
    '''

    migrations = {
        # Orig    New       Date         Migration        Description
        '2.0':   ('2.0.0', '2016-07-19', None,              'Converted version number to string'),
        '2.0.0': ('2.0.1', '2016-07-20', addscenuid,        'Added UID to scenarios'),
        '2.0.1': ('2.0.2', '2016-07-29', addforcepopsize,   'Added option for forcing population size to match'),
        '2.0.2': ('2.0.3', '2016-08-25', delimmediatecare,  'Removed immediate care parameter'),
        '2.0.3': ('2.0.4', '2016-08-31', addproppmtct,      'Added new parameter -- proportion on PMTCT'),
        '2.0.4': ('2.1',   '2016-09-12', redotransitions,   'Major update to how transitions in health states are handled'),
        '2.1':   ('2.1.1', '2016-10-02', makepropsopt,      'Removed data on proportion parameters'),
        '2.1.1': ('2.1.2', '2016-10-05', addalleverincare,  'Included new setting to store everyone in care'),
        '2.1.2': ('2.1.3', '2016-10-18', removenumcircdata, "Don't store data on number circumcised"),
        '2.1.3': ('2.1.4', '2016-10-18', removepopchardata, "Don't store sex worker and injecting characteristics"),
        '2.1.4': ('2.1.5', '2016-11-01', addaidsleavecare,  'Added new parameter -- AIDS leave care percentage'),
        '2.1.5': ('2.1.6', '2016-11-01', addaidslinktocare, 'Added new parameter -- AIDS link to care duration'),
        '2.1.6': ('2.1.7', '2016-11-03', adddataend,        'Separated dataend from end'),
        '2.1.7': ('2.1.8', '2016-11-07', fixsettings,       'Added new attributes to settings'),
        '2.1.8': ('2.1.9', '2016-12-22', addoptimscaling,   'Added a budget scaling parameter to optimizations'),
        '2.1.9': ('2.1.10','2016-12-28', addpropsandcosttx, 'Added treatment cost parameter'),
        '2.1.10':('2.2',   '2017-01-13', redoparameters,    'Updated the way parameters are handled'),
        '2.2':   ('2.2.1', '2017-02-01', redovlmon,         'Updated the VL monitoring parameter'),
        '2.2.1': ('2.2.2', '2017-02-01', addprojectinfo,    'Stored information about the proect in the results'),
        '2.2.2': ('2.3',   '2017-02-09', redoparamattr,     'Updated parameter attributes'),
        '2.3':   ('2.3.1', '2017-02-15', removespreadsheet, "Don't store the spreadsheet with the project, to save space"),
        '2.3.1': ('2.3.2', '2017-03-01', addagetopars,      'Ensured that age is stored in parsets'),
        '2.3.2': ('2.3.3', '2017-03-02', redotranstable,    'Split transition table into two tables to speed processing'),
        '2.3.3': ('2.3.4', '2017-03-30', redotranstable,    'Added aditional fixes to the transition table'),
        '2.3.4': ('2.3.5', '2017-04-18', None,              'Added migrations for portfolios'),
        '2.3.5': ('2.3.6', '2017-04-21', None,              'Fixed PMTCT calculations'),
        '2.3.6': ('2.3.7', '2017-05-13', None,              'Changed plotting syntax'),
        '2.3.7': ('2.3.8', '2017-05-23', None,              'Many minor changes to plotting, parameters, etc.'),
        #'2.2': redoprograms,
        }
    
    migrations = op.odict(migrations) # Convert to odict
    migrations.sort() # Make sure it's ordered
    
    # Define changelog
    changelog = op.odict()
    for ver,date,migrator,msg in migrations.values():
        changelog.append(ver,date+' | '+msg)
    
    # Return the migrations structure, unless the changelog is specifically requested
    if which=='changelog': return changelog
    else:                  return migrations






##########################################################################################
### MIGRATION UTILITIES
##########################################################################################


def optimaversion(filename=None, version=None, branch=None, sha=None, verbose=False, die=False):
    '''
    Reads the current script file and adds Optima version info. Simply add the line
    
        optimaversion(__file__)
    
    to a script file, and on running it will automatically re-save it as e.g.
    
        optimaversion(__file__) # Version: 2.1.11 | Branch: optima-version-for-scripts | SHA: e2620b
    
    Note: you can also use e.g. op.optimaversion(__file__), as long as "optimaversion(__file__)" appears. 
    If version, branch, or sha arguments are supplied, then it will raise an exception if they 
    don't match, e.g.
    
        optimaversion(__file__, version='2.1.4')
    
    Version: 2017jan29
    '''
    
    # Preliminaries
    shalength = 6 # Don't use the whole thing, it's ugly and unnecessary
    if filename is None: # Check to make sure a file name is given
        errormsg = 'Please call this function like this: optimaversion(__file__)'
        if die: raise op.OptimaException(errormsg)
        else: print(errormsg); return None
    currversion = op.version # Get Optima version info
    currbranch,currsha = op.gitinfo(die=die) # Get git info, dying on failure if requested
    if version is not None and version!=currversion: # Optionally check that versions match
        errormsg = 'Actual version does not match requested version (%s vs. %s)' % (currversion, version)
        raise op.OptimaException(errormsg)
    if branch is not None and branch!=currbranch: # Optionally check that versions match
        errormsg = 'Actual branch does not match requested branch (%s vs. %s)' % (currbranch, branch)
        raise op.OptimaException(errormsg)
    if sha is not None:
        validshalength = min(len(sha), shalength)
        if sha[:validshalength+1]!=currsha[:validshalength+1]: # Optionally check that versions match
            errormsg = 'Actual SHA does not match requested SHA (%s vs. %s)' % (currsha[:validshalength+1], sha[:validshalength+1])
            raise op.OptimaException(errormsg)
    versionstring = ' # Version: %s | Branch: %s | SHA: %s\n' % (currversion, currbranch, currsha[:shalength+1]) # Create string to write
    strtofind = 'optimaversion(' # String to look for -- note, must exactly match function call!

    # Read script file
    try: 
        f = open(filename, 'r')
    except:
        errormsg = 'Could not open file "%s" for reading' % filename
        if die: raise op.OptimaException(errormsg)
        else: print(errormsg); return None
    if verbose: print('Reading file %s' % filename)
    alllines = f.readlines() # Read all lines in the file
    origlines = op.dcp(alllines) # Keep a copy of the original version of the file
    notfound = True # By default, fail
    for l,line in enumerate(alllines): # Loop over each line
        ind = line.find(strtofind) # Look for string to find
        if ind>=0: # If found...
            if verbose: print('Found function call at line %i' % l)
            if line.count(')')!=1: # If it's not a usual function call, give up
                errormsg = 'optimaversion got confused by this line with more or less than one ")": "%s"' % line
                if die: raise op.OptimaException(errormsg)
                else: print(errormsg); return None
            functionend = line.find(')')+1 # Find the end of the function (inclusive)
            alllines[l] = line[:functionend]+versionstring # Replace with version info
            notfound = False # It's not a failure
            break # Don't keep looking
    if notfound: # Couldn't find it
        errormsg = 'Could not find call to optimaversion() in %s' % filename
        if die: raise op.OptimaException(errormsg)
        else: print(errormsg); return None
    f.close()
        
    # Write script file, but only if something changed
    if alllines!=origlines:
        try: 
            f = open(filename, 'w')
        except:
            errormsg = 'Could not open file "%s" for writing' % filename
            if die: raise op.OptimaException(errormsg)
            else: print(errormsg); return None
        if verbose: print('Writing file %s' % filename)
        try: 
            f.writelines(alllines) # Just write everything, but only if something's changed
        except: 
            errormsg = 'optimaversion() write failed on %s' % filename
            if die: raise op.OptimaException(errormsg)
            else: print(errormsg); return None
        f.close()
    
    return None


def addparameter(project=None, copyfrom=None, short=None, **kwargs):
    ''' 
    Function for adding a new parameter to a project -- used by several migrations.
    Use kwargs to arbitrarily specify the new parameter's properties.
    '''
    for ps in project.parsets.values():
        if op.compareversions(project.version, '2.2')>=0: # Newer project, pars is dict
            ps.pars[short] = op.dcp(project.pars()[copyfrom])
            ps.pars[short].short = short
            for kwargkey,kwargval in kwargs.items():
                setattr(ps.pars[short], kwargkey, kwargval)
        else: # Older project, pars is list of dicts
            for i in range(len(ps.pars)):
                ps.pars[i][short] = op.dcp(project.pars()[0][copyfrom])
                ps.pars[i][short].short = short
                for kwargkey,kwargval in kwargs.items():
                    setattr(ps.pars[i][short], kwargkey, kwargval)
    project.data[short] = [[nan]*len(project.data['years'])]
    return None


def removeparameter(project=None, short=None, datashort=None, verbose=False, die=False, **kwargs):
    ''' 
    Remove a parameter from a parset
    '''
    if short is not None:
        for ps in project.parsets.values():
            if op.compareversions(project.version, '2.2')>=0: # Newer project, pars is dict
                try: ps.pars.pop(short) # Fail loudly
                except:
                    if verbose: print('Failed to remove parameter %s' % short)
                    if die: raise
            else: # Older project, pars is list of dicts
                for i in range(len(ps.pars)):
                    try: ps.pars[i].pop(short) # Fail loudly
                    except:
                        if verbose: print('Failed to remove parameter %s' % short)
                        if die: raise
    if datashort is not None:
        try: project.data.pop(datashort) # Fail loudly
        except:
            if verbose: print('Failed to remove data parameter %s' % datashort)
            if die: raise
    return None





##########################################################################################
### PROJECT MIGRATIONS
##########################################################################################
    

def addscenuid(project, **kwargs):
    """
    Migration between Optima 2.0.0 and 2.0.1.
    """
    for scen in project.scens.values():
        if not hasattr(scen, 'uid'):
            scen.uid = op.uuid()
    return None


def addforcepopsize(project, **kwargs):
    """
    Migration between Optima 2.0.1 and 2.0.2.
    """
    if not hasattr(project.settings, 'forcepopsize'):
        project.settings.forcepopsize = True
    return None


def delimmediatecare(project, **kwargs):
    """
    Migration between Optima 2.0.2 and 2.0.3 -- WARNING, will this work for scenarios etc.?
    """
    removeparameter(project, short='immediatecare', datashort='immediatecare')
    return None


def addproppmtct(project, **kwargs):
    """
    Migration between Optima 2.0.3 and 2.0.4.
    """
    addparameter(project=project, copyfrom='proptx', short='proppmtct', name='Pregnant women and mothers on PMTCT')
    return None


def redotransitions(project, dorun=False, **kwargs):
    """
    Migration between Optima 2.0.4 and 2.1
    """
    from numpy import concatenate as cat

    # Update settings
    project.settings.healthstates = ['susreg', 'progcirc', 'undx', 'dx', 'care', 'usvl', 'svl', 'lost']
    project.settings.notonart = cat([project.settings.undx,project.settings.dx,project.settings.care,project.settings.lost])
    project.settings.alldx = cat([project.settings.dx,project.settings.care,project.settings.usvl,project.settings.svl,project.settings.lost])
    project.settings.allcare = cat([project.settings.care,project.settings.usvl,project.settings.svl])

    project.settings.allplhiv  = cat([project.settings.undx, project.settings.alldx])
    project.settings.allstates = cat([project.settings.sus, project.settings.allplhiv]) 
    project.settings.nstates   = len(project.settings.allstates) 
    project.settings.statelabels = project.settings.statelabels[:project.settings.nstates]
    project.settings.nhealth = len(project.settings.healthstates)
    project.settings.transnorm = 0.85 # Warning: should NOT match default since should reflect previous versions, which were hard-coded as 1.2 (this being close to the inverse of that, value determined empirically)

    if hasattr(project.settings, 'usecascade'): del project.settings.usecascade
    if hasattr(project.settings, 'tx'):         del project.settings.tx
    if hasattr(project.settings, 'off'):        del project.settings.off

    # Update variables in data
    oldtimepars = ['immediatecare', 'biofailure', 'restarttreat','stoprate', 'treatvs']
    for oldpar in oldtimepars:
        project.data.pop(oldpar, None)
        for key,progset in project.progsets.items():
            if oldpar in progset.covout.keys():
                msg = 'Project includes a program in program set "%s" that affects "%s", but this parameter has been removed' % (key, oldpar)
                project.addwarning(msg)

    # Add new constants
    project.data['const']['deathsvl']       = [0.23,    0.15,   0.3]
    project.data['const']['deathusvl']      = [0.4878,  0.2835, 0.8417]
    project.data['const']['svlrecovgt350']  = [2.2,     1.07,   7.28]
    project.data['const']['svlrecovgt200']  = [1.42,    0.9,    3.42]
    project.data['const']['svlrecovgt50']   = [2.14,    1.39,   3.58]
    project.data['const']['svlrecovlt50']   = [0.66,    0.51,   0.94]
    project.data['const']['treatfail']      = [0.16,    0.05,   0.26]
    project.data['const']['treatvs']        = [0.2,     0.1,    0.3]
    project.data['const']['usvlproggt500']  = [0.026,   0.005,  0.275]
    project.data['const']['usvlproggt350']  = [0.1,     0.022,  0.87]
    project.data['const']['usvlproggt200']  = [0.162,   0.05,   0.869]
    project.data['const']['usvlproggt50']   = [0.09,    0.019,  0.723]
    project.data['const']['usvlrecovgt350'] = [0.15,    0.038,  0.885]        
    project.data['const']['usvlrecovgt200'] = [0.053,   0.008,  0.827]
    project.data['const']['usvlrecovgt50']  = [0.117,   0.032,  0.686]
    project.data['const']['usvlrecovlt50']  = [0.111,   0.047,  0.563]

    # Remove old constants
    project.data['const'].pop('deathtreat', None)
    project.data['const'].pop('progusvl', None)
    project.data['const'].pop('recovgt500', None)
    project.data['const'].pop('recovgt350', None)
    project.data['const'].pop('recovgt200', None)
    project.data['const'].pop('recovgt50', None)
    project.data['const'].pop('recovusvl', None)
    project.data['const'].pop('stoppropcare', None)

    # Update parameters
    for ps in project.parsets.values():
        for pd in ps.pars:
            
            # Remove old parameters
            pd.pop('biofailure', None)
            pd.pop('deathtreat', None)
            pd.pop('immediatecare', None)
            pd.pop('progusvl', None)
            pd.pop('recovgt500', None)
            pd.pop('recovgt350', None)
            pd.pop('recovgt200', None)
            pd.pop('recovgt50', None)
            pd.pop('recovusvl', None)
            pd.pop('restarttreat', None)
            pd.pop('stoppropcare', None)
            pd.pop('stoprate', None)

            # Add new parameters
            pd['deathsvl']          = op.Constant(0.23,    limits=(0,'maxmeta'),       by='tot', auto='const', fittable='const', name='Relative death rate on suppressive ART (unitless)',                 short='deathsvl')
            pd['deathusvl']         = op.Constant(0.4878,  limits=(0,'maxmeta'),       by='tot', auto='const', fittable='const', name='Relative death rate on unsuppressive ART (unitless)',               short='deathusvl')
            pd['svlrecovgt350']     = op.Constant(2.2,     limits=(0,'maxduration'),   by='tot', auto='const', fittable='const', name='Treatment recovery into CD4>500 (years)',                           short='svlrecovgt350')
            pd['svlrecovgt200']     = op.Constant(1.42,    limits=(0,'maxduration'),   by='tot', auto='const', fittable='const', name='Treatment recovery into CD4>350 (years)',                           short='svlrecovgt200')
            pd['svlrecovgt50']      = op.Constant(2.14,    limits=(0,'maxduration'),   by='tot', auto='const', fittable='const', name='Treatment recovery into CD4>200 (years)',                           short='svlrecovgt50')
            pd['svlrecovlt50']      = op.Constant(0.66,    limits=(0,'maxduration'),   by='tot', auto='const', fittable='const', name='Treatment recovery into CD4>50 (years)',                            short='svlrecovlt50')
            pd['treatfail']         = op.Constant(0.16,    limits=(0,'maxrate'),       by='tot', auto='const', fittable='const', name='Treatment failure rate',                                            short='treatfail')
            pd['treatvs']           = op.Constant(0.2,     limits=(0,'maxduration'),   by='tot', auto='const', fittable='const', name='Time after initiating ART to achieve viral suppression (years)',    short='treatvs')
            pd['usvlproggt500']     = op.Constant(0.026,   limits=(0,'maxrate'),       by='tot', auto='const', fittable='const', name='Progression from CD4>500 to CD4>350 on unsuppressive ART',          short='usvlproggt500')
            pd['usvlproggt350']     = op.Constant(0.1,     limits=(0,'maxrate'),       by='tot', auto='const', fittable='const', name='Progression from CD4>350 to CD4>200 on unsuppressive ART',          short='usvlproggt350')
            pd['usvlproggt200']     = op.Constant(0.162,   limits=(0,'maxrate'),       by='tot', auto='const', fittable='const', name='Progression from CD4>200 to CD4>50 on unsuppressive ART',           short='usvlproggt200')
            pd['usvlproggt50']      = op.Constant(0.09,    limits=(0,'maxrate'),       by='tot', auto='const', fittable='const', name='Progression from CD4>50 to CD4<50 on unsuppressive ART',            short='usvlproggt50')
            pd['usvlrecovgt350']    = op.Constant(0.15,    limits=(0,'maxrate'),       by='tot', auto='const', fittable='const', name='Recovery from CD4>350 to CD4>500 on unsuppressive ART',             short='usvlrecovgt350')
            pd['usvlrecovgt200']    = op.Constant(0.053,   limits=(0,'maxrate'),       by='tot', auto='const', fittable='const', name='Recovery from CD4>200 to CD4>350 on unsuppressive ART',             short='usvlrecovgt200')
            pd['usvlrecovgt50']     = op.Constant(0.117,   limits=(0,'maxrate'),       by='tot', auto='const', fittable='const', name='Recovery from CD4>50 to CD4>200 on unsuppressive ART',              short='usvlrecovgt50')
            pd['usvlrecovlt50']     = op.Constant(0.111,   limits=(0,'maxrate'),       by='tot', auto='const', fittable='const', name='Recovery from CD4<50 to CD4>50 on unsuppressive ART',               short='usvlrecovlt50')

            # Add transitions matrix
            pd['fromto'], pd['transmatrix'] = op.loadtranstable(npops = project.data['npops'])
            
            # Convert rates to durations
            for transitkey in ['agetransit','risktransit']:
                for p1 in range(array(pd[transitkey]).shape[0]):
                    for p2 in range(array(pd[transitkey]).shape[1]):
                        thistrans = pd[transitkey][p1][p2]
                        if thistrans>0 and thistrans<1.0: pd[transitkey][p1][p2] = 1./thistrans # Invert if nonzero and also if it's a small rate (otherwise, assume it somehow got converted already)
            
            # Convert more rates to transitions
            for key in ['progacute', 'proggt500', 'proggt350', 'proggt200', 'proggt50']:
                pd[key].y = 1./pd[key].y # Invert
            

        # Rerun calibrations to update results appropriately
        if dorun: project.runsim(ps.name)

    return None


def makepropsopt(project, **kwargs):
    """
    Migration between Optima 2.1 and 2.1.1.
    """
    keys = ['propdx', 'propcare', 'proptx', 'propsupp', 'proppmtct']
    for key in keys:
        fullkey = 'opt'+key
        if fullkey not in project.data.keys():
            if key in project.data.keys():
                project.data[fullkey] = project.data.pop(key)
            else:
                raise op.OptimaException('Key %s not found, but key %s not found either' % (fullkey, key))
    return None


def addalleverincare(project, **kwargs):
    """
    Migration between Optima 2.1.1 and 2.1.2.
    """
    ps = project.settings
    ps.allevercare    = cat([ps.care, ps.usvl, ps.svl, ps.lost]) # All people EVER in care
    return None


def removenumcircdata(project, **kwargs):
    """
    Migration between Optima 2.1.2 and 2.1.3.
    """
    project.data.pop('numcirc',None)        
    return None


def removepopchardata(project, **kwargs):
    """
    Migration between Optima 2.1.3 and 2.1.4.
    """
    project.data['pops'].pop('sexworker',None)        
    project.data['pops'].pop('injects',None)        
    return None

def addaidsleavecare(project, **kwargs):
    """
    Migration between Optima 2.1.4 and 2.1.5.
    """
    short = 'aidsleavecare'
    copyfrom = 'leavecare'
    kwargs['by'] = 'tot'
    kwargs['name'] = 'AIDS loss to follow-up rate (per year)'
    kwargs['dataname'] = 'Percentage of people with CD4<200 lost to follow-up (%/year)'
    kwargs['datashort'] = 'aidsleavecare'
    kwargs['t'] = op.odict([('tot',array([2000.]))])
    kwargs['y'] = op.odict([('tot',array([0.01]))])
    addparameter(project=project, copyfrom=copyfrom, short=short, **kwargs)
    return None


def addaidslinktocare(project, **kwargs):
    """
    Migration between Optima 2.1.5 and 2.1.6.
    """
    short = 'aidslinktocare'
    copyfrom = 'linktocare'
    kwargs['by'] = 'tot'
    kwargs['name'] = 'Average time taken to be linked to care for people with CD4<200 (years)'
    kwargs['dataname'] = 'Average time taken to be linked to care for people with CD4<200 (years)'
    kwargs['datashort'] = 'aidslinktocare'
    kwargs['t'] = op.odict([('tot',array([2000.]))])
    kwargs['y'] = op.odict([('tot',array([0.01]))])
    addparameter(project=project, copyfrom=copyfrom, short=short, **kwargs)
    if not hasattr(project.settings, 'dxnotincare'):
        project.settings.dxnotincare = cat([project.settings.dx,project.settings.lost])
    return None


def adddataend(project, **kwargs):
    """
    Migration between Optima 2.1.6 and 2.1.7.
    """
    if not hasattr(project.settings, 'dataend'):
        if hasattr(project, 'data'):
            project.settings.dataend = project.data['years'][-1]
        else: project.settings.dataend = project.settings.end
    return None


def fixsettings(project, resetversion=True, **kwargs):
    """
    Migration between Optima 2.1.7 and 2.1.8.
    """
    ## Make sure settings is up to date
    settingslist = ['dt', 'start', 'now', 'dataend', 'safetymargin', 'eps', 'forcepopsize', 'transnorm'] # Keep these from the old settings object
    oldsettings = {}
    
    # Pull out original setting
    for setting in settingslist: 
        try: oldsettings[setting] = getattr(project.settings, setting) # Try to pull out the above settings...
        except: pass # But don't worry if they don't exist
    
    project.settings = op.Settings() # Completely refresh -- WARNING, will mean future migrations to settings aren't necessary!
    
    # Replace with original settings
    for settingkey,settingval in oldsettings.items(): 
        setattr(project.settings, settingkey, settingval) 

    return None


def addoptimscaling(project, **kwargs):
    """
    Migration between Optima 2.1.8 and 2.1.9.
    """
    ## New attribute for new feature
    for optim in project.optims.values():
        if 'budgetscale' not in optim.objectives.keys():
            optim.objectives['budgetscale'] = [1.]
    return None


def addpropsandcosttx(project, **kwargs):
    """
    Migration between Optima 2.1.9 and 2.1.10.
    """
    short = 'costtx'
    copyfrom = 'numtx'
    kwargs['by'] = 'tot'
    kwargs['name'] = 'Unit cost of treatment'
    kwargs['dataname'] = 'Unit cost of treatment'
    kwargs['datashort'] = 'costtx'
    kwargs['coverage'] = None
    kwargs['auto'] = 'no'
    kwargs['fittable'] = 'no'
    kwargs['limits'] = (0, 'maxpopsize')
    kwargs['t'] = op.odict([('tot',array([op.Settings().now]))])
    kwargs['y'] = op.odict([('tot',array([1.]))]) # Setting to a trivial placeholder value
    addparameter(project=project, copyfrom=copyfrom, short=short, **kwargs)

    short = 'fixpropdx'
    copyfrom = 'deathacute'
    kwargs['name'] = 'Year to fix PLHIV aware of their status'
    kwargs['dataname'] = 'Year to fix PLHIV aware of their status'
    kwargs['datashort'] = 'fixpropdx'
    kwargs['fittable'] = 'year'
    kwargs['y'] = 2100
    addparameter(project=project, copyfrom=copyfrom, short=short, **kwargs)

    short = 'fixpropcare'
    copyfrom = 'fixpropdx'
    kwargs['name'] = 'Year to fix diagnosed PLHIV in care'
    kwargs['dataname'] = 'Year to fix diagnosed PLHIV in care'
    kwargs['datashort'] = 'fixpropcare'
    addparameter(project=project, copyfrom=copyfrom, short=short, **kwargs)

    short = 'fixproptx'
    copyfrom = 'fixpropdx'
    kwargs['name'] = 'Year to fix PLHIV in care on treatment'
    kwargs['dataname'] = 'Year to fix PLHIV in care on treatment'
    kwargs['datashort'] = 'fixproptx'
    addparameter(project=project, copyfrom=copyfrom, short=short, **kwargs)
    
    short = 'fixproppmtct'
    copyfrom = 'fixpropdx'
    kwargs['name'] = 'Year to fix pregnant women and mothers on PMTCT'
    kwargs['dataname'] = 'Year to fix pregnant women and mothers on PMTCT'
    kwargs['datashort'] = 'fixproppmtct'
    addparameter(project=project, copyfrom=copyfrom, short=short, **kwargs)

    short = 'fixpropsupp'
    copyfrom = 'fixpropdx'
    kwargs['name'] = 'Year to fix people on ART with viral suppression'
    kwargs['dataname'] = 'Year to fix people on ART with viral suppression'
    kwargs['datashort'] = 'fixpropsupp'
    addparameter(project=project, copyfrom=copyfrom, short=short, **kwargs)
    
    return None




def redoparameters(project, die=True, **kwargs):
    """
    Migration between Optima 2.1.10 and 2.2 -- update the way parameters are handled.
    """
    
    verbose = 0 # Usually fine to ignore warnings
    if verbose>1:
        print('\n\n\nRedoing parameters...\n\n')
    
    # Loop over all parsets
    for ps in project.parsets.values():
        oldpars = ps.pars[0]
        tmpdata = op.dcp(project.data)
        for key,val in tmpdata['const'].items(): tmpdata[key] = val # Parameters were moved from 'const' to main data
        newpars = op.makepars(data=tmpdata, verbose=verbose, die=die) # Remake parameters using data, forging boldly ahead come hell or high water
        
        oldparnames = oldpars.keys()
        newparnames = newpars.keys()
        matchingnames = [parname for parname in oldparnames if parname in newparnames] # Find matches only
        if verbose:
            newonly = list(set(newparnames) - set(oldparnames))
            oldonly = list(set(oldparnames) - set(newparnames))
            if len(oldonly): print('The following parameters are old and not processed: %s' % oldonly)
            if len(newonly): print('The following parameters are new and not processed: %s' % newonly)
        
        # Loop over everything else
        for parname in matchingnames: # Keep going until everything is dealt with in both
            if verbose>1: print('Working on %s' % parname)
            
            # These can all be copied directly
            if parname in op._parameters.generalkeys+op._parameters.staticmatrixkeys: 
                if verbose>1: print('    Directly copying %s' % parname)
                newpars[parname] = oldpars[parname]
            
            # These require a bit more work
            else:
                # Re-populate as many attributes as possible
                for attr in oldpars[parname].__dict__.keys():
                    if hasattr(newpars[parname], attr):
                        oldattr = getattr(oldpars[parname], attr)
                        setattr(newpars[parname], attr, oldattr)
                        if verbose>2: print('     Set %s' % attr)
                
                # Handle specific changes
                if isinstance(newpars[parname], op.Metapar): # Get priors right
                    newpars[parname].prior = op.odict()
                    for popkey in newpars[parname].keys():
                        newpars[parname].prior[popkey] = op.Dist() # Initialise with defaults
                        newpars[parname].prior[popkey].pars *= newpars[parname].y[popkey]
                if isinstance(newpars[parname], op.Constant): # Get priors right, if required
                    if all(newpars['treatvs'].prior.pars==op.Dist().pars): # See if defaults are used
                        newpars[parname].prior.pars *= newpars[parname].y # If so, rescale
                elif isinstance(newpars[parname], op.Popsizepar): # Messy -- rearrange object
                    newpars['popsize'].i = op.odict()
                    newpars['popsize'].e = op.odict()
                    for popkey in oldpars['popsize'].p.keys():
                        newpars['popsize'].i[popkey] = oldpars['popsize'].p[popkey][0]
                        newpars['popsize'].e[popkey] = oldpars['popsize'].p[popkey][1]
                elif isinstance(newpars[parname], op.Yearpar): # y attribute is renamed t
                    newpars[parname].t = oldpars[parname].y
                else: # Nothing to do
                    if verbose>2: print('  Nothing special to do with %s' % parname)
                
        # Just a bug I noticed -- I think the definition of this parameter got inverted at some point
        resetleavecare = False
        for key in newpars['leavecare'].y:
            for i,val in enumerate(newpars['leavecare'].y[key]):
                if val>0.5:
                    newpars['leavecare'].y[key][i] = 0.2
        if verbose and resetleavecare: print('Leave care rate seemed too high (%0.1f), resetting to 0.2' % (val))
        
        ps.pars = newpars # Keep the new version
    
    return None



def redovlmon(project, **kwargs):
    """
    Migration between Optima 2.2 and 2.2.1 -- update the VL monitoring parameter
    """
    
    requiredvldata = [2.0, 1.5, 2.5]
    oldvldata = op.dcp(project.data['freqvlmon'][0][-1]) # Get out old VL data -- last entry
    if isnan(oldvldata): oldvldata = requiredvldata[0]/2. # No data? Assume coverage of 50%
    project.data['numvlmon'] = [[oldvldata*project.data['numtx'][0][j] for j in range(len(project.data['numtx'][0]))]] # Set new value
    
    project.data['const']['requiredvl'] = requiredvldata
    
    removeparameter(project, short='freqvlmon', datashort='freqvlmon')
    for key,progset in project.progsets.items():
        if 'freqvlmon' in progset.covout.keys():
            msg = 'Project includes a program in programset "%s" that affects "freqvlmon", but this parameter has been removed' % key
            project.addwarning(msg)
    
    short = 'numvlmon'
    copyfrom = 'numtx'
    kwargs['name'] = 'Viral load monitoring (number/year)'
    kwargs['dataname'] = 'Viral load monitoring (number/year)'
    kwargs['datashort'] = 'numvlmon'
    kwargs['t'] = op.odict([('tot',op.getvaliddata(project.data['years'], project.data['numvlmon'][0]))])
    kwargs['y'] = op.odict([('tot',op.getvaliddata(project.data['numvlmon'][0]))])
    addparameter(project=project, copyfrom=copyfrom, short=short, **kwargs)
    
    short = 'requiredvl'
    copyfrom = 'treatvs'
    kwargs['name'] = 'Number of VL tests recommended per person per year'
    kwargs['dataname'] = 'Number of VL tests recommended per person per year'
    kwargs['datashort'] = 'requiredvl'
    kwargs['y'] = requiredvldata[0]
    kwargs['prior'] = {'dist':'uniform', 'pars':(requiredvldata[1], requiredvldata[2])}
    addparameter(project=project, copyfrom=copyfrom, short=short, **kwargs)

    return None
        

def addprojectinfo(project, verbose=2, **kwargs):
    ''' Add project info to resultsets so they can be loaded '''
    
    for item in project.parsets.values()+project.progsets.values()+project.optims.values()+project.results.values():
        item.projectref = op.Link(project)
        try:    del item.project
        except: op.printv('No project attribute found for %s' % item.name, 3, verbose)
            
    for result in project.results.values():
        result.projectinfo = project.getinfo()
    
    return None


def redoparamattr(project, **kwargs):
    ''' Change the names of the parameter attributes, and change transnorm from being a setting to being a parameter '''
    
    # Change parameter attributes
    for ps in project.parsets.values():
        for par in ps.pars:
            if isinstance(par, op.Par): # Loop over the parameters and adjust their properties
                for attr in ['dataname', 'datashort', 'auto', 'visible', 'proginteract', 'coverage']: 
                    delattr(par, attr) # Remove outdated properties
    
    # Add transnorm
    short = 'transnorm'
    copyfrom = 'transmfi'
    kwargs['name'] = 'Normalization factor for transmissibility'
    kwargs['y'] = project.settings.transnorm
    kwargs['fromdata'] = 0
    kwargs['limits'] = (0, 'maxmeta')
    kwargs['prior'] = {'dist':'uniform', 'pars':project.settings.transnorm*array([ 0.9,  1.1])}
    addparameter(project=project, copyfrom=copyfrom, short=short, **kwargs)
    
    return None


def removespreadsheet(project, **kwargs):
    ''' Remove the binary spreadsheet (it's big, and unnecessary now that you can write data) '''
    delattr(project, 'spreadsheet')
    return None


def addagetopars(project, **kwargs):
    ''' Make sure age is part of the pars object '''
    for ps in project.parsets.values():
        ps.pars['age'] = array(project.data['pops']['age'])
    return None


def redotranstable(project, **kwargs):
    ''' Redo how the transition table is handled and add infinite money '''
    
    # Refresh settings since potentially bunged when the transition matrix is reloaded
    fixsettings(project, resetversion=False, **kwargs)
    
    # Add transitions matrix
    for ps in project.parsets.values():
        ps.pars['fromto'], ps.pars['transmatrix'] = op.loadtranstable(npops = project.data['npops'])
        ps.pars.pop('rawtransit', None) # If it's really old, it won't actually have this
    
    # Even though fixed by fixsettings above, just make it explicit that we're adding this as well
    project.settings.infmoney = 1e10
    
    return None


#def redoprograms(project, **kwargs):
#    """
#    Migration between Optima 2.2.1 and 2.3 -- convert CCO objects from simple dictionaries to parameters.
#    """
#    project.version = "2.2"
#    print('NOT IMPLEMENTED')
#    return None



##########################################################################################
### CORE MIGRATION FUNCTIONS
##########################################################################################

def migrate(project, verbose=2, die=False):
    """
    Migrate an Optima Project by inspecting the version and working its way up.
    """
    
    migrations = setmigrations() # Get the migrations to run

    while str(project.version) != str(op.version):
        currentversion = str(project.version)
        
        # Check that the migration exists
        if not currentversion in migrations:
            errormsg = "WARNING, migrating %s failed: no migration exists from version %s to the latest version (%s)" % (project.name, currentversion, op.version)
            if die: raise op.OptimaException(errormsg)
            else:   op.printv(errormsg, 1, verbose)
<<<<<<< HEAD
            proceed = False
        newversion,currentdate,migrator,msg = migrations[currentversion] # Get the details of the current migration -- version, date, function ("migrator"), and message
=======
            return project # Abort, if haven't died already
>>>>>>> e85f36ee

        # Do the migration
        newversion,currentdate,migrator,msg = migrations[currentversion] # Get the details of the current migration -- version, date, function ("migrator"), and message
        op.printv('Migrating "%s" from %6s -> %s' % (project.name, currentversion, newversion), 2, verbose)
        if migrator is not None: 
            try: 
                migrator(project, verbose=verbose, die=die) # Sometimes there is no upgrader
            except Exception as E:
                errormsg = 'WARNING, migrating "%s" from %6s -> %6s failed:\n' % (project.name, currentversion, newversion)
                errormsg += E.__repr__()
                if not hasattr(project, 'failedmigrations'): project.failedmigrations = [] # Create if it doesn't already exist
                project.failedmigrations.append(errormsg)
                if die: raise op.OptimaException(errormsg)
                else:   op.printv(errormsg, 1, verbose)
                return project # Abort, if haven't died already
        
        # Update project info
        project.version = newversion # Update the version info
    
    # Restore links just in case
    project.restorelinks()
    
    # If any warnings were generated during the migration, print them now
    warnings = project.getwarnings()
    if warnings and die: 
        errormsg = 'WARNING, Please resolve warnings in projects before continuing'
        if die: raise op.OptimaException(errormsg)
        else:   op.printv(errormsg+'\n'+warnings, 1, verbose)
    
    op.printv('Migration successful!', 3, verbose)
    return project


def loadproj(filename=None, verbose=2, die=False, fromdb=False, domigrate=True):
    ''' Load a saved project file -- wrapper for loadobj using legacy classes '''
    
    if fromdb:    origP = op.loadstr(filename) # Load from database
    else:         origP = op.loadobj(filename, verbose=verbose) # Normal usage case: load from file

    if domigrate: 
        try: 
            P = migrate(origP, verbose=verbose, die=die)
            if not fromdb: P.filename = filename # Update filename if not being loaded from a database
        except Exception as E:
            if die: raise E
            else:   P = origP # Fail: return unmigrated version
    else: P = origP # Don't migrate
    
    return P





##########################################################################################
### PORTFOLIO MIGRATIONS
##########################################################################################


def removegaoptim(portfolio):
    ''' First and perhaps only portfolio migration -- remove GAOptims class '''
    if hasattr(portfolio, 'gaoptims') and len(portfolio.gaoptims): # If it has GAOptims, "migrate" these to the new structure
        if len(portfolio.gaoptims)>1:
            print('WARNING, this portfolio has %i GAOptims but only the last one will be migrated! If you need the others, then use F = loadobj(<filename>) and save what you need manually.')
        portfolio.objectives = portfolio.gaoptims[-1].objectives
        portfolio.results = portfolio.gaoptims[-1].resultpairs # WARNING, unlikely to work
    for attr in ['gaoptims', 'outputstring']:
        try: delattr(portfolio, attr)
        except: pass
    portfolio.version = '2.3.5'
    return portfolio


def migrateportfolio(portfolio=None, verbose=2):
    
    # Rather than use the dict mapping, use a (series) of if statements
    if op.compareversions(portfolio.version, '2.3.5')<0:
        op.printv('Migrating portfolio "%s" from %6s -> %6s' % (portfolio.name, portfolio.version, '2.3.5'), 2, verbose)
        portfolio = removegaoptim(portfolio)
    
    # Check to make sure it's the latest version
    if portfolio.version != op.version:
        errormsg = "No portfolio migration exists from version %s to the latest version (%s)" % (portfolio.version, op.version)
        raise op.OptimaException(errormsg)
    
    return portfolio


def loadportfolio(filename=None, verbose=2):
    ''' Load a saved portfolio, migrating constituent projects -- NB, portfolio itself is not migrated (no need yet), only the projects '''
    
    op.printv('Loading portfolio %s...' % filename, 2, verbose)
    portfolio = op.loadobj(filename, verbose=verbose) # Load portfolio
    portfolio = migrateportfolio(portfolio)
    
    for i in range(len(portfolio.projects)): # Migrate projects one by one
        op.printv('Loading project %s...' % portfolio.projects[i].name, 3, verbose)
        portfolio.projects[i] = migrate(portfolio.projects[i], verbose=verbose)
    
    portfolio.filename = filename # Update filename
    
    return portfolio




    
    
    <|MERGE_RESOLUTION|>--- conflicted
+++ resolved
@@ -758,12 +758,7 @@
             errormsg = "WARNING, migrating %s failed: no migration exists from version %s to the latest version (%s)" % (project.name, currentversion, op.version)
             if die: raise op.OptimaException(errormsg)
             else:   op.printv(errormsg, 1, verbose)
-<<<<<<< HEAD
-            proceed = False
-        newversion,currentdate,migrator,msg = migrations[currentversion] # Get the details of the current migration -- version, date, function ("migrator"), and message
-=======
             return project # Abort, if haven't died already
->>>>>>> e85f36ee
 
         # Do the migration
         newversion,currentdate,migrator,msg = migrations[currentversion] # Get the details of the current migration -- version, date, function ("migrator"), and message
