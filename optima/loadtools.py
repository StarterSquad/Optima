--- conflicted
+++ resolved
@@ -75,11 +75,8 @@
         ('2.8.2', ('2.9.0', '2019-10-11', addcascadeopt,     'Add cascade optimization objectives')),
         ('2.9.0', ('2.9.1', '2019-12-02', fixcascadeopt,     'Fix cascade optimization objectives')),
         ('2.9.1', ('2.9.2', '2019-12-04', None,              'Add PrEP for injection-related infections')),
-<<<<<<< HEAD
-        ('2.9.2', ('2.9.3', '2020-02-25', addprogdefault,    'Add default values for parameters in absence of programs')),
-=======
         ('2.9.2', ('2.9.3', '2020-02-24', None,              'Improves scenario export, changes district budget allocation algorithm, and contains frontend fixes')),
->>>>>>> ec0fe3d9
+        ('2.9.3', ('2.9.4', '2020-02-25', addprogdefault,    'Add default values for parameters in absence of programs')),
         ])
     
     
@@ -979,7 +976,7 @@
 
 def addprogdefault(project=None, **kwargs):
     '''
-    Migration between Optima 2.9.1 and 2.9.3 -- add default values for parameters in absence of programs
+    Migration between Optima 2.9.3 and 2.9.4 -- add default values for parameters in absence of programs
     '''
     if project is not None:
         if P.parsets:
