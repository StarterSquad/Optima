##############################################################################
### PRINTING FUNCTIONS
##############################################################################


def printv(string, thisverbose=1, verbose=2, newline=True, indent=True):
    '''
    Optionally print a message and automatically indent. The idea is that
    a global or shared "verbose" variable is defined, which is passed to
    subfunctions, determining how much detail to print out.

    The general idea is that verbose is an integer from 0-4 as follows:
        0 = no printout whatsoever
        1 = only essential warnings, e.g. suppressed exceptions
        2 = standard printout
        3 = extra debugging detail (e.g., printout on each iteration)
        4 = everything possible (e.g., printout on each timestep)
    
    Thus a very important statement might be e.g.
        printv('WARNING, everything is wrong', 1, verbose)

    whereas a much less important message might be
        printv('This is timestep %i' % i, 4, verbose)

    Version: 2016jan30
    '''
    if thisverbose>4 or verbose>4: print('Warning, verbosity should be from 0-4 (this message: %i; current: %i)' % (thisverbose, verbose))
    if verbose>=thisverbose: # Only print if sufficiently verbose
        indents = '  '*thisverbose*bool(indent) # Create automatic indenting
        if newline: print(indents+str(string)) # Actually print
        else: print(indents+str(string)), # Actually print
    return None


def blank(n=3):
    ''' Tiny function to print n blank lines, 3 by default '''
    print('\n'*n)


def createcollist(oldkeys, title, strlen = 18, ncol = 3):
    ''' Creates a string for a nice columnated list (e.g. to use in __repr__ method) '''
    from numpy import ceil
    nrow = int(ceil(float(len(oldkeys))/ncol))
    newkeys = []
    for x in xrange(nrow):
        newkeys += oldkeys[x::nrow]
    
    attstring = title + ':'
    c = 0    
    for x in newkeys:
        if c%ncol == 0: attstring += '\n  '
        if len(x) > strlen: x = x[:strlen-3] + '...'
        attstring += '%-*s  ' % (strlen,x)
        c += 1
    attstring += '\n'
    return attstring


def objectid(obj):
    ''' Return the object ID as per the default Python __repr__ method '''
    return '<%s.%s at %s>\n' % (obj.__class__.__module__, obj.__class__.__name__, hex(id(obj)))


def objatt(obj, strlen = 18, ncol = 3):
    ''' Return a sorted string of object attributes for the Python __repr__ method '''
    oldkeys = sorted(obj.__dict__.keys())
    return createcollist(oldkeys, 'Attributes', strlen = 18, ncol = 3)


def objmeth(obj, strlen = 18, ncol = 3):
    ''' Return a sorted string of object methods for the Python __repr__ method '''
    oldkeys = sorted([method + '()' for method in dir(obj) if callable(getattr(obj, method)) and not method.startswith('__')])
    return createcollist(oldkeys, 'Methods', strlen = 18, ncol = 3)


def objrepr(obj, showid=True, showmeth=True, showatt=True):
    ''' Return useful printout for the Python __repr__ method '''
    divider = '============================================================\n'
    output = ''
    if showid:
        output += objectid(obj)
        output += divider
    if showmeth:
        output += objmeth(obj)
        output += divider
    if showatt:
        output += objatt(obj)
        output += divider
    return output


def defaultrepr(obj, maxlen=300):
    ''' Prints out the default representation of an object -- all attributes, plust methods and ID '''
    keys = sorted(obj.__dict__.keys()) # Get the attribute keys
    maxkeylen = max([len(key) for key in keys]) # Find the maximum length of the attribute keys
    if maxkeylen<maxlen: maxlen = maxlen - maxkeylen # Shorten the amount of data shown if the keys are long
    formatstr = '%'+ '%i'%maxkeylen + 's' # Assemble the format string for the keys, e.g. '%21s'
    output  = objrepr(obj, showatt=False) # Get the methods
    for key in keys: # Loop over each attribute
        thisattr = str(getattr(obj, key)) # Get the string representation of the attribute
        if len(thisattr)>maxlen: thisattr = thisattr[:maxlen] + ' [...]' # Shorten it
        prefix = formatstr%key + ': ' # The format key
        output += indent(prefix, thisattr)
    output += '============================================================\n'

    return output



def printarr(arr, arrformat='%0.2f  '):
    ''' 
    Print a numpy array nicely.
    
    Example:
        from utils import printarr
        from numpy import random
        printarr(rand(3,7,4))
    
    Version: 2014dec01 by cliffk
    '''
    from numpy import ndim
    if ndim(arr)==1:
        string = ''
        for i in range(len(arr)):
            string += arrformat % arr[i]
        print(string)
    elif ndim(arr)==2:
        for i in range(len(arr)):
            printarr(arr[i], arrformat)
    elif ndim(arr)==3:
        for i in range(len(arr)):
            print('='*len(arr[i][0])*len(arrformat % 1))
            for j in range(len(arr[i])):
                printarr(arr[i][j], arrformat)
    else:
        print(arr) # Give up
    return None
    


def indent(prefix=None, text=None, suffix='\n', n=0, pretty=False, simple=True, width=70, **kwargs):
    '''
    Small wrapper to make textwrap more user friendly.
    
    Arguments:
        prefix = text to begin with (optional)
        text = text to wrap
        suffix = what to put on the end (by default, a newline)
        n = if prefix is not specified, the size of the indent
        prettify = whether to use pprint to format the text
        kwargs = anything to pass to textwrap.fill() (e.g., linewidth)
    
    Examples:
        prefix = 'and then they said:'
        text = 'blah '*100
        print(indent(prefix, text))
        
        print('my fave is: ' + indent(text=rand(100), n=14))
    
    Version: 2017feb20
    '''
    # Imports
    from textwrap import fill
    from pprint import pformat
    
    # Handle no prefix
    if prefix is None: prefix = ' '*n
    
    # Get text in the right format -- i.e. a string
    if pretty: text = pformat(text)
    else:      text = str(text)
    
    # Generate output
    output = fill(text, initial_indent=prefix, subsequent_indent=' '*len(prefix), width=width, **kwargs)+suffix
    
    if n: output = output[n:] # Need to remove the fake prefix
    return output
    




def sigfig(X, sigfigs=5, SI=False):
    '''
    Return a string representation of variable x with sigfigs number of significant figures -- 
    copied from asd.py.
    
    If SI=True, then will return e.g. 32433 as 32.433K
    '''
    from numpy import log10, floor
    output = []
    
    try: 
        n=len(X)
        islist = True
    except:
        X = [X]
        n = 1
        islist = False
    for i in range(n):
        x = X[i]
        
        suffix = ''
        formats = [(1e18,'e18'), (1e15,'e15'), (1e12,'t'), (1e9,'b'), (1e6,'m'), (1e3,'k')]
        if SI:
            for val,suff in formats:
                if abs(x)>=val:
                    x = x/val
                    suffix = suff
                    break # Find at most one match
        
        try:
            if x==0:
                output.append('0')
            elif sigfigs is None:
                output.append(str(x)+suffix)
            else:
                magnitude = floor(log10(abs(x)))
                factor = 10**(sigfigs-magnitude-1)
                x = round(x*factor)/float(factor)
                digits = int(abs(magnitude) + max(0, sigfigs - max(0,magnitude) - 1) + 1 + (x<0) + (abs(x)<1)) # one because, one for decimal, one for minus
                decimals = int(max(0,-magnitude+sigfigs-1))
                strformat = '%' + '%i.%i' % (digits, decimals)  + 'f'
                string = strformat % x
                string += suffix
                output.append(string)
        except:
            output.append(str(x))
    if islist:
        return tuple(output)
    else:
        return output[0]





<<<<<<< HEAD



def isiterable(obj):
    '''
    Simply determine whether or not the input is iterable, since it's too hard to remember this otherwise.
    From http://stackoverflow.com/questions/1952464/in-python-how-do-i-determine-if-an-object-is-iterable
    '''
    try:
        iter(obj)
        return True
    except:
        return False
    

def checktype(obj=None, objtype=None, subtype=None, die=False):
    ''' 
    A convenience function for checking instances. If objtype is a type,
    then this function works exactly like isinstance(). But, it can also
    be a string, e.g. 'array'.
    
    If subtype is not None, then checktype will iterate over obj and check
    recursively that each element matches the subtype.
    
    Arguments:
        obj     = the object to check the type of
        objtype = the type to confirm the object belongs to
        subtype = optionally check the subtype if the object is iterable
        die     = whether or not to raise an exception if the object is the wrong type.
    
    Examples:
        checktype(rand(10), 'array', 'number') # Returns true
        checktype(['a','b','c'], 'arraylike') # Returns false
        checktype([{'a':3}], list, dict) # Returns True
    '''
    from numbers import Number
    from numpy import array
    
    # Handle "objtype" input
    if   objtype in ['str','string']:  objinstance = basestring
    elif objtype in ['num', 'number']: objinstance = Number
    elif objtype in ['arr', 'array']:  objinstance = type(array([]))
    elif objtype is 'arraylike':       objinstance = (list, tuple, type(array([]))) # Anything suitable as a numerical array
    elif type(objtype)==type:          objinstance = objtype  # Don't need to do anything
    elif objtype is None:              return None # If not supplied, exit
    else:
        errormsg = 'Could not understand what type you want to check: should be either a string or a type, not "%s"' % objtype
        raise Exception(errormsg)
    
    # Do first-round checking
    result = isinstance(obj, objinstance)
    
    # Do second round checking
    if subtype is None and objtype is 'arraylike': subtype = 'number' # This is the default
    if isiterable(obj) and subtype is not None:
        for item in obj:
            result = result and checktype(item, subtype)
=======
>>>>>>> 4952a826

    # Decide what to do with the information thus gleaned
    if die: # Either raise an exception or do nothing if die is True
        if not result: # It's not an instance
            errormsg = 'Incorrect type: object is %s, but %s is required' % (type(obj), objtype)
            raise Exception(errormsg)
        else:
            return None # It's fine, do nothing
    else: # Return the result of the comparison
        return result
   
         
def isnumber(obj):
    ''' Simply determine whether or not the input is a number, since it's too hard to remember this otherwise '''
    return checktype(obj, 'number')
    


def isiterable(obj):
    '''
    Simply determine whether or not the input is iterable, since it's too hard to remember this otherwise.
    From http://stackoverflow.com/questions/1952464/in-python-how-do-i-determine-if-an-object-is-iterable
    '''
    try:
        iter(obj)
        return True
    except:
        return False
    

def checktype(obj=None, objtype=None, subtype=None, die=False):
    ''' 
    A convenience function for checking instances. If objtype is a type,
    then this function works exactly like isinstance(). But, it can also
    be a string, e.g. 'array'.
    
    If subtype is not None, then checktype will iterate over obj and check
    recursively that each element matches the subtype.
    
    Arguments:
        obj     = the object to check the type of
        objtype = the type to confirm the object belongs to
        subtype = optionally check the subtype if the object is iterable
        die     = whether or not to raise an exception if the object is the wrong type.
    
    Examples:
        checktype(rand(10), 'array', 'number') # Returns true
        checktype(['a','b','c'], 'arraylike') # Returns false
        checktype([{'a':3}], list, dict) # Returns True
    '''
    from numbers import Number
    from numpy import array
    
    # Handle "objtype" input
    if   objtype in ['str','string']:  objinstance = basestring
    elif objtype in ['num', 'number']: objinstance = Number
    elif objtype in ['arr', 'array']:  objinstance = type(array([]))
    elif objtype=='arraylike':         objinstance = (list, tuple, type(array([]))) # Anything suitable as a numerical array
    elif type(objtype)==type:          objinstance = objtype  # Don't need to do anything
    elif objtype is None:              return None # If not supplied, exit
    else:
        errormsg = 'Could not understand what type you want to check: should be either a string or a type, not "%s"' % objtype
        raise Exception(errormsg)
    
    # Do first-round checking
    result = isinstance(obj, objinstance)
    
    # Do second round checking
    if result and objtype=='arraylike': # Special case for handling arrays which may be multi-dimensional
        obj = promotetoarray(obj).flatten() # Flatten all elements
        if subtype is None: subtype = 'number' # This is the default
    if isiterable(obj) and subtype is not None:
        for item in obj:
            result = result and checktype(item, subtype)

    # Decide what to do with the information thus gleaned
    if die: # Either raise an exception or do nothing if die is True
        if not result: # It's not an instance
            errormsg = 'Incorrect type: object is %s, but %s is required' % (type(obj), objtype)
            raise Exception(errormsg)
        else:
            return None # It's fine, do nothing
    else: # Return the result of the comparison
        return result
   
         
def isnumber(obj):
    ''' Simply determine whether or not the input is a number, since it's too hard to remember this otherwise '''
    return checktype(obj, 'number')
    

def promotetoarray(x):
    ''' Small function to ensure consistent format for things that should be arrays '''
    from numpy import ndarray, shape
    if isnumber(x):
        return array([x]) # e.g. 3
    elif isinstance(x, (list, tuple)):
        return array(x) # e.g. [3]
    elif isinstance(x, ndarray): 
        if shape(x):
            return x # e.g. array([3])
        else: 
            return array([x]) # e.g. array(3)
    else: # e.g. 'foo'
        raise Exception("Expecting a number/list/tuple/ndarray; got: %s" % str(x))


def promotetolist(obj=None, objtype=None):
    ''' Make sure object is iterable -- used so functions can handle inputs like 'FSW' or ['FSW', 'MSM'] '''
    if type(obj)!=list:
        obj = [obj] # Listify it
    if objtype is not None:  # Check that the types match -- now that we know it's a list, we can iterate over it
        for item in obj:
            checktype(obj=item, objtype=objtype, die=True)
    if obj is None:
        raise Exception('This is mathematically impossible')
    return obj


<<<<<<< HEAD
=======
def promotetoodict(obj=None):
    ''' Like promotetolist, but for odicts -- WARNING, could be made into a method for odicts '''
    if isinstance(obj, odict):
        return obj # Don't need to do anything
    elif isinstance(obj, dict):
        return odict(obj)
    elif isinstance(obj, list):
        newobj = odict()
        for i,val in enumerate(obj):
            newobj['Key %i'%i] = val
        return newobj
    else:
        return odict({'Key':obj})


>>>>>>> 4952a826
def printdata(data, name='Variable', depth=1, maxlen=40, indent='', level=0, showcontents=False):
    '''
    Nicely print a complicated data structure, a la Matlab.
    Arguments:
      data: the data to display
      name: the name of the variable (automatically read except for first one)
      depth: how many levels of recursion to follow
      maxlen: number of characters of data to display (if 0, don't show data)
      indent: where to start the indent (used internally)
    
    Note: "printdata" is aliased to "pd".

    Version: 1.0 (2015aug21)    
    '''
    datatype = type(data)
    def printentry(data):
        from numpy import shape, ndarray
        if datatype==dict: string = ('dict with %i keys' % len(data.keys()))
        elif datatype==list: string = ('list of length %i' % len(data))
        elif datatype==tuple: string = ('tuple of length %i' % len(data))
        elif datatype==ndarray: string = ('array of shape %s' % str(shape(data)))
        elif datatype.__name__=='module': string = ('module with %i components' % len(dir(data)))
        elif datatype.__name__=='class': string = ('class with %i components' % len(dir(data)))
        else: string = datatype.__name__
        if showcontents and maxlen>0:
            datastring = ' | '+str(data)
            if len(datastring)>maxlen: datastring = datastring[:maxlen] + ' <etc> ' + datastring[-maxlen:]
        else: datastring=''
        return string+datastring
    
    string = printentry(data).replace('\n',' \ ') # Remove newlines
    print(level*'..' + indent + name + ' | ' + string)


    if depth>0:
        level += 1
        if type(data)==dict:
            keys = data.keys()
            maxkeylen = max([len(key) for key in keys])
            for key in keys:
                thisindent = ' '*(maxkeylen-len(key))
                printdata(data[key], name=key, depth=depth-1, indent=indent+thisindent, level=level)
        elif type(data) in [list, tuple]:
            for i in range(len(data)):
                printdata(data[i], name='[%i]'%i, depth=depth-1, indent=indent, level=level)
        elif type(data).__name__ in ['module', 'class']:
            keys = dir(data)
            maxkeylen = max([len(key) for key in keys])
            for key in keys:
                if key[0]!='_': # Skip these
                    thisindent = ' '*(maxkeylen-len(key))
                    printdata(getattr(data,key), name=key, depth=depth-1, indent=indent+thisindent, level=level)
        print('\n')
    return None
pd = printdata # Alias to make it easier to use












##############################################################################
### MATHEMATICAL FUNCTIONS
##############################################################################


def quantile(data, quantiles=[0.5, 0.25, 0.75]):
    '''
    Custom function for calculating quantiles most efficiently for a given dataset.
        data = a list of arrays, or an array where he first dimension is to be sorted
        quantiles = a list of floats >=0 and <=1
    
    Version: 2014nov23
    '''
    from numpy import array
    nsamples = len(data) # Number of samples in the dataset
    indices = (array(quantiles)*(nsamples-1)).round().astype(int) # Calculate the indices to pull out
    output = array(data)
    output.sort(axis=0) # Do the actual sorting along the 
    output = output[indices] # Trim down to the desired quantiles
    
    return output



def sanitize(data=None, returninds=False):
        '''
        Sanitize input to remove NaNs. Warning, does not work on multidimensional data!!
        
        Example:
            sanitized,inds = sanitize(array([3,4,nan,8,2,nan,nan,nan,8]), returninds=True)
        '''
        from numpy import array, isnan, nonzero
        try:
            data = array(data,dtype=float) # Make sure it's an array of float type
            sanitized = data[~isnan(data)]
        except:
            raise Exception('Sanitization failed on array:\n %s' % data)
        if len(sanitized)==0:
            sanitized = 0.0
            print('                WARNING, no data entered for this parameter, assuming 0')

        if returninds: 
            inds = nonzero(~isnan(data))[0] # WARNING, nonzero returns tuple :(
            return sanitized, inds
        else:          return sanitized



def getvaliddata(data=None, filterdata=None, defaultind=0):
    '''
    Return the years that are valid based on the validity of the input data.
    
    Example:
        getvaliddata(array([3,5,8,13]), array([2000, nan, nan, 2004])) # Returns array([3,13])
    '''
    from numpy import array, isnan
    data = array(data)
    if filterdata is None: filterdata = data # So it can work on a single input -- more or less replicates sanitize() then
    filterdata = array(filterdata)
    if filterdata.dtype=='bool': validindices = filterdata # It's already boolean, so leave it as is
    else:                        validindices = ~isnan(filterdata) # Else, assume it's nans that need to be removed
    if validindices.any(): # There's at least one data point entered
        if len(data)==len(validindices): # They're the same length: use for logical indexing
            validdata = array(array(data)[validindices]) # Store each year
        elif len(validindices)==1: # They're different lengths and it has length 1: it's an assumption
            validdata = array([array(data)[defaultind]]) # Use the default index; usually either 0 (start) or -1 (end)
        else:
            raise Exception('Array sizes are mismatched: %i vs. %i' % (len(data), len(validindices)))    
    else: 
        validdata = array([]) # No valid data, return an empty array
    return validdata



def findinds(val1, val2=None, eps=1e-6):
    '''
    Little function to find matches even if two things aren't eactly equal (eg. 
    due to floats vs. ints). If one argument, find nonzero values. With two arguments,
    check for equality using eps. Returns a tuple of arrays if val1 is multidimensional,
    else returns an array.
    
    Examples:
        findinds(rand(10)<0.5) # e.g. array([2, 4, 5, 9])
        findinds([2,3,6,3], 6) # e.g. array([2])
    
    Version: 2016jun06 by cliffk
    '''
    from numpy import nonzero, array, ndim
    if val2==None: # Check for equality
        output = nonzero(val1) # If not, just check the truth condition
    else:
        if isinstance(val2, basestring):
            output = nonzero(array(val1)==val2)
        else:
            output = nonzero(abs(array(val1)-val2)<eps) # If absolute difference between the two values is less than a certain amount
    if ndim(val1)==1: # Uni-dimensional
        output = output[0] # Return an array rather than a tuple of arrays if one-dimensional
    return output


def findnearest(series=None, value=None):
    '''
    Return the index of the nearest match in series to value
    
    Examples:
        findnearest(rand(10), 0.5) # returns whichever index is closest to 0.5
        findnearest([2,3,6,3], 6) # returns 2
        findnearest([2,3,6,3], 6) # returns 2
        findnearest([0,2,4,6,8,10], [3, 4, 5]) # returns array([1, 2, 2])
    
    Version: 2017jan07 by cliffk
    '''
    from numpy import argmin
    series = promotetoarray(series)
    if isnumber(value):
        output = argmin(abs(promotetoarray(series)-value))
    else:
        output = []
        for val in value: output.append(findnearest(series, val))
        output = promotetoarray(output)
    return output
    
    
def dataindex(dataarray, index):        
    ''' Take an array of data and return either the first or last (or some other) non-NaN entry. '''
    from numpy import zeros, shape
    
    nrows = shape(dataarray)[0] # See how many rows need to be filled (either npops, nprogs, or 1).
    output = zeros(nrows)       # Create structure
    for r in range(nrows): 
        output[r] = sanitize(dataarray[r])[index] # Return the specified index -- usually either the first [0] or last [-1]
    
    return output


def smoothinterp(newx=None, origx=None, origy=None, smoothness=None, growth=None, strictnans=False):
    '''
    Smoothly interpolate over values and keep end points. Same format as numpy.interp.
    
    Example:
        from utils import smoothinterp
        origy = array([0,0.1,0.3,0.8,0.7,0.9,0.95,1])
        origx = linspace(0,1,len(origy))
        newx = linspace(0,1,5*len(origy))
        newy = smoothinterp(newx, origx, origy, smoothness=5)
        plot(newx,newy)
        hold(True)
        scatter(origx,origy)
    
    Version: 2016nov02 by cliffk
    '''
    from numpy import array, interp, convolve, linspace, concatenate, ones, exp, isnan, argsort, ceil
    
    # Ensure arrays and remove NaNs
    if isnumber(newx): newx = [newx] # Make sure it has dimension
    if isnumber(origx): origx = [origx] # Make sure it has dimension
    if isnumber(origy): origy = [origy] # Make sure it has dimension
    newx = array(newx)
    origx = array(origx)
    origy = array(origy)
    
    # If only a single element, just return it, without checking everything else
    if len(origy)==1: 
        newy = zeros(newx.shape)+origy[0]
        return newy
    
    if not(newx.shape): raise Exception('To interpolate, must have at least one new x value to interpolate to')
    if not(origx.shape): raise Exception('To interpolate, must have at least one original x value to interpolate to')
    if not(origy.shape): raise Exception('To interpolate, must have at least one original y value to interpolate to')
    if not(origx.shape==origy.shape): 
        errormsg = 'To interpolate, original x and y vectors must be same length (x=%i, y=%i)' % (len(origx), len(origy))
        raise Exception(errormsg)
    
    if strictnans:
        origy = origy[~isnan(origy)] 
        origx = origx[~isnan(origy)]

    # Calculate smoothness: this is consistent smoothing regardless of the size of the arrays
    if smoothness is None: smoothness = ceil(len(newx)/len(origx))
    smoothness = int(smoothness) # Make sure it's an appropriate number
    
    # Make sure it's in the correct order
    correctorder = argsort(origx)
    origx = origx[correctorder]
    origy = origy[correctorder]
    newx = newx[argsort(newx)] # And sort newx just in case
    
    # Smooth
    kernel = exp(-linspace(-2,2,2*smoothness+1)**2)
    kernel /= kernel.sum()
    newy = interp(newx, origx, origy) # Use interpolation
    validinds = findinds(~isnan(newy)) # Remove nans since these don't exactly smooth well
    if len(validinds): # No point doing these steps if no non-nan values
        validy = newy[validinds]
        validy = concatenate([validy[0]*ones(smoothness), validy, validy[-1]*ones(smoothness)])
        validy = convolve(validy, kernel, 'valid') # Smooth it out a bit
        newy[validinds] = validy # Copy back into full vector
    
    # Apply growth if required
    if growth is not None:
        pastindices = findinds(newx<origx[0])
        futureindices = findinds(newx>origx[-1])
        if len(pastindices): # If there are past data points
            firstpoint = pastindices[-1]+1
            newy[pastindices] = newy[firstpoint] * exp((newx[pastindices]-newx[firstpoint])*growth) # Get last 'good' data point and apply inverse growth
        if len(futureindices): # If there are past data points
            lastpoint = futureindices[0]-1
            newy[futureindices] = newy[lastpoint] * exp((newx[futureindices]-newx[lastpoint])*growth) # Get last 'good' data point and apply growth
        
    return newy
    

def perturb(n=1, span=0.5, randseed=None):
    ''' Define an array of numbers uniformly perturbed with a mean of 1. n = number of points; span = width of distribution on either side of 1.'''
    from numpy.random import rand, seed
    if randseed is not None: seed(int(randseed)) # Optionally reset random seed
    output = 1. + 2*span*(rand(n)-0.5)
    return output
    
    
def scaleratio(inarray,total):
    ''' Multiply a list or array by some factor so that its sum is equal to the total. '''
    from numpy import array
    origtotal = float(sum(inarray))
    ratio = total/origtotal
    outarray = array(inarray)*ratio
    if type(inarray)==list: outarray = outarray.tolist() # Preserve type
    return outarray


def vec2obj(orig=None, newvec=None, inds=None):
    ''' 
    Function to convert an e.g. budget/coverage vector into an e.g. budget/coverage odict ...or anything, really
    
    WARNING: is all the error checking really necessary?
    
    inds can be a list of indexes, or a list of keys, but newvec must be a list, array, or odict.
    
    Version: 2016feb04
    '''
    from copy import deepcopy as dcp
    
    # Validate input
    if orig is None: raise Exception('vec2obj() requires an original object to update')
    if newvec is None: raise Exception('vec2obj() requires a vector as input')
    lenorig = len(orig)
    lennew = len(newvec)
    if lennew!=lenorig and inds is None: raise Exception('vec2obj(): if inds is not supplied, lengths must match (orig=%i, new=%i)' % (lenorig, lennew))
    if inds is not None and max(inds)>=len(orig): 
        raise Exception('vec2obj(): maximum index is greater than the length of the object (%i, %i)' % (max(inds), len(orig)))
    if inds is None: inds = range(lennew)

    # The actual meat of the function
    new = dcp(orig)    
    for i,ind in enumerate(inds):
        new[ind] = newvec[i]
    
    return new




##############################################################################
### NESTED DICTIONARY FUNCTIONS
##############################################################################

'''
Four little functions to get and set data from nested dictionaries. The first two were stolen from:
    http://stackoverflow.com/questions/14692690/access-python-nested-dictionary-items-via-a-list-of-keys

"getnested" will get the value for the given list of keys:
    getnested(foo, ['a','b'])

"setnested" will set the value for the given list of keys:
    setnested(foo, ['a','b'], 3)

"makenested" will recursively update a dictionary with the given list of keys:
    makenested(foo, ['a','b'])

"iternested" will return a list of all the twigs in the current dictionary:
    twigs = iternested(foo)

Example 1:
    from nested import makenested, getnested, setnested
    foo = {}
    makenested(foo, ['a','b'])
    foo['a']['b'] = 3
    print getnested(foo, ['a','b'])    # 3
    setnested(foo, ['a','b'], 7)
    print getnested(foo, ['a','b'])    # 7
    makenested(foo, ['yerevan','parcels'])
    setnested(foo, ['yerevan','parcels'], 'were tasty')
    print foo['yerevan']  # {'parcels': 'were tasty'}

Example 2:
    from nested import makenested, iternested, setnested
    foo = {}
    makenested(foo, ['a','x'])
    makenested(foo, ['a','y'])
    makenested(foo, ['a','z'])
    makenested(foo, ['b','a','x'])
    makenested(foo, ['b','a','y'])
    count = 0
    for twig in iternested(foo):
        count += 1
        setnested(foo, twig, count)   # {'a': {'y': 1, 'x': 2, 'z': 3}, 'b': {'a': {'y': 4, 'x': 5}}}

Version: 2014nov29 by cliffk
'''

def getnested(nesteddict, keylist, safe=False): 
    ''' Get a value from a nested dictionary'''
    from functools import reduce
    output = reduce(lambda d, k: d.get(k) if d else None if safe else d[k], keylist, nesteddict)
    return output

def setnested(nesteddict, keylist, value): 
    ''' Set a value in a nested dictionary '''
    getnested(nesteddict, keylist[:-1])[keylist[-1]] = value
    return None # Modify nesteddict in place

def makenested(nesteddict, keylist,item=None):
    ''' Insert item into nested dictionary, creating keys if required '''
    currentlevel = nesteddict
    for i,key in enumerate(keylist[:-1]):
    	if not(key in currentlevel):
    		currentlevel[key] = {}
    	currentlevel = currentlevel[key]
    currentlevel[keylist[-1]] = item

def iternested(nesteddict,previous = []):
	output = []
	for k in nesteddict.items():
		if isinstance(k[1],dict):
			output += iternested(k[1],previous+[k[0]]) # Need to add these at the first level
		else:
			output.append(previous+[k[0]])
	return output

















##############################################################################
### MISCELLANEOUS FUNCTIONS
##############################################################################


def tic():
    '''
    A little pair of functions to calculate a time difference, sort of like Matlab:
    t = tic()
    toc(t)
    '''
    from time import time
    return time()



def toc(start=0, label='', sigfigs=3):
    '''
    A little pair of functions to calculate a time difference, sort of like Matlab:
    t = tic()
    toc(t)
    '''
    from time import time
    elapsed = time() - start
    if label=='': base = 'Elapsed time: '
    else: base = 'Elapsed time for %s: ' % label
    print(base + '%s s' % sigfig(elapsed, sigfigs=sigfigs))
    return None
    


def percentcomplete(step=None, maxsteps=None, indent=1):
    ''' Display progress '''
    onepercent = max(1,round(maxsteps/100)); # Calculate how big a single step is -- not smaller than 1
    if not step%onepercent: # Does this value lie on a percent
        thispercent = round(step/maxsteps*100) # Calculate what percent it is
        print('%s%i%%\n'% (' '*indent, thispercent)) # Display the output
    return None


def checkmem(origvariable, descend=0, order='n', plot=False, verbose=0):
    '''
    Checks how much memory the variable in question uses by dumping it to file.
    
    Example:
        from utils import checkmem
        checkmem(['spiffy',rand(2483,589)],descend=1)
    '''
    from os import getcwd, remove
    from os.path import getsize
    from cPickle import dump
    from numpy import iterable, argsort
    
    filename = getcwd()+'/checkmem.tmp'
    
    def dumpfile(variable):
        wfid = open(filename,'wb')
        dump(variable, wfid)
        return None
    
    printnames = []
    printbytes = []
    printsizes = []
    varnames = []
    variables = []
    if descend==False or not(iterable(origvariable)):
        varnames = ['']
        variables = [origvariable]
    elif descend==1 and iterable(origvariable):
        if hasattr(origvariable,'keys'):
            for key in origvariable.keys():
                varnames.append(key)
                variables.append(origvariable[key])
        else:
            varnames = range(len(origvariable))
            variables = origvariable
    
    for v,variable in enumerate(variables):
        if verbose: print('Processing variable %i of %i' % (v+1, len(variables)))
        dumpfile(variable)
        filesize = getsize(filename)
        factor = 1
        label = 'B'
        labels = ['KB','MB','GB']
        for i,f in enumerate([3,6,9]):
            if filesize>10**f:
                factor = 10**f
                label = labels[i]
        printnames.append(varnames[v])
        printbytes.append(filesize)
        printsizes.append('%0.3f %s' % (float(filesize/float(factor)), label))
        remove(filename)

    if order=='a' or order=='alpha' or order=='alphabetical':
        inds = argsort(printnames)
    else:
        inds = argsort(printbytes)

    for v in inds:
        print('Variable %s is %s' % (printnames[v], printsizes[v]))

    if plot==True:
        from pylab import pie, array, axes
        axes(aspect=1)
        pie(array(printbytes)[inds], labels=array(printnames)[inds], autopct='%0.2f')

    return None


def getfilelist(folder=None, ext=None):
    ''' A short-hand since glob is annoying '''
    from glob import glob
    import os
    if folder is None: folder = os.getcwd()
    if ext is None: ext = '*'
    filelist = sorted(glob(os.path.join(folder, '*.'+ext)))
    return filelist


def loadbalancer(maxload=None, index=None, interval=None, maxtime=None, label=None, verbose=True):
    ''' A little function to delay execution while CPU load is too high -- a poor man's load balancer '''
    from psutil import cpu_percent
    from time import sleep
    from numpy.random import random
    
    # Set up processes to start asynchronously
    if maxload is None: maxload = 0.5
    if interval is None: interval = 10.0
    if maxtime is None: maxtime = 3600
    if label is None: label = ''
    else: label += ': '
    if index is None:  pause = random()*interval
    else:              pause = index*interval
    if maxload>1: maxload/100. # If it's >1, assume it was given as a percent
    sleep(pause) # Give it time to asynchronize
    
    # Loop until load is OK
    toohigh = True # Assume too high
    count = 0
    maxcount = maxtime/float(interval)
    while toohigh and count<maxcount:
        count += 1
        currentload = cpu_percent(interval=0.1)/100. # If interval is too small, can give very inaccurate readings
        if currentload>maxload:
            if verbose: print(label+'CPU load too high (%0.2f/%0.2f); process %s queued %i times' % (currentload, maxload, index, count))
            sleep(interval*2*random()) # Sleeps for an average of refresh seconds, but do it randomly so you don't get locking
        else: 
            toohigh = False 
            if verbose: print(label+'CPU load fine (%0.2f/%0.2f), starting process %s after %i tries' % (currentload, maxload, index, count))
    return None
    
    



def runcommand(command, printinput=False, printoutput=False):
   ''' Make it easier to run bash commands. Version: 1.1 Date: 2015sep03 '''
   from subprocess import Popen, PIPE
   if printinput: print(command)
   try: output = Popen(command, shell=True, stdout=PIPE).communicate()[0].decode("utf-8")
   except: output = 'Shell command failed'
   if printoutput: print(output)
   return output



def gitinfo(die=False):
    ''' Try to extract git information based on the file structure '''
    try: # This whole thing could fail, you know!
        from os import path, sep # Path and file separator
        rootdir = path.abspath(path.dirname(__file__)) # e.g. /user/username/optima/optima
        while len(rootdir): # Keep going as long as there's something left to go
            gitdir = rootdir+sep+'.git' # look for the git directory in the current directory
            if path.isdir(gitdir): break # It's found! terminate
            else: rootdir = sep.join(rootdir.split(sep)[:-1]) # Remove the last directory and keep looking
        headstrip = 'ref: ref'+sep+'heads'+sep # Header to strip off...hope this is generalizable!
        with open(gitdir+sep+'HEAD') as f: gitbranch = f.read()[len(headstrip)+1:].strip() # Read git branch name
        with open(gitdir+sep+'refs'+sep+'heads'+sep+gitbranch) as f: gitversion = f.read().strip() # Read git commit
    except: 
        try: # Try using git-python instead -- most users probably won't have
            import git
            repo = git.Repo(path=rootdir, search_parent_directories=True)
            gitbranch = str(repo.active_branch.name) # Just make sure it's a string
            gitversion = str(repo.head.object.hexsha) # Unicode by default
        except: # Failure? Give up
            gitbranch = 'Git branch information not retrivable'
            gitversion = 'Git version information not retrivable'
            if die:
                errormsg = 'Could not extract git info; please check paths or install git-python'
                raise Exception(errormsg)
    return gitbranch, gitversion



def compareversions(version1=None, version2=None):
    ''' Function to compare versions, expecting both arguments to be a string of the format 1.2.3, but numeric works too '''
    if version1 is None or version2 is None: 
        raise Exception('Must supply both versions as strings')
    versions = [version1, version2]
    for i in range(2):
        versions[i] = array(str(versions[i]).split('.'), dtype=float) # Convert to array of numbers
    maxlen = max(len(versions[0]), len(versions[1]))
    versionsarr = zeros((2,maxlen))
    for i in range(2):
        versionsarr[i,:len(versions[i])] = versions[i]
    for j in range(maxlen):
        if versionsarr[0,j]<versionsarr[1,j]: return -1
        if versionsarr[0,j]>versionsarr[1,j]: return 1
    if (versionsarr[0,:]==versionsarr[1,:]).all(): return 0
    else:
        raise Exception('Failed to compare %s and %s' % (version1, version2))






def slacknotification(to=None, message=None, fromuser=None, token=None, verbose=2, die=False):
    ''' 
    Send a Slack notification when something is finished.
    
    Arguments:
        to:
            The Slack channel or user to post to. Note that channels begin with #, while users begin with @.
        message:
            The message to be posted.
        fromuser:
            The pseudo-user the message will appear from.
        token:
            This must be a plain text file containing a single line which is the Slack API URL token.
            Tokens are effectively passwords and must be kept secure. If you need one, contact me.
        verbose:
            How much detail to display.
        die:
            If false, prints warnings. If true, raises exceptions.
    
    Example usage:
        slacknotification('#athena', 'Long process is finished')
        slacknotification(token='/.slackurl', channel='@cliffk', message='Hi, how are you going?')
    
    What's the point? Add this to the end of a very long-running script to notify
    your loved ones that the script has finished.
        
    Version: 2017feb09 by cliffk    
    '''
    
    # Imports
    from requests import post # Simple way of posting data to a URL
    from json import dumps # For sanitizing the message
    from getpass import getuser # In case username is left blank
    
    # Validate input arguments
    printv('Sending Slack message...', 2, verbose)
    if token is None: token = '/.slackurl'
    if to is None: to = '#athena'
    if fromuser is None: fromuser = getuser()+'-bot'
    if message is None: message = 'This is an automated notification: your notifier is notifying you.'
    printv('Channel: %s | User: %s | Message: %s' % (to, fromuser, message), 3, verbose) # Print details of what's being sent
    
    # Try opening token file    
    try:
        with open(token) as f: slackurl = f.read()
    except:
        print('Could not open Slack URL/token file "%s"' % token)
        if die: raise
        else: return None
    
    # Package and post payload
    payload = '{"text": %s, "channel": %s, "username": %s}' % (dumps(message), dumps(to), dumps(fromuser))
    printv('Full payload: %s' % payload, 4, verbose)
    response = post(url=slackurl, data=payload)
    printv(response, 3, verbose) # Optionally print response
    printv('Message sent.', 1, verbose) # We're done
    return None




##############################################################################
### CLASS FUNCTIONS
##############################################################################




def getdate(obj, which='modified', fmt='str'):
        ''' Return either the date created or modified ("which") as either a str or int ("fmt") '''
        from time import mktime
        
        dateformat = '%Y-%b-%d %H:%M:%S'
        
        try:
            if isinstance(obj, basestring): return obj # Return directly if it's a string
            obj.timetuple() # Try something that will only work if it's a date object
            dateobj = obj # Test passed: it's a date object
        except: # It's not a date object
            if which=='created': dateobj = obj.created
            elif which=='modified': dateobj = obj.modified
            elif which=='spreadsheet': dateobj = obj.spreadsheetdate
            else: raise Exception('Getting date for "which=%s" not understood; must be "created", "modified", or "spreadsheet"' % which)
        
        if fmt=='str':
            try:
                return dateobj.strftime(dateformat).encode('ascii', 'ignore') # Return string representation of time
            except UnicodeDecodeError:
                dateformat = '%Y-%m-%d %H:%M:%S'
                return dateobj.strftime(dateformat)
        elif fmt=='int': return mktime(dateobj.timetuple()) # So ugly!! But it works -- return integer representation of time
        else: raise Exception('"fmt=%s" not understood; must be "str" or "int"' % fmt)






##############################################################################
### ORDERED DICTIONARY
##############################################################################


from collections import OrderedDict
from numpy import array
from numbers import Number

class odict(OrderedDict):
    '''
    An ordered dictionary, like the OrderedDict class, but supporting list methods like integer referencing, slicing, and appending.
    Version: 2016sep14 (cliffk)
    '''
    
    def __init__(self, *args, **kwargs):
        ''' See collections.py '''
        if len(args)==1 and args[0] is None: args = [] # Remove a None argument
        OrderedDict.__init__(self, *args, **kwargs) # Standard init

    def __slicekey(self, key, slice_end):
        shift = int(slice_end=='stop')
        if isinstance(key, Number): return key
        elif type(key) is str: return self.index(key)+shift # +1 since otherwise confusing with names (CK)
        elif key is None: return (len(self) if shift else 0)
        else: raise Exception('To use a slice, %s must be either int or str (%s)' % (slice_end, key))


    def __is_odict_iterable(self, v):
        return type(v)==list or type(v)==type(array([]))


    def __getitem__(self, key):
        ''' Allows getitem to support strings, integers, slices, lists, or arrays '''
        if isinstance(key, (str,tuple)):
            try:
                output = OrderedDict.__getitem__(self, key)
                return output
            except Exception as E: # WARNING, should be KeyError, but this can't print newlines!!!
                if len(self.keys()): 
                    errormsg = E.__repr__()+'\n'
                    errormsg += 'odict key "%s" not found; available keys are:\n%s' % (str(key), '\n'.join([str(k) for k in self.keys()]))
                else: errormsg = 'Key "%s" not found since odict is empty'% key
                raise Exception(errormsg)
        elif isinstance(key, Number): # Convert automatically from float...dangerous?
            thiskey = self.keys()[int(key)]
            return OrderedDict.__getitem__(self,thiskey)
        elif type(key)==slice: # Handle a slice -- complicated
            try:
                startind = self.__slicekey(key.start, 'start')
                stopind = self.__slicekey(key.stop, 'stop')
                if stopind<startind:
                    print('Stop index must be >= start index (start=%i, stop=%i)' % (startind, stopind))
                    raise Exception
                slicevals = [self.__getitem__(i) for i in range(startind,stopind)]
                try: return array(slicevals) # Try to convert to an array
                except: return slicevals
            except:
                print('Invalid odict slice... returning empty list...')
                return []
        elif self.__is_odict_iterable(key): # Iterate over items
            listvals = [self.__getitem__(item) for item in key]
            try: return array(listvals)
            except: return listvals
        else: # Handle everything else
            return OrderedDict.__getitem__(self,key)
        
        
    def __setitem__(self, key, value):
        ''' Allows setitem to support strings, integers, slices, lists, or arrays '''
        if isinstance(key, (str,tuple)):
            OrderedDict.__setitem__(self, key, value)
        elif isinstance(key, Number): # Convert automatically from float...dangerous?
            thiskey = self.keys()[int(key)]
            OrderedDict.__setitem__(self, thiskey, value)
        elif type(key)==slice:
            startind = self.__slicekey(key.start, 'start')
            stopind = self.__slicekey(key.stop, 'stop')
            if stopind<startind:
                errormsg = 'Stop index must be >= start index (start=%i, stop=%i)' % (startind, stopind)
                raise Exception(errormsg)
            slicerange = range(startind,stopind)
            enumerator = enumerate(slicerange)
            slicelen = len(slicerange)
            if hasattr(value, '__len__'):
                if len(value)==slicelen:
                    for valind,index in enumerator:
                        self.__setitem__(index, value[valind])  # e.g. odict[:] = arr[:]
                else:
                    errormsg = 'Slice "%s" and values "%s" have different lengths! (%i, %i)' % (slicerange, value, slicelen, len(value))
                    raise Exception(errormsg)
            else: 
                for valind,index in enumerator:
                    self.__setitem__(index, value) # e.g. odict[:] = 4
        elif self.__is_odict_iterable(key) and hasattr(value, '__len__'): # Iterate over items
            if len(key)==len(value):
                for valind,thiskey in enumerate(key): 
                    self.__setitem__(thiskey, value[valind])
            else:
                errormsg = 'Keys "%s" and values "%s" have different lengths! (%i, %i)' % (key, value, len(key), len(value))
                raise Exception(errormsg)
        else:
            OrderedDict.__setitem__(self, key, value)
        return None
    
    
    def pop(self, key, *args, **kwargs):
        ''' Allows pop to support strings, integers, slices, lists, or arrays '''
        if isinstance(key, basestring):
            return OrderedDict.pop(self, key, *args, **kwargs)
        elif isinstance(key, Number): # Convert automatically from float...dangerous?
            thiskey = self.keys()[int(key)]
            return OrderedDict.pop(self, thiskey, *args, **kwargs)
        elif type(key)==slice: # Handle a slice -- complicated
            try:
                startind = self.__slicekey(key.start, 'start')
                stopind = self.__slicekey(key.stop, 'stop')
                if stopind<startind:
                    print('Stop index must be >= start index (start=%i, stop=%i)' % (startind, stopind))
                    raise Exception
                slicevals = [self.pop(i, *args, **kwargs) for i in range(startind,stopind)] # WARNING, not tested
                try: return array(slicevals) # Try to convert to an array
                except: return slicevals
            except:
                print('Invalid odict slice... returning empty list...')
                return []
        elif self.__is_odict_iterable(key): # Iterate over items
            listvals = [self.pop(item, *args, **kwargs) for item in key]
            try: return array(listvals)
            except: return listvals
        else: # Handle string but also everything else
            try:
                return OrderedDict.pop(self, key, *args, **kwargs)
            except: # WARNING, should be KeyError, but this can't print newlines!!!
                if len(self.keys()): 
                    errormsg = 'odict key "%s" not found; available keys are:\n%s' % (str(key), 
                        '\n'.join([str(k) for k in self.keys()]))
                else: errormsg = 'Key "%s" not found since odict is empty'% key
                raise Exception(errormsg)
    
    
    def __repr__(self, maxlen=None, spaces=True, divider=False):
        ''' Print a meaningful representation of the odict '''
         # Maximum length of string to display
        toolong = ' [...]'
        dividerstr = '#############################################################\n'
        if len(self.keys())==0: 
            output = 'odict()'
        else: 
            output = ''
            hasspaces = 0
            for i in range(len(self)):
                if divider and spaces and hasspaces: output += dividerstr
                thiskey = str(self.keys()[i]) # Probably don't need to cast to str, but just to be sure
                thisval = str(self.values()[i].__repr__()) # __repr__() is slightly more accurate
                if not(spaces):                    thisval = thisval.replace('\n','\\n') # Replace line breaks with characters
                if maxlen and len(thisval)>maxlen: thisval = thisval[:maxlen-len(toolong)] + toolong # Trim long entries
                if thisval.find('\n'): hasspaces = True
                output += '#%i: "%s": %s\n' % (i, thiskey, thisval)
        return output
    
    def disp(self, maxlen=55, spaces=False, divider=False):
        ''' Print out flexible representation, short by default'''
        print(self.__repr__(maxlen=maxlen, spaces=spaces, divider=divider))
    
    def _repr_pretty_(self, p, cycle):
        ''' Function to fix __repr__ in IPython'''
        print(self.__repr__())
    
    
    def index(self, value):
        ''' Return the index of a given key '''
        return self.keys().index(value)
    
    def valind(self, value):
        ''' Return the index of a given value '''
        return self.items().index(value)
    
    def append(self, key=None, value=None):
        ''' Support an append method, like a list '''
        needkey = False
        if value is None: # Assume called with a single argument
            value = key
            needkey = True
        if key is None or needkey:
            keyname = 'key'+str(len(self))  # Define the key just to be the current index
        else:
            keyname = key
        self.__setitem__(keyname, value)
        return None
    
    def insert(self, pos=None, key=None, value=None):
        '''
        Stupid, slow function to do insert -- WARNING, should be able to use approach more like rename...
        
        Usage:
            z = odict()
            z['foo'] = 1492
            z.insert(1604)
            z.insert(0, 'ganges', 1444)
            z.insert(2, 'midway', 1234)
        '''
        
        # Handle inputs
        realpos, realkey, realvalue = pos, key, value
        if key is None and value is None: # Assume it's called like odict.insert(666)
            realvalue = pos
            realkey = 'key'+str(len(self))
            realpos = 0
        elif value is None: # Assume it's called like odict.insert('devil', 666)
            realvalue = key
            realkey = pos
            realpos = 0
        if pos is None:
            realpos = 0
        if realpos>len(self):
            errormsg = 'Cannot insert %s at position %i since length of odict is %i ' % (key, pos, len(self))
            raise Exception(errormsg)
        
        # Create a temporary dictionary to hold all of the items after the insertion point
        tmpdict = odict()
        origkeys = self.keys()
        originds = range(len(origkeys))
        if not len(originds) or realpos==len(originds): # It's empty or in the final position, just append
            self.__setitem__(realkey, realvalue)
        else: # Main usage case, it's not empty
            try: insertind = originds.index(realpos) # Figure out which index we're inseting at
            except:
                errormsg = 'Could not insert item at position %i in odict with %i items' % (realpos, len(originds))
                raise Exception(errormsg)
            keystopop = origkeys[insertind:] # Pop these keys until we get far enough back
            for keytopop in keystopop:
                tmpdict.__setitem__(keytopop, self.pop(keytopop))
            self.__setitem__(realkey, realvalue) # Insert the new item at the right location
            for keytopop in keystopop: # Insert popped items back in
                self.__setitem__(keytopop, tmpdict.pop(keytopop))

        return None
        
        
    def rename(self, oldkey, newkey):
        ''' Change a key name -- WARNING, very inefficient! '''
        nkeys = len(self)
        if isinstance(oldkey, Number): 
            index = oldkey
            keystr = self.keys()[index]
        elif isinstance(oldkey, basestring): 
            index = self.keys().index(oldkey)
            keystr = oldkey
        else: raise Exception('Key type not recognized: must be int or str')
        self.__setitem__(newkey, self.pop(keystr))
        if index<nkeys-1:
            for i in range(index+1, nkeys):
                key = self.keys()[index]
                value = self.pop(key)
                self.__setitem__(key, value)
        return None
    
    
    def sort(self, sortby=None, copy=False):
        '''
        Create a sorted version of the odict. Sorts by order of sortby, if provided, otherwise alphabetical.
        If copy is True, then returns a copy (like sorted())
        
        Note: very slow, do not use for serious computations!!
        '''
        if sortby is None: allkeys = sorted(self.keys())
        else:
            if not isiterable(sortby): raise Exception('Please provide a list to determine the sort order.')
            if all(isinstance(x,basestring) for x in sortby): # Going to sort by keys
                if not set(sortby)==set(self.keys()): 
                    errormsg = 'List of keys to sort by must be the same as list of keys in odict.\n You provided the following list of keys to sort by:\n'
                    errormsg += '\n'.join(sortby)
                    errormsg += '\n List of keys in odict is:\n'
                    errormsg += '\n'.join(self.keys())
                    raise Exception(errormsg)
                else: allkeys = sortby
            elif all(isinstance(x,Number) for x in sortby): # Going to sort by numbers
                if not set(sortby)==set(range(len(self))):
                    errormsg = 'List to sort by "%s" is not compatible with length of odict "%i"' % (sortby, len(self))
                    raise Exception(errormsg)
                else: allkeys = [y for (x,y) in sorted(zip(sortby,self.keys()))]
            else: raise Exception('Cannot figure out how to sort by "%s"' % sortby)
        tmpdict = odict()
        if copy:
            for key in allkeys: tmpdict[key] = self[key]
            return tmpdict
        else:
            for key in allkeys: tmpdict.__setitem__(key, self.pop(key))
            for key in allkeys: self.__setitem__(key, tmpdict.pop(key))
            return None
    
    def sorted(self, sortby=None):
        ''' Shortcut for making a copy of the sorted odict '''
        return self.sort(sortby=sortby, copy=True)







##############################################################################
### DATA FRAME CLASS
##############################################################################

# Some of these are repeated to make this frationally more self-contained
from numpy import array, zeros, empty, vstack, hstack, matrix, argsort, argmin # analysis:ignore
from numbers import Number # analysis:ignore

class dataframe(object):
    '''
    A simple data frame, based on simple lists, for simply storing simple data.
    
    Example usage:
        a = dataframe(['x','y'],[[1238,2,3],[0.04,5,6]]) # Create data frame
        print a['x'] # Print out a column
        print a[0] # Print out a row
        print a['x',0] # Print out an element
        a[0] = [5,6]; print a # Set values for a whole row
        a['y'] = [8,5,0]; print a # Set values for a whole column
        a['z'] = [14,14,14]; print a # Add new column
        a.addcol('z', [14,14,14]); print a # Alternate way to add new column
        a.rmcol('z'); print a # Remove a column
        a.pop(1); print a # Remove a row
        a.append([1,2]); print a # Append a new row
        a.insert(1,[9,9]); print a # Insert a new row
        a.sort(); print a # Sort by the first column
        a.sort('y'); print a # Sort by the second column
        a.addrow([1,44]); print a # Replace the previous row and sort
        a.getrow(1) # Return the row starting with value '1'
        a.rmrow(); print a # Remove last row
        a.rmrow(3); print a # Remove the row starting with element '3'
    
    Version: 2016oct31
    '''

    def __init__(self, cols=None, data=None):
        if cols is None: cols = list()
        if data is None: data = zeros((len(cols),0), dtype=object) # Object allows more than just numbers to be stored
        self.cols = cols
        self.data = array(data, dtype=object)
        return None
    
    def __repr__(self, spacing=2):
        ''' spacing = space between columns '''
        if not self.cols: # No keys, give up
            return ''
        
        else: # Go for it
            outputlist = dict()
            outputformats = dict()
            
            # Gather data
            nrows = self.nrows()
            for c,col in enumerate(self.cols):
                outputlist[col] = list()
                maxlen = len(col) # Start with length of column name
                if nrows:
                    for val in self.data[c,:]:
                        output = str(val)
                        maxlen = max(maxlen, len(output))
                        outputlist[col].append(output)
                outputformats[col] = '%'+'%i'%(maxlen+spacing)+'s'
            
            if   nrows<10:   indformat = '%2s' # WARNING, KLUDGY, but easier to do explicitly than to find the general solution!
            elif nrows<100:  indformat = '%3s'
            elif nrows<1000: indformat = '%4s'
            else:            indformat = '%6s'
            
            # Assemble output
            output = indformat % '' # Empty column for index
            for col in self.cols: # Print out header
                output += outputformats[col] % col
            output += '\n'
            
            for ind in range(nrows): # WARNING, KLUDGY
                output += indformat % str(ind)
                for col in self.cols: # Print out data
                    output += outputformats[col] % outputlist[col][ind]
                output += '\n'
            
            return output
    
    def _val2row(self, value=None):
        ''' Convert a list, array, or dictionary to the right format for appending to a dataframe '''
        if isinstance(value, dict):
            output = zeros(self.ncols(), dtype=object)
            for c,col in enumerate(self.cols):
                try: 
                    output[c] = value[col]
                except: 
                    raise Exception('Entry for column %s not found; keys you supplied are: %s' % (col, value.keys()))
            return array(output, dtype=object)
        elif value is None:
            return empty(self.ncols(),dtype=object)
        else: # Not sure what it is, just make it an array
            return array(value, dtype=object)
    
    def _sanitizecol(self, col):
        ''' Take None or a string and return the index of the column '''
        if col is None: output = 0 # If not supplied, assume first column is control
        elif isinstance(col, basestring): output = self.cols.index(col) # Convert to index
        else: output = col
        return output
        
    def __getitem__(self, key):
        if isinstance(key, basestring):
            colindex = self.cols.index(key)
            output = self.data[colindex,:]
        elif isinstance(key, Number):
            rowindex = int(key)
            output = self.data[:,rowindex]
        elif isinstance(key, tuple):
            colindex = self.cols.index(key[0])
            rowindex = int(key[1])
            output = self.data[colindex,rowindex]
        return output
        
    def __setitem__(self, key, value):
        if isinstance(key, basestring):
            if len(value) != self.nrows(): 
                raise Exception('Vector has incorrect length (%i vs. %i)' % (len(value), self.nrows()))
            try:
                colindex = self.cols.index(key)
                self.data[colindex,:] = value
            except:
                self.cols.append(key)
                colindex = self.cols.index(key)
                self.data = vstack((self.data, array(value, dtype=object)))
        elif isinstance(key, Number):
            value = self._val2row(value) # Make sure it's in the correct format
            if len(value) != self.ncols(): 
                raise Exception('Vector has incorrect length (%i vs. %i)' % (len(value), self.ncols()))
            rowindex = int(key)
            self.data[:,rowindex] = value
        elif isinstance(key, tuple):
            colindex = self.cols.index(key[0])
            rowindex = int(key[1])
            self.data[colindex,rowindex] = value
        return None
    
    def pop(self, key, returnval=True):
        ''' Remove a row from the data frame '''
        rowindex = int(key)
        thisrow = self.data[:,rowindex]
        self.data = hstack((self.data[:,:rowindex], self.data[:,rowindex+1:]))
        if returnval: return thisrow
        else:         return None
    
    def append(self, value):
        ''' Add a row to the end of the data frame '''
        value = self._val2row(value) # Make sure it's in the correct format
        self.data = hstack((self.data, array(matrix(value).transpose(), dtype=object)))
        return None
    
    def ncols(self):
        ''' Get the number of columns in the data frame '''
        return len(self.cols)

    def nrows(self):
        ''' Get the number of rows in the data frame '''
        try:    return self.data.shape[1]
        except: return 0 # If it didn't work, probably because it's empty
    
    def addcol(self, key, value):
        ''' Add a new colun to the data frame -- for consistency only '''
        self.__setitem__(key, value)
    
    def rmcol(self, key):
        ''' Remove a column from the data frame '''
        colindex = self.cols.index(key)
        self.cols.pop(colindex) # Remove from list of columns
        self.data = vstack((self.data[:colindex,:], self.data[colindex+1:,:])) # Remove from data
        return None
    
    def addrow(self, value=None, overwrite=True, col=None, reverse=False):
        ''' Like append, but removes duplicates in the first column and resorts '''
        value = self._val2row(value) # Make sure it's in the correct format
        col   = self._sanitizecol(col)
        index = self._rowindex(key=value[col], col=col, die=False) # Return None if not found
        if index is None or not overwrite: self.append(value)
        else: self.data[:,index] = value # If it exists already, just replace it
        self.sort(col=col, reverse=reverse) # Sort
        return None
    
    def _rowindex(self, key=None, col=None, die=False):
        ''' Get the sanitized row index for a given key and column '''
        col = self._sanitizecol(col)
        coldata = self.data[col,:] # Get data for this column
        if key is None: key = coldata[-1] # If not supplied, pick the last element
        try:    index = coldata.tolist().index(key) # Try to find duplicates
        except: 
            if die: raise Exception('Item %s not found; choices are: %s' % (key, coldata))
            else:   return None
        return index
        
    def rmrow(self, key=None, col=None, returnval=False, die=True):
        ''' Like pop, but removes by matching the first column instead of the index '''
        index = self._rowindex(key=key, col=col, die=die)
        if index is not None: self.pop(index)
        return None
    
    def _todict(self, row):
        ''' Return row as a dict rather than as an array '''
        if len(row)!=len(self.cols): 
            errormsg = 'Length mismatch between "%s" and "%s"' % (row, self.cols)
            raise Exception(errormsg)
        rowdict = dict(zip(self.cols, row))
        return rowdict
    
    def getrow(self, key=None, col=None, default=None, closest=False, die=False, asdict=False):
        '''
        Get a row by value.
        
        Arguments:
            key = the value to look for
            col = the column to look for this value in
            default = the value to return if key is not found (overrides die)
            closest = whether or not to return the closest row (overrides default and die)
            die = whether to raise an exception if the value is not found
            asdict = whether to return results as dict rather than list
        
        Example:
            df = dataframe(cols=['year','val'],data=[[2016,2017],[0.3,0.5]])
            df.getrow(2016) # returns array([2016, 0.3], dtype=object)
            df.getrow(2013) # returns None, or exception if die is True
            df.getrow(2013, closest=True) # returns array([2016, 0.3], dtype=object)
            df.getrow(2016, asdict=True) # returns {'year':2016, 'val':0.3}
        '''
        if not closest: # Usual case, get 
            index = self._rowindex(key=key, col=col, die=(die and default is None))
        else:
            col = self._sanitizecol(col)
            coldata = self.data[col,:] # Get data for this column
            index = argmin(abs(coldata-key)) # Find the closest match to the key
        if index is not None:
            thisrow = self.data[:,index]
            if asdict:
                thisrow = self._todict(thisrow)
        else:
            thisrow = default # If not found, return as default
        return thisrow
        
    def insert(self, row=0, value=None):
        ''' Insert a row at the specified location '''
        rowindex = int(row)
        value = self._val2row(value) # Make sure it's in the correct format
        self.data = hstack((self.data[:,:rowindex], array(matrix(value).transpose(), dtype=object), self.data[:,rowindex:]))
        return None
    
    def sort(self, col=None, reverse=False):
        ''' Sort the data frame by the specified column '''
        col = self._sanitizecol(col)
        sortorder = argsort(self.data[col,:])
        if reverse: sortorder = array(list(reversed(sortorder)))
        self.data = self.data[:,sortorder]
        return None
        










##############################################################################
### OTHER CLASSES
##############################################################################


class LinkException(Exception):
        ''' An exception to raise when links are broken -- note, can't define classes inside classes :( '''
        def __init(self, *args, **kwargs):
            Exception.__init__(self, *args, **kwargs)


class Link(object):
    '''
    A class to differentiate between an object and a link to an object. Not very
    useful at the moment, but the idea eventually is that this object would be
    parsed differently from other objects -- most notably, a recursive method
    (such as a pickle) would skip over Link objects, and then would fix them up
    after the other objects had been reinstated.
    
    Version: 2017jan31
    '''
    
    def __init__(self, obj=None):
        ''' Store the reference to the object being referred to '''
        self.obj = obj # Store the object -- or rather a reference to it, if it's mutable
        try:    self.uid = obj.uid # If the object has a UID, store it separately 
        except: self.uid = None # If not, just use None
    
    def __call__(self, obj=None):
        ''' If called with no argument, return the stored object; if called with argument, update object '''
        if obj is None:
            if type(self.obj)==LinkException: # If the link is broken, raise it now
                raise self.obj 
            return self.obj
        else:
            self.__init__(obj)
            return None
    
    def __copy__(self, *args, **kwargs):
        ''' Do NOT automatically copy link objects!! '''
        return Link(LinkException('Link object copied but not yet repaired'))
    
    def __deepcopy__(self, *args, **kwargs):
        ''' Same as copy '''
        return self.__copy__(self, *args, **kwargs)
        
        <|MERGE_RESOLUTION|>--- conflicted
+++ resolved
@@ -235,7 +235,6 @@
 
 
 
-<<<<<<< HEAD
 
 
 
@@ -278,7 +277,7 @@
     if   objtype in ['str','string']:  objinstance = basestring
     elif objtype in ['num', 'number']: objinstance = Number
     elif objtype in ['arr', 'array']:  objinstance = type(array([]))
-    elif objtype is 'arraylike':       objinstance = (list, tuple, type(array([]))) # Anything suitable as a numerical array
+    elif objtype=='arraylike':         objinstance = (list, tuple, type(array([]))) # Anything suitable as a numerical array
     elif type(objtype)==type:          objinstance = objtype  # Don't need to do anything
     elif objtype is None:              return None # If not supplied, exit
     else:
@@ -289,12 +288,12 @@
     result = isinstance(obj, objinstance)
     
     # Do second round checking
-    if subtype is None and objtype is 'arraylike': subtype = 'number' # This is the default
+    if result and objtype=='arraylike': # Special case for handling arrays which may be multi-dimensional
+        obj = promotetoarray(obj).flatten() # Flatten all elements
+        if subtype is None: subtype = 'number' # This is the default
     if isiterable(obj) and subtype is not None:
         for item in obj:
             result = result and checktype(item, subtype)
-=======
->>>>>>> 4952a826
 
     # Decide what to do with the information thus gleaned
     if die: # Either raise an exception or do nothing if die is True
@@ -312,80 +311,6 @@
     return checktype(obj, 'number')
     
 
-
-def isiterable(obj):
-    '''
-    Simply determine whether or not the input is iterable, since it's too hard to remember this otherwise.
-    From http://stackoverflow.com/questions/1952464/in-python-how-do-i-determine-if-an-object-is-iterable
-    '''
-    try:
-        iter(obj)
-        return True
-    except:
-        return False
-    
-
-def checktype(obj=None, objtype=None, subtype=None, die=False):
-    ''' 
-    A convenience function for checking instances. If objtype is a type,
-    then this function works exactly like isinstance(). But, it can also
-    be a string, e.g. 'array'.
-    
-    If subtype is not None, then checktype will iterate over obj and check
-    recursively that each element matches the subtype.
-    
-    Arguments:
-        obj     = the object to check the type of
-        objtype = the type to confirm the object belongs to
-        subtype = optionally check the subtype if the object is iterable
-        die     = whether or not to raise an exception if the object is the wrong type.
-    
-    Examples:
-        checktype(rand(10), 'array', 'number') # Returns true
-        checktype(['a','b','c'], 'arraylike') # Returns false
-        checktype([{'a':3}], list, dict) # Returns True
-    '''
-    from numbers import Number
-    from numpy import array
-    
-    # Handle "objtype" input
-    if   objtype in ['str','string']:  objinstance = basestring
-    elif objtype in ['num', 'number']: objinstance = Number
-    elif objtype in ['arr', 'array']:  objinstance = type(array([]))
-    elif objtype=='arraylike':         objinstance = (list, tuple, type(array([]))) # Anything suitable as a numerical array
-    elif type(objtype)==type:          objinstance = objtype  # Don't need to do anything
-    elif objtype is None:              return None # If not supplied, exit
-    else:
-        errormsg = 'Could not understand what type you want to check: should be either a string or a type, not "%s"' % objtype
-        raise Exception(errormsg)
-    
-    # Do first-round checking
-    result = isinstance(obj, objinstance)
-    
-    # Do second round checking
-    if result and objtype=='arraylike': # Special case for handling arrays which may be multi-dimensional
-        obj = promotetoarray(obj).flatten() # Flatten all elements
-        if subtype is None: subtype = 'number' # This is the default
-    if isiterable(obj) and subtype is not None:
-        for item in obj:
-            result = result and checktype(item, subtype)
-
-    # Decide what to do with the information thus gleaned
-    if die: # Either raise an exception or do nothing if die is True
-        if not result: # It's not an instance
-            errormsg = 'Incorrect type: object is %s, but %s is required' % (type(obj), objtype)
-            raise Exception(errormsg)
-        else:
-            return None # It's fine, do nothing
-    else: # Return the result of the comparison
-        return result
-   
-         
-def isnumber(obj):
-    ''' Simply determine whether or not the input is a number, since it's too hard to remember this otherwise '''
-    return checktype(obj, 'number')
-    
-
 def promotetoarray(x):
     ''' Small function to ensure consistent format for things that should be arrays '''
     from numpy import ndarray, shape
@@ -414,8 +339,6 @@
     return obj
 
 
-<<<<<<< HEAD
-=======
 def promotetoodict(obj=None):
     ''' Like promotetolist, but for odicts -- WARNING, could be made into a method for odicts '''
     if isinstance(obj, odict):
@@ -431,7 +354,6 @@
         return odict({'Key':obj})
 
 
->>>>>>> 4952a826
 def printdata(data, name='Variable', depth=1, maxlen=40, indent='', level=0, showcontents=False):
     '''
     Nicely print a complicated data structure, a la Matlab.
