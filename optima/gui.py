from optima import epiplot
from pylab import axes, ceil, sqrt, array, figure, isinteractive, ion, ioff, close, show
from matplotlib.widgets import CheckButtons, Button

global plotfig, panelfig, check, checkboxes, updatebutton, closebutton, results # Without these, interactivity doesn't work
plotfig, panelfig, check, checkboxes, updatebutton, closebutton, results = [None]*7 # Weird way of doing it but it works :)


def addplot(thisfig, thisplot, nrows=1, ncols=1, n=1):
    ''' Add a plot to an existing figure '''
    thisfig._axstack.add(thisfig._make_key(thisplot), thisplot) # Add a plot to the axis stack
    thisplot.change_geometry(nrows, ncols, n) # Change geometry to be correct
    orig = thisplot.get_position() # get the original position
    widthfactor = 0.9/ncols**(1/4.)
    heightfactor = 0.9/nrows**(1/4.)
    pos2 = [orig.x0, orig.y0,  orig.width*widthfactor, orig.height*heightfactor]
    thisplot.set_position(pos2) # set a new position

    return None


def closegui(event=None):
    ''' Close all GUI windows '''
    global plotfig, panelfig
    close(plotfig)
    close(panelfig)



def getchecked(check=None):
    ''' Return a list of whether or not each check box is checked or not '''
    ischecked = []
    for box in range(len(check.lines)): ischecked.append(check.lines[box][0].get_visible()) # Stupid way of figuring out if a box is ticked or not
    return ischecked
    
    
def update(event=None, tmpresults=None):
    ''' Close current window if it exists and open a new one based on user selections '''
    global plotfig, check, checkboxes, results
    if tmpresults is not None: results = tmpresults

    # If figure exists, get size, then close it
    try: width,height = plotfig.get_size_inches(); close(plotfig) # Get current figure dimensions
    except: width,height = 14,12 # No figure: use defaults
    
    # Get user selections
    ischecked = getchecked(check)
    toplot = array(checkboxes)[array(ischecked)].tolist() # Use logical indexing to get names to plot
    nplots = sum(ischecked) # Calculate rows and columns of subplots
    nrows = int(ceil(sqrt(nplots)))
    ncols = nrows-1 if nrows*(nrows-1)>=nplots else nrows
    
    # Do plotting
    if nplots>0: # Don't do anything if no plots
        wasinteractive = isinteractive()
        if wasinteractive: ioff()
        plotfig = figure(figsize=(width, height), facecolor=(1,1,1)) # Create figure with correct number of plots
        
        # Actually create plots
        plots = epiplot(results, which=toplot, figsize=(width, height))
        for p in range(len(plots)): addplot(plotfig, plots[p].axes[0], nrows, ncols, p+1)
        if wasinteractive: ion()
        show()



def pygui(tmpresults, which=None):
    '''
<<<<<<< HEAD
    GUI

=======
    PYGUI
    
>>>>>>> cf0c9962
    Make a Python GUI for plotting results. Opens up a control window and a plotting window,
    and when "Update" is clicked, will clear the contents of the plotting window and replot.

    Usage:
<<<<<<< HEAD
        gui(results, [which])

=======
        pygui(results, [which])
    
>>>>>>> cf0c9962
    where results is the output of e.g. runsim() and which is an optional list of form e.g.
        which = ['prev-tot', 'inci-pops']

    Warning: the plots won't resize automatically if the figure is resized, but if you click
    "Update", then they will.

    Version: 1.1 (2015dec29) by cliffk
    '''
<<<<<<< HEAD
    global check, updatebutton, closebutton, panelfig


    def getchecked(check):
        ''' Return a list of whether or not each check box is checked or not '''
        ischecked = []
        for box in range(len(check.lines)): ischecked.append(check.lines[box][0].get_visible()) # Stupid way of figuring out if a box is ticked or not
        return ischecked


    def update(event):
        ''' Close current window if it exists and open a new one based on user selections '''
        global plotfig

        # If figure exists, get size, then close it
        try: width,height = plotfig.get_size_inches(); close(plotfig) # Get current figure dimensions
        except: width,height = 14,12 # No figure: use defaults

        # Get user selections
        ischecked = getchecked(check)
        toplot = array(checkboxes)[array(ischecked)].tolist() # Use logical indexing to get names to plot
        nplots = sum(ischecked) # Calculate rows and columns of subplots
        nrows = int(ceil(sqrt(nplots)))
        ncols = nrows-1 if nrows*(nrows-1)>=nplots else nrows

        # Do plotting
        if nplots>0: # Don't do anything if no plots
            wasinteractive = isinteractive()
            if wasinteractive: ioff()
            plotfig = figure(figsize=(width, height), facecolor=(1,1,1)) # Create figure with correct number of plots

            # Actually create plots
            plots = epiplot(results, which=toplot, figsize=(width, height))
            for p in range(len(plots)): addplot(plotfig, plots[p].axes[0], nrows, ncols, p+1)
            if wasinteractive: ion()
            show()

    def closegui(event):
        ''' Close all GUI windows '''
        global plotfig, panelfig
        close(plotfig)
        close(panelfig)


=======
    global check, checkboxes, updatebutton, closebutton, panelfig, results
    results = tmpresults # Copy results to global variable    
    
>>>>>>> cf0c9962
    ## Define options for selection
    epikeys = results.main.keys()
    epinames = [thing.name for thing in results.main.values()]
    episubkeys = ['tot','pops'] # Would be best not to hard-code this...
    episubnames = ['total', 'by population']
    checkboxes = [] # e.g. 'prev-tot'
    checkboxnames = [] # e.g. 'HIV prevalence (%) -- total'
    for key in epikeys: # e.g. 'prev'
        for subkey in episubkeys: # e.g. 'tot'
            checkboxes.append(key+'-'+subkey)
    for name in epinames: # e.g. 'HIV prevalence'
        for subname in episubnames: # e.g. 'total'
            checkboxnames.append(name+' -- '+subname)
    nboxes = len(checkboxes) # Number of choices

    ## Set up what to plot when screen first opens
    truebydefault = 2 # Number of boxes to check true by default
    if which is None: # No inputs: set the first couple true by default
        defaultchecks = truebydefault*[True]+[False]*(nboxes-truebydefault)
    else: # They're specified
        defaultchecks = []
        for name in checkboxes: # Check to see if they match
            if name in which: defaultchecks.append(True)
            else: defaultchecks.append(False)

    ## Set up control panel
    try: fc = results.project.settings.optimablue # Try loading global optimablue
    except: fc = (0.16, 0.67, 0.94) # Otherwise, just specify it :)
    panelfig = figure(figsize=(7,8), facecolor=(0.95, 0.95, 0.95)) # Open control panel
    checkboxaxes = axes([0.1, 0.15, 0.8, 0.8]) # Create checkbox locations
    updateaxes = axes([0.1, 0.05, 0.3, 0.05]) # Create update button location
    closeaxes  = axes([0.6, 0.05, 0.3, 0.05]) # Create close button location
    check = CheckButtons(checkboxaxes, checkboxnames, defaultchecks) # Actually create checkboxes
    for label in check.labels: # Loop over each checkbox
        thispos = label.get_position() # Get their current location
        label.set_position((thispos[0]*0.5,thispos[1])) # Not sure why by default the check boxes are so far away
    updatebutton = Button(updateaxes, 'Update', color=fc) # Make button pretty and blue
    closebutton = Button(closeaxes, 'Close', color=fc) # Make button pretty and blue
    updatebutton.on_clicked(update) # Update figure if button is clicked
    closebutton.on_clicked(closegui) # Close figures
    update(None) # Plot initially










def browser(results, which=None, doplot=True):
    '''
    Create an MPLD3 GUI and display in the browser. This is basically a testbed for
    the Optima frontend.

    Usage:
        browser(results, [which])

    where results is the output of e.g. runsim() and which is an optional list of form e.g.
        which = ['prev-tot', 'inci-pops']

    With doplot=True, launch a web server. Otherwise, return the HTML representation of the figures.

    Version: 1.1 (2015dec29) by cliffk
    '''
    import mpld3 # Only import this if needed, since might not always be available
    import json
    if doplot: from webserver import serve # For launching in a browser

    wasinteractive = isinteractive() # Get current state of interactivity so the screen isn't flooded with plots
    if wasinteractive: ioff()


    ## Specify the div style, and create the HTML template we'll add the data to
    divstyle = "float: left"
    html = '''
    <html>
    <head><script src="https://code.jquery.com/jquery-1.11.3.min.js"></script></head>
    <body>
    !MAKE DIVS!
    <script>function mpld3_load_lib(url, callback){var s = document.createElement('script'); s.src = url; s.async = true; s.onreadystatechange = s.onload = callback; s.onerror = function(){console.warn("failed to load library " + url);}; document.getElementsByTagName("head")[0].appendChild(s)} mpld3_load_lib("https://mpld3.github.io/js/d3.v3.min.js", function(){mpld3_load_lib("https://mpld3.github.io/js/mpld3.v0.3git.js", function(){
    !DRAW FIGURES!
    })});
    </script>
    <script>
    function move_year() {
        console.log('trying to move year');
        var al = $('.mpld3-baseaxes').length;
        var dl = $('div.fig').length
        if (al === dl) {
            $('.mpld3-baseaxes > text').each(function() {
                var value = $(this).text();
                if (value === 'Year') {
                    console.log('found year');
                    $(this).attr('y', parseInt($(this).attr('y'))+10);
                    console.log($(this).attr('y'));
                }
            });
        } else {
            setTimeout(move_year, 150);
        }
    }
    function format_xaxis() {
        var axes = $('.mpld3-xaxis');
        var al = axes.length;
        var dl = $('div.fig').length;
        if (al === dl) {
            $(axes).find('g.tick > text').each(function() {
                $(this).text($(this).text().replace(',',''));
            });
        } else {
            setTimeout(format_xaxis, 150);
        }
    }
    function add_lines_to_legends() {
        console.log('adding lines to legends');
        var al = $('.mpld3-baseaxes').length;
        var dl = $('div.fig').length
        if (al === dl) {
            $('div.fig').each(function() {
                var paths = $(this).find('.mpld3-baseaxes > text');
                if (paths) {
                    var legend_length = paths.length - 2;
                    var lines = $(this).find('.mpld3-axes > path');
                    var lines_to_copy = lines.slice(lines.length - legend_length, lines.length);
                    $(this).find('.mpld3-baseaxes').append(lines_to_copy);
                }
            });
        } else {
            setTimeout(add_lines_to_legends, 150);
        }
    }
    $(document).ready(function() {
        format_xaxis();
        move_year();
        add_lines_to_legends();
    });
    </script>
    </body></html>
    '''

    ## Create the figures to plot
    jsons = [] # List for storing the converted JSONs
    plots = epiplot(results, which) # Generate the plots
    nplots = len(plots) # Figure out how many plots there are
    for p in range(nplots): # Loop over each plot
        fig = figure() # Create a blank figure
        addplot(fig, plots[p].axes[0]) # Add this plot to this figure
        mpld3.plugins.connect(fig, mpld3.plugins.MousePosition(fontsize=14,fmt='.4r')) # Add plugins
        jsons.append(str(json.dumps(mpld3.fig_to_dict(fig)))) # Save to JSON
        close(fig) # Close

    ## Create div and JSON strings to replace the placeholers above
    divstr = ''
    jsonstr = ''
    for p in range(nplots):
        divstr += '<div style="%s" id="fig%i" class="fig"></div>\n' % (divstyle, p) # Add div information: key is unique ID for each figure
        jsonstr += 'mpld3.draw_figure("fig%i", %s);\n' % (p, jsons[p]) # Add the JSON representation of each figure -- THIS IS KEY!
    html = html.replace('!MAKE DIVS!',divstr) # Populate div information
    html = html.replace('!DRAW FIGURES!',jsonstr) # Populate figure information

    ## Launch a server or return the HTML representation
    if doplot: serve(html)
    else: return html<|MERGE_RESOLUTION|>--- conflicted
+++ resolved
@@ -10,10 +10,10 @@
     ''' Add a plot to an existing figure '''
     thisfig._axstack.add(thisfig._make_key(thisplot), thisplot) # Add a plot to the axis stack
     thisplot.change_geometry(nrows, ncols, n) # Change geometry to be correct
-    orig = thisplot.get_position() # get the original position
+    orig = thisplot.get_position() # get the original position 
     widthfactor = 0.9/ncols**(1/4.)
     heightfactor = 0.9/nrows**(1/4.)
-    pos2 = [orig.x0, orig.y0,  orig.width*widthfactor, orig.height*heightfactor]
+    pos2 = [orig.x0, orig.y0,  orig.width*widthfactor, orig.height*heightfactor] 
     thisplot.set_position(pos2) # set a new position
 
     return None
@@ -66,82 +66,25 @@
 
 def pygui(tmpresults, which=None):
     '''
-<<<<<<< HEAD
-    GUI
-
-=======
     PYGUI
     
->>>>>>> cf0c9962
     Make a Python GUI for plotting results. Opens up a control window and a plotting window,
     and when "Update" is clicked, will clear the contents of the plotting window and replot.
-
+    
     Usage:
-<<<<<<< HEAD
-        gui(results, [which])
-
-=======
         pygui(results, [which])
     
->>>>>>> cf0c9962
     where results is the output of e.g. runsim() and which is an optional list of form e.g.
         which = ['prev-tot', 'inci-pops']
-
+    
     Warning: the plots won't resize automatically if the figure is resized, but if you click
-    "Update", then they will.
-
+    "Update", then they will.    
+    
     Version: 1.1 (2015dec29) by cliffk
     '''
-<<<<<<< HEAD
-    global check, updatebutton, closebutton, panelfig
-
-
-    def getchecked(check):
-        ''' Return a list of whether or not each check box is checked or not '''
-        ischecked = []
-        for box in range(len(check.lines)): ischecked.append(check.lines[box][0].get_visible()) # Stupid way of figuring out if a box is ticked or not
-        return ischecked
-
-
-    def update(event):
-        ''' Close current window if it exists and open a new one based on user selections '''
-        global plotfig
-
-        # If figure exists, get size, then close it
-        try: width,height = plotfig.get_size_inches(); close(plotfig) # Get current figure dimensions
-        except: width,height = 14,12 # No figure: use defaults
-
-        # Get user selections
-        ischecked = getchecked(check)
-        toplot = array(checkboxes)[array(ischecked)].tolist() # Use logical indexing to get names to plot
-        nplots = sum(ischecked) # Calculate rows and columns of subplots
-        nrows = int(ceil(sqrt(nplots)))
-        ncols = nrows-1 if nrows*(nrows-1)>=nplots else nrows
-
-        # Do plotting
-        if nplots>0: # Don't do anything if no plots
-            wasinteractive = isinteractive()
-            if wasinteractive: ioff()
-            plotfig = figure(figsize=(width, height), facecolor=(1,1,1)) # Create figure with correct number of plots
-
-            # Actually create plots
-            plots = epiplot(results, which=toplot, figsize=(width, height))
-            for p in range(len(plots)): addplot(plotfig, plots[p].axes[0], nrows, ncols, p+1)
-            if wasinteractive: ion()
-            show()
-
-    def closegui(event):
-        ''' Close all GUI windows '''
-        global plotfig, panelfig
-        close(plotfig)
-        close(panelfig)
-
-
-=======
     global check, checkboxes, updatebutton, closebutton, panelfig, results
     results = tmpresults # Copy results to global variable    
     
->>>>>>> cf0c9962
     ## Define options for selection
     epikeys = results.main.keys()
     epinames = [thing.name for thing in results.main.values()]
@@ -156,7 +99,7 @@
         for subname in episubnames: # e.g. 'total'
             checkboxnames.append(name+' -- '+subname)
     nboxes = len(checkboxes) # Number of choices
-
+    
     ## Set up what to plot when screen first opens
     truebydefault = 2 # Number of boxes to check true by default
     if which is None: # No inputs: set the first couple true by default
@@ -166,7 +109,7 @@
         for name in checkboxes: # Check to see if they match
             if name in which: defaultchecks.append(True)
             else: defaultchecks.append(False)
-
+            
     ## Set up control panel
     try: fc = results.project.settings.optimablue # Try loading global optimablue
     except: fc = (0.16, 0.67, 0.94) # Otherwise, just specify it :)
@@ -194,18 +137,18 @@
 
 
 def browser(results, which=None, doplot=True):
-    '''
-    Create an MPLD3 GUI and display in the browser. This is basically a testbed for
+    ''' 
+    Create an MPLD3 GUI and display in the browser. This is basically a testbed for 
     the Optima frontend.
-
+    
     Usage:
         browser(results, [which])
-
+    
     where results is the output of e.g. runsim() and which is an optional list of form e.g.
         which = ['prev-tot', 'inci-pops']
-
+    
     With doplot=True, launch a web server. Otherwise, return the HTML representation of the figures.
-
+    
     Version: 1.1 (2015dec29) by cliffk
     '''
     import mpld3 # Only import this if needed, since might not always be available
@@ -214,8 +157,8 @@
 
     wasinteractive = isinteractive() # Get current state of interactivity so the screen isn't flooded with plots
     if wasinteractive: ioff()
-
-
+    
+    
     ## Specify the div style, and create the HTML template we'll add the data to
     divstyle = "float: left"
     html = '''
@@ -294,7 +237,7 @@
         mpld3.plugins.connect(fig, mpld3.plugins.MousePosition(fontsize=14,fmt='.4r')) # Add plugins
         jsons.append(str(json.dumps(mpld3.fig_to_dict(fig)))) # Save to JSON
         close(fig) # Close
-
+    
     ## Create div and JSON strings to replace the placeholers above
     divstr = ''
     jsonstr = ''
@@ -303,7 +246,7 @@
         jsonstr += 'mpld3.draw_figure("fig%i", %s);\n' % (p, jsons[p]) # Add the JSON representation of each figure -- THIS IS KEY!
     html = html.replace('!MAKE DIVS!',divstr) # Populate div information
     html = html.replace('!DRAW FIGURES!',jsonstr) # Populate figure information
-
+    
     ## Launch a server or return the HTML representation
     if doplot: serve(html)
     else: return html