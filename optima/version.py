version = '2.6.12'
<<<<<<< HEAD
versiondate = '2018-05-21'
=======
versiondate = '2018-05-23'
>>>>>>> 2d06d931
<|MERGE_RESOLUTION|>--- conflicted
+++ resolved
@@ -1,6 +1,2 @@
-version = '2.6.12'
-<<<<<<< HEAD
-versiondate = '2018-05-21'
-=======
-versiondate = '2018-05-23'
->>>>>>> 2d06d931
+version = '2.7'
+versiondate = '2018-05-25'