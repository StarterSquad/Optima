--- conflicted
+++ resolved
@@ -18,11 +18,6 @@
 
 I'm sorry this file is so ugly. Believe me, it hurts me more than it hurts you.
 
-<<<<<<< HEAD
-Version: 1.2 (2016jan25)
-"""
-=======
->>>>>>> 5463040e
 
 
 Now, the legal part:
@@ -91,7 +86,6 @@
 try: from asd import asd
 except: _failed()
 
-<<<<<<< HEAD
 try: from pchip import pchip, plotpchip
 except: _failed()
 
@@ -103,16 +97,6 @@
 try: 
     import utils # Load high-level module as well
     from utils import blank, checkmem, dataindex, defaultrepr, findinds, getdate, gitinfo, loadobj, loads, objectid, objatt, objmeth, objrepr, odict, OptimaException, pd, perturb, printarr, printdata, printv, quantile, runcommand, sanitize, saveobj, saves, scaleratio, setdate, sigfig, smoothinterp, tic, toc # odict class
-=======
-try: 
-    import colortools # Load high-level module as well
-    from colortools import alpinecolormap, bicolormap, gridcolormap, vectocolor
-except: _failed()
-
-try: 
-    import utils # Load high-level module as well
-    from utils import blank, checkmem, dataindex, defaultrepr, findinds, getdate, gitinfo, loadobj, loads, objectid, objatt, objmeth, objrepr, odict, OptimaException, pd, perturb, printarr, printdata, printv, quantile, runcommand, sanitize, saveobj, saves, setdate, sigfig, smoothinterp, tic, toc # odict class
->>>>>>> 5463040e
 except: _failed()
 
 
@@ -206,18 +190,17 @@
 try: from project import Project # Project class
 except: _failed()
 
-<<<<<<< HEAD
 try: from portfolio import Portfolio # Portfolio class (container of Projects)
-=======
+except: _failed()
+
+try: from geospatial import geogui # Import GUI tools for geospatial analysis
+except: _failed()
 
 
 # Finally, load defaults
 try: import defaults
->>>>>>> 5463040e
-except: _failed()
-
-try: from geospatial import geogui # Import GUI tools for geospatial analysis
-except: _failed()
+except: _failed()
+
 
 
 ## Tidy up -- delete things we created for housekeeping purposes that we no lnger need
