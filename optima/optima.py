# -*- coding: utf-8 -*-
"""
This file performs all necessary imports, so Optima can be used either as

from optima import Project, Parameters [etc.] [preferred]
or
import optima as op
or
from optima import *

The __init__.py file imports all functions and classes defined in this file..

Since other functions import optima.py and optima.py imports other functions, 
weird race conditions can happen. Thus, it's designed to silently fail once
it gets up to the latest module that it can successfully import. To make it
fail loudly, do a find-and-replace for "pass #" with blank to re-enable the
print statements.

I'm sorry this file is so ugly. Believe me, it hurts me more than it hurts you.



Now, the legal part:

This program is free software: you can redistribute it and/or modify
it under the terms of the GNU Lesser General Public License as published by
the Free Software Foundation, either version 3 of the License, or
(at your option) any later version.

This program is distributed in the hope that it will be useful,
but WITHOUT ANY WARRANTY; without even the implied warranty of
MERCHANTABILITY or FITNESS FOR A PARTICULAR PURPOSE.  See the
GNU General Public License for more details.

You should have received a copy of the GNU Lesser General Public License
along with this program.  If not, see <http://www.gnu.org/licenses/>.


Version: 2016jan30 by cliffk
"""

optimalicense = '''
Optima HIV -- HIV optimization and analysis tool
Copyright (C) 2016 by the Optima Consortium
'''
print(optimalicense)




## Specify the version, for the purposes of figuring out which version was used to create a project
__version__ = 2.0 



## Housekeeping -- discard errors by default, but enable them if _failsilently is defined (in builtins) and is True
delbuiltin = False
delsys = False
if '__builtin__' not in locals().keys(): 
    import __builtin__
    delbuiltin = True
if 'sys' not in locals().keys(): 
    import sys
    delsys = True
if '_failsilently' not in __builtin__.__dict__.keys(): _failsilently = True
def _failed(doraise=True):
    ''' Tiny function to optionally allow printing of failed imports (may be useful for debugging) '''
    if not _failsilently: 
        print('Warning: Optima import failed: %s' % sys.exc_info()[1])
        if doraise: raise sys.exc_info()[1], None, sys.exc_info()[2]


## Load general modules
try: from uuid import uuid4 as uuid
except: _failed()

try: from datetime import datetime; today = datetime.today
except: _failed()

try: from copy import deepcopy as dcp
except: _failed()



## Load non-Optima-specific custom functions
try: 
    import asd as _asd
    from asd import asd
except: _failed()

try: 
    import pchip as _pchip
    from pchip import pchip, plotpchip
except: _failed()

try: 
    import colortools # Load high-level module as well
    from colortools import alpinecolormap, bicolormap, gridcolormap, vectocolor
except: _failed()

try: 
    import utils # Load high-level module as well
<<<<<<< HEAD
    from utils import blank, checkmem, dataindex, defaultrepr, findinds, getdate, gitinfo, loadobj, loads, objectid, objatt, objmeth, objrepr, odict, OptimaException, pd, perturb, printarr, printdata, printv, quantile, runcommand, sanitize, saveobj, saves, scaleratio, setdate, sigfig, smoothinterp, tic, toc, updateobj # odict class
=======
    from utils import blank, checkmem, dataindex, defaultrepr, findinds, getdate, gitinfo, isnumber, loadobj, loads, objectid, objatt, objmeth, objrepr, odict, OptimaException, pd, perturb, printarr, printdata, printv, quantile, runcommand, sanitize, saveobj, saves, scaleratio, setdate, sigfig, smoothinterp, tic, toc # odict class
>>>>>>> e1c6113a
except: _failed()


## Load Optima functions and classes
try: 
    import settings as _settings # Inter-project definitions, e.g. health states
    from settings import Settings, convertlimits, gettvecdt
except: _failed()

try: 
    import makespreadsheet as _makespreadsheet
    from makespreadsheet import makespreadsheet, makeeconspreadsheet, default_datastart, default_dataend # For making a blank spreadsheet
except: _failed()

try: 
    import loadspreadsheet as _loadspreadsheet
    from loadspreadsheet import loadspreadsheet # For loading a filled out spreadsheet
except: _failed()

try: 
    import results as _results
    from results import Result, Resultset, Multiresultset, BOC, getresults  # Result and Results classes -- odd that it comes before parameters, but parameters need getresults()
except: _failed()

try: 
    import parameters as _parameters # Load high-level module as well
    from parameters import Par, Timepar, Popsizepar, Constant, Parameterset, makepars, makesimpars, partable, loadpartable, getresults, applylimits # Parameter and Parameterset classes
except: _failed()

try: 
    import model as _model
    from model import model, runmodel # The thing that actually runs the model
except: _failed()

try: 
    import programs as _programs # High-level module
    from programs import Program, Programset # Define programs
except: _failed()

try: 
    import economics as _economics
    from economics import loadeconomics, loadeconomicsspreadsheet, makeecontimeseries, getartcosts # Misc economic modules
except: _failed()

try: 
    import calibration as _calibration
    from calibration import sensitivity, autofit # Calibration functions
except: _failed()

try: 
    import scenarios as _scenarios # Load high-level module as well -- WARNING, somewhat like to be overwritten by user
    from scenarios import Parscen, Budgetscen, Coveragescen, runscenarios, makescenarios, defaultscenarios, getparvalues # Scenario functions
except: _failed()

try: 
    import optimization as _optimization
    from optimization import Optim, minoutcomes, minmoney, defaultobjectives, defaultconstraints # Scenario functions
except: _failed()

try: 
    import plotting as _plotting # Load high-level module as well
    from plotting import getplotselections, makeplots # Create the plots
except: _failed()


## Want to add more modules to Optima? Do that here (unless they're non-essential plotting functions)



## Load optional plotting functions -- instead of failing, just redefine as an error message so still "available"

try: import gui # All Python GUI functions
except:
    gui = None # If fails, try individual functions as well
    _failed(doraise=False)

try: from gui import plotresults
except:
    def plotresults(*args, **kwargs): print('Note: plotresults() could not be imported, but everything else should work')
    _failed(doraise=False)

try: from gui import pygui # Handle the Python plotting
except:
    def pygui(*args, **kwargs): print('Note: pygui() could not be imported, but everything else should work')
    _failed(doraise=False)

try: from gui import browser # Handle the browser-based plotting
except:
    def browser(*args, **kwargs): print('Note: browser() could not be imported, but everything else should work')
    _failed(doraise=False)

try: from gui import manualfit # Do manual fitting
except:
    def manualfit(*args, **kwargs): print('Note: manualfit() could not be imported, but everything else should work')
    _failed(doraise=False)

try: from gui import plotpeople # Plot all people
except:
    def plotpeople(*args, **kwargs): print('Note: plotpeople() could not be imported, but everything else should work')
    _failed(doraise=False)

try: from gui import plotpars # Plot all people
except:
    def plotpars(*args, **kwargs): print('Note: plotpars() could not be imported, but everything else should work')
    _failed(doraise=False)



## Import the Project class that ties everything together
try: 
    import project as _project
    from project import Project # Project class
except: _failed()

try: 
    import portfolio as _portfolio
    from portfolio import Portfolio # Portfolio class (container of Projects)
except: _failed()

try: 
    import geospatial as _geospatial
    from geospatial import geogui # Import GUI tools for geospatial analysis
except:
    def geogui(*args, **kwargs): print('Note: geogui() could not be imported, but everything else should work')
    _failed(doraise=False)
    

# Finally, load defaults
try: import defaults
except: _failed()



## Tidy up -- delete things we created for housekeeping purposes that we no lnger need
del _failed # This must exist, delete it
if '_failsilently' in __builtin__.__dict__.keys(): del __builtin__._failsilently # This may or may not exist here
else: del _failsilently
if delbuiltin: del __builtin__
if delsys: del sys<|MERGE_RESOLUTION|>--- conflicted
+++ resolved
@@ -100,11 +100,7 @@
 
 try: 
     import utils # Load high-level module as well
-<<<<<<< HEAD
-    from utils import blank, checkmem, dataindex, defaultrepr, findinds, getdate, gitinfo, loadobj, loads, objectid, objatt, objmeth, objrepr, odict, OptimaException, pd, perturb, printarr, printdata, printv, quantile, runcommand, sanitize, saveobj, saves, scaleratio, setdate, sigfig, smoothinterp, tic, toc, updateobj # odict class
-=======
-    from utils import blank, checkmem, dataindex, defaultrepr, findinds, getdate, gitinfo, isnumber, loadobj, loads, objectid, objatt, objmeth, objrepr, odict, OptimaException, pd, perturb, printarr, printdata, printv, quantile, runcommand, sanitize, saveobj, saves, scaleratio, setdate, sigfig, smoothinterp, tic, toc # odict class
->>>>>>> e1c6113a
+    from utils import blank, checkmem, dataindex, defaultrepr, findinds, getdate, gitinfo, isnumber, loadobj, loads, objectid, objatt, objmeth, objrepr, odict, OptimaException, pd, perturb, printarr, printdata, printv, quantile, runcommand, sanitize, saveobj, saves, scaleratio, setdate, sigfig, smoothinterp, tic, toc, updateobj # odict class
 except: _failed()
 
 
