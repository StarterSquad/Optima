# -*- coding: utf-8 -*-
"""
This file performs all necessary imports, so Optima can be used either as

from optima import Project, Parameters [etc.] [preferred]
or
import optima as op
or
from optima import *

The __init__.py file imports all functions and classes defined in this file..

Since other functions import optima.py and optima.py imports other functions, 
weird race conditions can happen. Thus, it's designed to silently fail once
it gets up to the latest module that it can successfully import. To make it
fail loudly, do a find-and-replace for "pass #" with blank to re-enable the
print statements.

I'm sorry this file is so ugly. Believe me, it hurts me more than it hurts you.

Version: 1.2 (2016jan25)
"""

## Specify the version, for the purposes of figuring out which version was used to create a project
__version__ = 2.0 




## Housekeeping -- discard errors by default, but enable them if _failsilently is defined (in builtins) and is True
delbuiltin = False
delsys = False
if '__builtin__' not in locals().keys(): 
    import __builtin__
    delbuiltin = True
if 'sys' not in locals().keys(): 
    import sys
    delsys = True
if '_failsilently' not in __builtin__.__dict__.keys(): _failsilently = True
def _failed(doraise=True):
    ''' Tiny function to optionally allow printing of failed imports (may be useful for debugging) '''
    if not _failsilently: 
        print('Warning: Optima import failed: %s' % sys.exc_info()[1])
        if doraise: raise sys.exc_info()[1], None, sys.exc_info()[2]


## Load general modules
try: from uuid import uuid4 as uuid
except: _failed()

try: from datetime import datetime; today = datetime.today
except: _failed()

try: from copy import deepcopy as dcp
except: _failed()



## Load non-Optima-specific custom functions
try: from asd import asd
except: _failed()

<<<<<<< HEAD
try: from pchip import pchip, plotpchip
except: _failed()

try: from colortools import alpinecolormap, bicolormap, gridcolormap, vectocolor
except: _failed()

try: from utils import blank, checkmem, dataindex, defaultrepr, findinds, getdate, gitinfo, loadobj, loads, objectid, objatt, objmeth, objrepr, odict, OptimaException, pd, perturb, printarr, printdata, printv, quantile, runcommand, sanitize, saveobj, saves, scaleratio, setdate, sigfig, smoothinterp, tic, toc # odict class
=======
try: 
    import colortools # Load high-level module as well
    from colortools import alpinecolormap, bicolormap, gridcolormap, vectocolor
except: _failed()

try: 
    import utils # Load high-level module as well
    from utils import blank, checkmem, dataindex, defaultrepr, findinds, getdate, gitinfo, loadobj, loads, objectid, objatt, objmeth, objrepr, odict, OptimaException, pd, perturb, printarr, printdata, printv, quantile, runcommand, sanitize, saveobj, saves, setdate, sigfig, smoothinterp, tic, toc # odict class
>>>>>>> cf091ea3
except: _failed()


## Load Optima functions and classes
try: from settings import Settings # Inter-project definitions, e.g. health states
except: _failed()

try: from makespreadsheet import makespreadsheet, default_datastart, default_dataend # For making a blank spreadsheet
except: _failed()

try: from loadspreadsheet import loadspreadsheet # For loading a filled out spreadsheet
except: _failed()

try: from results import Result, BOC, Resultset, Multiresultset, getresults  # Result and Results classes -- odd that it comes before parameters, but parameters need getresults()
except: _failed()

try: 
    import parameters # Load high-level module as well -- WARNING, somewhat like to be overwritten by user
    from parameters import Par, Timepar, Popsizepar, Constant, Parameterset, makepars, makesimpars, partable, loadpartable, getresults # Parameter and Parameterset classes
except: _failed()

try: from model import model, runmodel # The thing that actually runs the model
except: _failed()

try: from programs import Program, Programset # Define programs
except: _failed()

try: from economics import loadeconomics, loadeconomicsspreadsheet, makeecontimeseries, getartcosts # Misc economic modules
except: _failed()

try: from calibration import sensitivity, autofit # Calibration functions
except: _failed()

try: 
    import scenarios # Load high-level module as well -- WARNING, somewhat like to be overwritten by user
    from scenarios import Parscen, Budgetscen, Coveragescen, runscenarios, makescenarios, defaultscenarios, getparvalues # Scenario functions
except: _failed()

try: from optimization import Optim, minoutcomes, defaultobjectives # Scenario functions
except: _failed()

try: 
    import plotting # Load high-level module as well
    from plotting import getplotkeys, makeplots # Create the plots
except: _failed()


## Want to add more modules to Optima? Do that here (unless they're non-essential plotting functions)


## Load optional plotting functions -- instead of failing, just redefine as an error message so still "available"

try: import gui # All Python GUI functions
except:
    gui = None # If fails, try individual functions as well
    _failed(doraise=False)

try: from gui import plotresults
except:
    def plotresults(*args, **kwargs): print('Note: plotresults() could not be imported, but everything else should work')
    _failed(doraise=False)

try: from gui import pygui # Handle the Python plotting
except:
    def pygui(*args, **kwargs): print('Note: pygui() could not be imported, but everything else should work')
    _failed(doraise=False)

try: from gui import browser # Handle the browser-based plotting
except:
    def browser(*args, **kwargs): print('Note: browser() could not be imported, but everything else should work')
    _failed(doraise=False)

try: from gui import manualfit # Do manual fitting
except:
    def manualfit(*args, **kwargs): print('Note: manualfit() could not be imported, but everything else should work')
    _failed(doraise=False)

try: from gui import plotpeople # Plot all people
except:
    def plotpeople(*args, **kwargs): print('Note: plotpeople() could not be imported, but everything else should work')
    _failed(doraise=False)



## Import the Project class that ties everything together
try: from project import Project # Project class
except: _failed()

try: from portfolio import Portfolio # Portfolio class (container of Projects)
except: _failed()

try: from geospatial import geogui # Import GUI tools for geospatial analysis
except: _failed()

## Tidy up -- delete things we created for housekeeping purposes that we no lnger need
del _failed # This must exist, delete it
if '_failsilently' in __builtin__.__dict__.keys(): del __builtin__._failsilently # This may or may not exist here
else: del _failsilently
if delbuiltin: del __builtin__
if delsys: del sys<|MERGE_RESOLUTION|>--- conflicted
+++ resolved
@@ -60,15 +60,9 @@
 try: from asd import asd
 except: _failed()
 
-<<<<<<< HEAD
 try: from pchip import pchip, plotpchip
 except: _failed()
 
-try: from colortools import alpinecolormap, bicolormap, gridcolormap, vectocolor
-except: _failed()
-
-try: from utils import blank, checkmem, dataindex, defaultrepr, findinds, getdate, gitinfo, loadobj, loads, objectid, objatt, objmeth, objrepr, odict, OptimaException, pd, perturb, printarr, printdata, printv, quantile, runcommand, sanitize, saveobj, saves, scaleratio, setdate, sigfig, smoothinterp, tic, toc # odict class
-=======
 try: 
     import colortools # Load high-level module as well
     from colortools import alpinecolormap, bicolormap, gridcolormap, vectocolor
@@ -76,8 +70,7 @@
 
 try: 
     import utils # Load high-level module as well
-    from utils import blank, checkmem, dataindex, defaultrepr, findinds, getdate, gitinfo, loadobj, loads, objectid, objatt, objmeth, objrepr, odict, OptimaException, pd, perturb, printarr, printdata, printv, quantile, runcommand, sanitize, saveobj, saves, setdate, sigfig, smoothinterp, tic, toc # odict class
->>>>>>> cf091ea3
+    from utils import blank, checkmem, dataindex, defaultrepr, findinds, getdate, gitinfo, loadobj, loads, objectid, objatt, objmeth, objrepr, odict, OptimaException, pd, perturb, printarr, printdata, printv, quantile, runcommand, sanitize, saveobj, saves, scaleratio, setdate, sigfig, smoothinterp, tic, toc # odict class
 except: _failed()
 
 
@@ -91,7 +84,7 @@
 try: from loadspreadsheet import loadspreadsheet # For loading a filled out spreadsheet
 except: _failed()
 
-try: from results import Result, BOC, Resultset, Multiresultset, getresults  # Result and Results classes -- odd that it comes before parameters, but parameters need getresults()
+try: from results import Result, Resultset, Multiresultset, BOC, getresults  # Result and Results classes -- odd that it comes before parameters, but parameters need getresults()
 except: _failed()
 
 try: 
@@ -126,6 +119,7 @@
 
 
 ## Want to add more modules to Optima? Do that here (unless they're non-essential plotting functions)
+
 
 
 ## Load optional plotting functions -- instead of failing, just redefine as an error message so still "available"
@@ -172,6 +166,7 @@
 try: from geospatial import geogui # Import GUI tools for geospatial analysis
 except: _failed()
 
+
 ## Tidy up -- delete things we created for housekeeping purposes that we no lnger need
 del _failed # This must exist, delete it
 if '_failsilently' in __builtin__.__dict__.keys(): del __builtin__._failsilently # This may or may not exist here
