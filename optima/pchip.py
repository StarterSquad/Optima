--- conflicted
+++ resolved
@@ -134,11 +134,8 @@
 
 def plotpchip(x, y, deriv = False, returnplot = False, initbudget = None, optbudget = None):
 
-<<<<<<< HEAD
-=======
     from pylab import figure, plot, show
 
->>>>>>> cac0941e
     sortzip = dcp(sorted(zip(x,y)))
     xs = [a for a,b in sortzip]
     ys = [b for a,b in sortzip]
