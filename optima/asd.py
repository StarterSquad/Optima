def asd(function, x, args=None, stepsize=0.1, sinc=2, sdec=2, pinc=2, pdec=2,
    pinitial=None, sinitial=None, absinitial=None, xmin=None, xmax=None,
    maxiters=None, maxtime=None, abstol=None, reltol=1e-3, stalliters=50,
    stoppingfunc=None, randseed=None, label=None, fulloutput=True, verbose=2):
    """
    Optimization using adaptive stochastic descent (ASD).
    
    output = asd(func,x0) starts at x0 and attempts to find a 
    local minimizer x of the function func. func accepts input x and returns a scalar 
    function value evaluated  at x. x0 can be a scalar, list, or Numpy array of 
    any size. 
    
    If fulloutput is False, then asd() returns x only. If it is true, then it returns
    a tuple with the following items:
        x          -- The parameter set that minimizes the objective function
        fval       -- The value of the objective function at each iteration (use fval[-1] for final)
        exitreason -- The reason the algorithm terminated
    
    asd() has the following options that can be set using keyword arguments. Their
    names and default values are as follows:
    
      stepsize       0.1     Initial step size as a fraction of each parameter
      sinc           2       Step size learning rate (increase)
      sdec           2       Step size learning rate (decrease)
      pinc           2       Parameter selection learning rate (increase)
      pdec           2       Parameter selection learning rate (decrease)
      pinitial       None    Set initial parameter selection probabilities
      sinitial       None    Set initial step sizes; if empty, calculated from stepsize instead
      xmin           None    Min value allowed for each parameter  
      xmax           None    Max value allowed for each parameter 
      maxiters       1000    Maximum number of iterations (1 iteration = 1 function evaluation)
      maxtime        3600    Maximum time allowed, in seconds
      abstol         1e-6    Minimum absolute change in objective function
      reltol         5e-3    Minimum relative change in objective function
      stalliters     50      Number of iterations over which to calculate TolFun
      stoppingfunc   None    External method that can be used to stop the calculation from the outside.
      randseed       None    The random seed to use
      fulloutput     True    Whether or not to return the full output
      verbose        2       How much information to print during the run
      label          None    A label to use to annotate the output
  
    Example:
        from asd import asd
        from numpy import norm
        x, fval, exitflag, output = asd(norm, [1, 2, 3])
    
    Version: 2017mar02 by Cliff Kerr (cliff@thekerrlab.com)
    """
    
    from numpy import array, shape, reshape, ones, zeros, size, mean, cumsum, mod, hstack, floor, flatnonzero, isnan, inf
    from numpy.random import random, seed
    from copy import deepcopy # For arrays, even y = x[:] doesn't copy properly
    from time import time
    if randseed is not None: seed(randseed) # Don't reset it if not supplied
    
    def consistentshape(userinput):
        """
        Make sure inputs have the right shape and data type.
        """
        origshape = shape(userinput)
        output = reshape(array(userinput,dtype='float'),-1)
        return output, origshape
    
    ## Handle inputs and set defaults
    if maxtime  is None: maxtime = 3600
    if maxiters is None: maxiters = 1000
    nparams = size(x); # Number of parameters
    x, origshape = consistentshape(x) # Turn it into a vector but keep the original shape (not necessarily class, though)
    p,tmp = ones(2*nparams),0 if pinitial is None else consistentshape(pinitial)  # Set initial parameter selection probabilities -- uniform by default
    
    # Handle step sizes
    if absinitial is None: s1,tmp = abs(stepsize*x),0 if sinitial is None else consistentshape([abs(i) for i in sinitial]) # Set initial parameter selection probabilities -- uniform by default
    else:                  s1,tmp = consistentshape([abs(i) for i in absinitial])
    s1 = hstack((s1,s1)) # need to duplicate since two for each parameter
    
    # Handle x limits
    if xmin is None: xmin = zeros(nparams)-inf
    else:            xmin,tmp = consistentshape(xmin)
    if xmax is None: xmax = zeros(nparams)+inf
    else:            xmax,tmp = consistentshape(xmax)
    
    # Final input checking
    if sum(isnan(x)): 
        errormsg = 'At least one value in the vector of starting points is NaN:\n%s' % x
        raise Exception(errormsg)
    if label is None: label = ''
    stalliters = int(stalliters)
    maxiters = int(maxiters)
    
    ## Initialization
    s1[s1==0] = mean(s1[s1!=0]) # Replace step sizes of zeros with the mean of non-zero entries
    fval = function(x, **args) # Calculate initial value of the objective function
    fvalorig = fval # Store the original value of the objective function, since fval is overwritten on each step
    count = 0 # Keep track of how many iterations have occurred
    abserrorhistory = zeros(stalliters) # Store previous error changes
    relerrorhistory = zeros(stalliters) # Store previous error changes
    fulloutputfval = zeros(maxiters) # Store all objective function values
    fulloutputx = zeros((maxiters, nparams)) # Store all parameters
    
    ## Loop
    start = time()
    offset = ' '*4 # Offset the print statements
    maxrangeiters = 1000 # Number of times to try generating a new parameter
    while True:
        if verbose==1: print(offset+label+'Iteration %i; elapsed %0.1f s; objective: %0.3e' % (count+1, time()-start, fval)) # For more verbose, use other print statement below
        
        # Calculate next parameters
        count += 1 # On each iteration there are two function evaluations
        p = p/sum(p) # Normalize probabilities
        cumprobs = cumsum(p) # Calculate the cumulative distribution
        inrange = False
        for r in range(maxrangeiters):
            choice = flatnonzero(cumprobs > random())[0] # Choose a parameter and upper/lower at random
            par = mod(choice,nparams) # Which parameter was chosen
            pm = floor((choice)/nparams) # Plus or minus
            newval = x[par] + ((-1)**pm)*s1[choice] # Calculate the new parameter set
            if newval>=xmin[par] and newval<=xmax[par]:
                inrange = True
                break
            else:
                p[choice] = p[choice]/pdec # decrease probability of picking this parameter again
                s1[choice] = s1[choice]/sdec # decrease size of step for next time
        
        if not inrange:
            if verbose>=2: print('======== Can\'t find parameters within range after %i tries, terminating ========' % maxrangeiters)
            break

        # Calculate the new value
        xnew = deepcopy(x) # Initialize the new parameter set
        xnew[par] = newval # Update the new parameter set
        fvalnew = function(xnew, **args) # Calculate the objective function for the new parameter set
        abserrorhistory[mod(count,stalliters)] = max(0, fval-fvalnew) # Keep track of improvements in the error
        relerrorhistory[mod(count,stalliters)] = max(0, fval/float(fvalnew)-1.0) # Keep track of improvements in the error  
        if verbose>=3:
            print(offset+'step=%i choice=%s, par=%s, pm=%s, origval=%s, newval=%s, inrange=%s' % (count, choice, par, pm, x[par], xnew[par], inrange))

        # Check if this step was an improvement
        fvalold = fval # Store old fval
        if fvalnew < fvalold: # New parameter set is better than previous one
            p[choice] = p[choice]*pinc # Increase probability of picking this parameter again
            s1[choice] = s1[choice]*sinc # Increase size of step for next time
            x = xnew # Reset current parameters
            fval = fvalnew # Reset current error
<<<<<<< HEAD
            flag = ':)' # Marks an improvement
=======
            flag = '++' # Marks an improvement
>>>>>>> 7e2b20e5
        elif fvalnew >= fvalold: # New parameter set is the same or worse than the previous one
            p[choice] = p[choice]/pdec # Decrease probability of picking this parameter again
            s1[choice] = s1[choice]/sdec # Decrease size of step for next time
            flag = '--' # Marks no change
        else:
            exitreason = 'Objective function returned NaN'
            break
        if verbose>=2: 
            print(offset + label + ' step %i (%0.1f s) %s (orig: %s | best:%s | new:%s | diff:%s)' % ((count, time()-start, flag)+multisigfig([fvalorig, fvalold, fvalnew, fvalnew-fvalold])))
        
        # Store output information
        fulloutputfval[count-1] = fval # Store objective function evaluations
        fulloutputx[count-1,:] = x # Store parameters
        
        # Stopping criteria
        if count >= maxiters: # Stop if the iteration limit is exceeded
            exitreason = 'Maximum iterations reached'
            break 
        if (time()-start) > maxtime:
            exitreason = 'Time limit reached (%s > %s)' % multisigfig([(time()-start), maxtime])
            break
        if (count>stalliters) and (abs(mean(abserrorhistory))<abstol): # Stop if improvement is too small
            exitreason = 'Absolute improvement too small (%s < %s)' % multisigfig([mean(abserrorhistory), abstol])
            break
        if (count>stalliters) and (sum(relerrorhistory)<reltol): # Stop if improvement is too small
            exitreason = 'Relative improvement too small (%s < %s)' % multisigfig([mean(relerrorhistory), reltol])
            break
        if stoppingfunc and stoppingfunc():
            exitreason = 'Stopping function called'
            break

    # Return
    x = reshape(x,origshape) # Parameters
    fval = fulloutputfval[:count] # Function evaluations
    if verbose>=2: print('=== %s, terminating (orig: %s | best: %s | ratio: %s) ===' % ((exitreason,)+multisigfig([fval[0], fval[-1], fval[-1]/fval[0]])))
    if fulloutput: return (x, fval, exitreason)
    else:          return x




def multisigfig(X, sigfigs=5):
    """ Return a string representation of variable x with sigfigs number of significant figures """
    from numpy import log10, floor
    
    output = []
    try: 
        n=len(X)
        islist = True
    except:
        X = [X]
        n = 1
        islist = False
    for i in range(n):
        x = X[i]
        try:
            if x==0:
                output.append('0')
            else:
                magnitude = floor(log10(abs(x)))
                factor = 10**(sigfigs-magnitude-1)
                x = round(x*factor)/float(factor)
                digits = int(abs(magnitude) + max(0, sigfigs - max(0,magnitude) - 1) + 1 + (x<0) + (abs(x)<1)) # one because, one for decimal, one for minus
                decimals = int(max(0,-magnitude+sigfigs-1))
                strformat = '%' + '%i.%i' % (digits, decimals)  + 'f'
                string = strformat % x
                output.append(string)
        except:
            output.append(str(x))
    if islist:
        return tuple(output)
    else:
        return output[0]<|MERGE_RESOLUTION|>--- conflicted
+++ resolved
@@ -141,11 +141,7 @@
             s1[choice] = s1[choice]*sinc # Increase size of step for next time
             x = xnew # Reset current parameters
             fval = fvalnew # Reset current error
-<<<<<<< HEAD
-            flag = ':)' # Marks an improvement
-=======
             flag = '++' # Marks an improvement
->>>>>>> 7e2b20e5
         elif fvalnew >= fvalold: # New parameter set is the same or worse than the previous one
             p[choice] = p[choice]/pdec # Decrease probability of picking this parameter again
             s1[choice] = s1[choice]/sdec # Decrease size of step for next time
