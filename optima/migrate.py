import optima as op
from numpy import nan, isnan, concatenate as cat, array


def addparameter(project=None, copyfrom=None, short=None, **kwargs):
    ''' 
    Function for adding a new parameter to a project -- used by several migrations.
    Use kwargs to arbitrarily specify the new parameter's properties.
    '''
    for ps in project.parsets.values():
        if op.compareversions(project.version, '2.2')>=0: # Newer project, pars is dict
            ps.pars[short] = op.dcp(project.pars()[copyfrom])
            ps.pars[short].short = short
            for kwargkey,kwargval in kwargs.items():
                setattr(ps.pars[short], kwargkey, kwargval)
        else: # Older project, pars is list of dicts
            for i in range(len(ps.pars)):
                ps.pars[i][short] = op.dcp(project.pars()[0][copyfrom])
                ps.pars[i][short].short = short
                for kwargkey,kwargval in kwargs.items():
                    setattr(ps.pars[i][short], kwargkey, kwargval)
    project.data[short] = [[nan]*len(project.data['years'])]
    return None


def removeparameter(project=None, short=None, datashort=None, verbose=False, die=False):
    ''' 
    Remove a parameter from a parset
    '''
    if short is not None:
        for ps in project.parsets.values():
            if op.compareversions(project.version, '2.2')>=0: # Newer project, pars is dict
                try: ps.pars.pop(short) # Fail loudly
                except:
                    if verbose: print('Failed to remove parameter %s' % short)
                    if die: raise
            else: # Older project, pars is list of dicts
                for i in range(len(ps.pars)):
                    try: ps.pars[i].pop(short) # Fail loudly
                    except:
                        if verbose: print('Failed to remove parameter %s' % short)
                        if die: raise
    if datashort is not None:
        try: project.data.pop(datashort) # Fail loudly
        except:
            if verbose: print('Failed to remove data parameter %s' % datashort)
            if die: raise
    return None


def addwarning(project=None, message=None):
    ''' Add a warning to the project, which is printed when migrated or loaded '''
    if not hasattr(project, 'warnings') or type(project.warnings)!=str: # If no warnings attribute, create it
        project.warnings = ''
    project.warnings += '\n'*3+str(message) # # Add this warning
    return None


def versiontostr(project, **kwargs):
    """
    Convert Optima version number from number to string.
    """
    project.version = "2.0.0"
    return None
    

def addscenuid(project, **kwargs):
    """
    Migration between Optima 2.0.0 and 2.0.1.
    """
    for scen in project.scens.values():
        if not hasattr(scen, 'uid'):
            scen.uid = op.uuid()
    project.version = "2.0.1"
    return None


def addforcepopsize(project, **kwargs):
    """
    Migration between Optima 2.0.1 and 2.0.2.
    """
    if not hasattr(project.settings, 'forcepopsize'):
        project.settings.forcepopsize = True
    project.version = "2.0.2"
    return None


def delimmediatecare(project, **kwargs):
    """
    Migration between Optima 2.0.2 and 2.0.3 -- WARNING, will this work for scenarios etc.?
    """
    removeparameter(project, short='immediatecare', datashort='immediatecare')
    project.version = "2.0.3"
    return None


def addproppmtct(project, **kwargs):
    """
    Migration between Optima 2.0.3 and 2.0.4.
    """
    addparameter(project=project, copyfrom='proptx', short='proppmtct', name='Pregnant women and mothers on PMTCT')
    project.version = "2.0.4"
    return None


def redotransitions(project, dorun=False, **kwargs):
    """
    Migration between Optima 2.0.4 and 2.1
    """
    from numpy import concatenate as cat

    # Update settings
    project.settings.healthstates = ['susreg', 'progcirc', 'undx', 'dx', 'care', 'usvl', 'svl', 'lost']
    project.settings.notonart = cat([project.settings.undx,project.settings.dx,project.settings.care,project.settings.lost])
    project.settings.alldx = cat([project.settings.dx,project.settings.care,project.settings.usvl,project.settings.svl,project.settings.lost])
    project.settings.allcare = cat([project.settings.care,project.settings.usvl,project.settings.svl])

    project.settings.allplhiv  = cat([project.settings.undx, project.settings.alldx])
    project.settings.allstates = cat([project.settings.sus, project.settings.allplhiv]) 
    project.settings.nstates   = len(project.settings.allstates) 
    project.settings.statelabels = project.settings.statelabels[:project.settings.nstates]
    project.settings.nhealth = len(project.settings.healthstates)
    project.settings.transnorm = 0.85 # Warning: should NOT match default since should reflect previous versions, which were hard-coded as 1.2 (this being close to the inverse of that, value determined empirically)

    if hasattr(project.settings, 'usecascade'): del project.settings.usecascade
    if hasattr(project.settings, 'tx'):         del project.settings.tx
    if hasattr(project.settings, 'off'):        del project.settings.off

    # Update variables in data
    oldtimepars = ['immediatecare', 'biofailure', 'restarttreat','stoprate', 'treatvs']
    for oldpar in oldtimepars:
        project.data.pop(oldpar, None)
        for key,progset in project.progsets.items():
            if oldpar in progset.covout.keys():
                msg = 'Project includes a program in program set "%s" that affects "%s", but this parameter has been removed' % (key, oldpar)
                addwarning(project, msg)

    # Add new constants
    project.data['const']['deathsvl']       = [0.23,    0.15,   0.3]
    project.data['const']['deathusvl']      = [0.4878,  0.2835, 0.8417]
    project.data['const']['svlrecovgt350']  = [2.2,     1.07,   7.28]
    project.data['const']['svlrecovgt200']  = [1.42,    0.9,    3.42]
    project.data['const']['svlrecovgt50']   = [2.14,    1.39,   3.58]
    project.data['const']['svlrecovlt50']   = [0.66,    0.51,   0.94]
    project.data['const']['treatfail']      = [0.16,    0.05,   0.26]
    project.data['const']['treatvs']        = [0.2,     0.1,    0.3]
    project.data['const']['usvlproggt500']  = [0.026,   0.005,  0.275]
    project.data['const']['usvlproggt350']  = [0.1,     0.022,  0.87]
    project.data['const']['usvlproggt200']  = [0.162,   0.05,   0.869]
    project.data['const']['usvlproggt50']   = [0.09,    0.019,  0.723]
    project.data['const']['usvlrecovgt350'] = [0.15,    0.038,  0.885]        
    project.data['const']['usvlrecovgt200'] = [0.053,   0.008,  0.827]
    project.data['const']['usvlrecovgt50']  = [0.117,   0.032,  0.686]
    project.data['const']['usvlrecovlt50']  = [0.111,   0.047,  0.563]

    # Remove old constants
    project.data['const'].pop('deathtreat', None)
    project.data['const'].pop('progusvl', None)
    project.data['const'].pop('recovgt500', None)
    project.data['const'].pop('recovgt350', None)
    project.data['const'].pop('recovgt200', None)
    project.data['const'].pop('recovgt50', None)
    project.data['const'].pop('recovusvl', None)
    project.data['const'].pop('stoppropcare', None)

    # Update parameters
    for ps in project.parsets.values():
        for pd in ps.pars:
            
            # Remove old parameters
            pd.pop('biofailure', None)
            pd.pop('deathtreat', None)
            pd.pop('immediatecare', None)
            pd.pop('progusvl', None)
            pd.pop('recovgt500', None)
            pd.pop('recovgt350', None)
            pd.pop('recovgt200', None)
            pd.pop('recovgt50', None)
            pd.pop('recovusvl', None)
            pd.pop('restarttreat', None)
            pd.pop('stoppropcare', None)
            pd.pop('stoprate', None)

            # Add new parameters
            pd['deathsvl']          = op.Constant(0.23,    limits=(0,'maxmeta'),       by='tot', auto='const', fittable='const', name='Relative death rate on suppressive ART (unitless)',                 short='deathsvl')
            pd['deathusvl']         = op.Constant(0.4878,  limits=(0,'maxmeta'),       by='tot', auto='const', fittable='const', name='Relative death rate on unsuppressive ART (unitless)',               short='deathusvl')
            pd['svlrecovgt350']     = op.Constant(2.2,     limits=(0,'maxduration'),   by='tot', auto='const', fittable='const', name='Treatment recovery into CD4>500 (years)',                           short='svlrecovgt350')
            pd['svlrecovgt200']     = op.Constant(1.42,    limits=(0,'maxduration'),   by='tot', auto='const', fittable='const', name='Treatment recovery into CD4>350 (years)',                           short='svlrecovgt200')
            pd['svlrecovgt50']      = op.Constant(2.14,    limits=(0,'maxduration'),   by='tot', auto='const', fittable='const', name='Treatment recovery into CD4>200 (years)',                           short='svlrecovgt50')
            pd['svlrecovlt50']      = op.Constant(0.66,    limits=(0,'maxduration'),   by='tot', auto='const', fittable='const', name='Treatment recovery into CD4>50 (years)',                            short='svlrecovlt50')
            pd['treatfail']         = op.Constant(0.16,    limits=(0,'maxrate'),       by='tot', auto='const', fittable='const', name='Treatment failure rate',                                            short='treatfail')
            pd['treatvs']           = op.Constant(0.2,     limits=(0,'maxduration'),   by='tot', auto='const', fittable='const', name='Time after initiating ART to achieve viral suppression (years)',    short='treatvs')
            pd['usvlproggt500']     = op.Constant(0.026,   limits=(0,'maxrate'),       by='tot', auto='const', fittable='const', name='Progression from CD4>500 to CD4>350 on unsuppressive ART',          short='usvlproggt500')
            pd['usvlproggt350']     = op.Constant(0.1,     limits=(0,'maxrate'),       by='tot', auto='const', fittable='const', name='Progression from CD4>350 to CD4>200 on unsuppressive ART',          short='usvlproggt350')
            pd['usvlproggt200']     = op.Constant(0.162,   limits=(0,'maxrate'),       by='tot', auto='const', fittable='const', name='Progression from CD4>200 to CD4>50 on unsuppressive ART',           short='usvlproggt200')
            pd['usvlproggt50']      = op.Constant(0.09,    limits=(0,'maxrate'),       by='tot', auto='const', fittable='const', name='Progression from CD4>50 to CD4<50 on unsuppressive ART',            short='usvlproggt50')
            pd['usvlrecovgt350']    = op.Constant(0.15,    limits=(0,'maxrate'),       by='tot', auto='const', fittable='const', name='Recovery from CD4>350 to CD4>500 on unsuppressive ART',             short='usvlrecovgt350')
            pd['usvlrecovgt200']    = op.Constant(0.053,   limits=(0,'maxrate'),       by='tot', auto='const', fittable='const', name='Recovery from CD4>200 to CD4>350 on unsuppressive ART',             short='usvlrecovgt200')
            pd['usvlrecovgt50']     = op.Constant(0.117,   limits=(0,'maxrate'),       by='tot', auto='const', fittable='const', name='Recovery from CD4>50 to CD4>200 on unsuppressive ART',              short='usvlrecovgt50')
            pd['usvlrecovlt50']     = op.Constant(0.111,   limits=(0,'maxrate'),       by='tot', auto='const', fittable='const', name='Recovery from CD4<50 to CD4>50 on unsuppressive ART',               short='usvlrecovlt50')

            # Add transitions matrix
            pd['fromto'], pd['transmatrix'] = op.loadtranstable(npops = project.data['npops'])
            
            # Convert rates to durations
            for transitkey in ['agetransit','risktransit']:
                for p1 in range(pd[transitkey].shape[0]):
                    for p2 in range(pd[transitkey].shape[1]):
                        thistrans = pd[transitkey][p1,p2]
                        if thistrans>0: pd[transitkey][p1,p2] = 1./thistrans # Invert if nonzero
            
            # Convert more rates to transitions
            for key in ['progacute', 'proggt500', 'proggt350', 'proggt200', 'proggt50']:
                pd[key].y = 1./pd[key].y # Invert
            

        # Rerun calibrations to update results appropriately
        if dorun: project.runsim(ps.name)

    project.version = "2.1"
    return None


def makepropsopt(project, **kwargs):
    """
    Migration between Optima 2.1 and 2.1.1.
    """
    keys = ['propdx', 'propcare', 'proptx', 'propsupp', 'proppmtct']
    for key in keys:
        fullkey = 'opt'+key
        if fullkey not in project.data.keys():
            if key in project.data.keys():
                project.data[fullkey] = project.data.pop(key)
            else:
                raise op.OptimaException('Key %s not found, but key %s not found either' % (fullkey, key))
    project.version = "2.1.1"
    return None


def addalleverincare(project, **kwargs):
    """
    Migration between Optima 2.1.1 and 2.1.2.
    """
    ps = project.settings
    ps.allevercare    = cat([ps.care, ps.usvl, ps.svl, ps.lost]) # All people EVER in care
    project.version = "2.1.2"
    return None


def removenumcircdata(project, **kwargs):
    """
    Migration between Optima 2.1.2 and 2.1.3.
    """
    project.data.pop('numcirc',None)        
    project.version = "2.1.3"
    return None


def removepopcharacteristicsdata(project, **kwargs):
    """
    Migration between Optima 2.1.3 and 2.1.4.
    """
    project.data['pops'].pop('sexworker',None)        
    project.data['pops'].pop('injects',None)        
    project.version = "2.1.4"
    return None

def addaidsleavecare(project, **kwargs):
    """
    Migration between Optima 2.1.4 and 2.1.5.
    """
    short = 'aidsleavecare'
    copyfrom = 'leavecare'
    kwargs['by'] = 'tot'
    kwargs['name'] = 'AIDS loss to follow-up rate (per year)'
    kwargs['dataname'] = 'Percentage of people with CD4<200 lost to follow-up (%/year)'
    kwargs['datashort'] = 'aidsleavecare'
    kwargs['t'] = op.odict([('tot',array([2000.]))])
    kwargs['y'] = op.odict([('tot',array([0.01]))])
    addparameter(project=project, copyfrom=copyfrom, short=short, **kwargs)
    project.version = "2.1.5"
    return None


def addaidslinktocare(project, **kwargs):
    """
    Migration between Optima 2.1.5 and 2.1.6.
    """
    short = 'aidslinktocare'
    copyfrom = 'linktocare'
    kwargs['by'] = 'tot'
    kwargs['name'] = 'Average time taken to be linked to care for people with CD4<200 (years)'
    kwargs['dataname'] = 'Average time taken to be linked to care for people with CD4<200 (years)'
    kwargs['datashort'] = 'aidslinktocare'
    kwargs['t'] = op.odict([('tot',array([2000.]))])
    kwargs['y'] = op.odict([('tot',array([0.01]))])
    addparameter(project=project, copyfrom=copyfrom, short=short, **kwargs)
    if not hasattr(project.settings, 'dxnotincare'):
        project.settings.dxnotincare = cat([project.settings.dx,project.settings.lost])

    project.version = "2.1.6"
    return None


def adddataend(project, **kwargs):
    """
    Migration between Optima 2.1.6 and 2.1.7.
    """
    if not hasattr(project.settings, 'dataend'):
        if hasattr(project, 'data'):
            project.settings.dataend = project.data['years'][-1]
        else: project.settings.dataend = project.settings.end

    project.version = "2.1.7"
    return None


def fixsettings(project, **kwargs):
    """
    Migration between Optima 2.1.7 and 2.1.8.
    """
    ## Make sure settings is up to date
    settingslist = ['dt', 'start', 'now', 'dataend', 'safetymargin', 'eps', 'forcepopsize', 'transnorm'] # Keep these from the old settings object
    oldsettings = {}
    
    # Pull out original setting
    for setting in settingslist: 
        try: oldsettings[setting] = getattr(project.settings, setting) # Try to pull out the above settings...
        except: pass # But don't worry if they don't exist
    
    project.settings = op.Settings() # Completely refresh -- WARNING, will mean future migrations to settings aren't necessary!
    
    # Replace with original settings
    for settingkey,settingval in oldsettings.items(): 
        setattr(project.settings, settingkey, settingval) 
    
    project.version = "2.1.8"
    return None


def addoptimscaling(project, **kwargs):
    """
    Migration between Optima 2.1.8 and 2.1.9.
    """
    ## New attribute for new feature
    for optim in project.optims.values():
        if 'budgetscale' not in optim.objectives.keys():
            optim.objectives['budgetscale'] = [1.]

    project.version = "2.1.9"
    return None


def addpropsandcosttx(project, **kwargs):
    """
    Migration between Optima 2.1.9 and 2.1.10.
    """
    short = 'costtx'
    copyfrom = 'numtx'
    kwargs['by'] = 'tot'
    kwargs['name'] = 'Unit cost of treatment'
    kwargs['dataname'] = 'Unit cost of treatment'
    kwargs['datashort'] = 'costtx'
    kwargs['coverage'] = None
    kwargs['auto'] = 'no'
    kwargs['fittable'] = 'no'
    kwargs['limits'] = (0, 'maxpopsize')
    kwargs['t'] = op.odict([('tot',array([op.Settings().now]))])
    kwargs['y'] = op.odict([('tot',array([1.]))]) # Setting to a trivial placeholder value
    addparameter(project=project, copyfrom=copyfrom, short=short, **kwargs)

    short = 'fixpropdx'
    copyfrom = 'deathacute'
    kwargs['name'] = 'Year to fix PLHIV aware of their status'
    kwargs['dataname'] = 'Year to fix PLHIV aware of their status'
    kwargs['datashort'] = 'fixpropdx'
    kwargs['fittable'] = 'year'
    kwargs['y'] = 2100
    addparameter(project=project, copyfrom=copyfrom, short=short, **kwargs)

    short = 'fixpropcare'
    copyfrom = 'fixpropdx'
    kwargs['name'] = 'Year to fix diagnosed PLHIV in care'
    kwargs['dataname'] = 'Year to fix diagnosed PLHIV in care'
    kwargs['datashort'] = 'fixpropcare'
    addparameter(project=project, copyfrom=copyfrom, short=short, **kwargs)

    short = 'fixproptx'
    copyfrom = 'fixpropdx'
    kwargs['name'] = 'Year to fix PLHIV in care on treatment'
    kwargs['dataname'] = 'Year to fix PLHIV in care on treatment'
    kwargs['datashort'] = 'fixproptx'
    addparameter(project=project, copyfrom=copyfrom, short=short, **kwargs)
    
    short = 'fixproppmtct'
    copyfrom = 'fixpropdx'
    kwargs['name'] = 'Year to fix pregnant women and mothers on PMTCT'
    kwargs['dataname'] = 'Year to fix pregnant women and mothers on PMTCT'
    kwargs['datashort'] = 'fixproppmtct'
    addparameter(project=project, copyfrom=copyfrom, short=short, **kwargs)

    short = 'fixpropsupp'
    copyfrom = 'fixpropdx'
    kwargs['name'] = 'Year to fix people on ART with viral suppression'
    kwargs['dataname'] = 'Year to fix people on ART with viral suppression'
    kwargs['datashort'] = 'fixpropsupp'
    addparameter(project=project, copyfrom=copyfrom, short=short, **kwargs)
    
    project.version = "2.1.10"
    return None




def redoparameters(project, die=True, **kwargs):
    """
    Migration between Optima 2.1.10 and 2.2 -- update the way parameters are handled.
    """
    
    verbose = 0 # Usually fine to ignore warnings
    if verbose>1:
        print('\n\n\nRedoing parameters...\n\n')
    
    # Loop over all parsets
    for ps in project.parsets.values():
        oldpars = ps.pars[0]
        tmpdata = op.dcp(project.data)
        for key,val in tmpdata['const'].items(): tmpdata[key] = val # Parameters were moved from 'const' to main data
        newpars = op.makepars(data = tmpdata, verbose=verbose, die=die) # Remake parameters using data, forging boldly ahead come hell or high water
        
        oldparnames = oldpars.keys()
        newparnames = newpars.keys()
        matchingnames = [parname for parname in oldparnames if parname in newparnames] # Find matches only
        if verbose:
            newonly = list(set(newparnames) - set(oldparnames))
            oldonly = list(set(oldparnames) - set(newparnames))
            if len(oldonly): print('The following parameters are old and not processed: %s' % oldonly)
            if len(newonly): print('The following parameters are new and not processed: %s' % newonly)
        
        # Loop over everything else
        for parname in matchingnames: # Keep going until everything is dealt with in both
            if verbose>1: print('Working on %s' % parname)
            
            # These can all be copied directly
            if parname in op._parameters.generalkeys+op._parameters.staticmatrixkeys: 
                if verbose>1: print('    Directly copying %s' % parname)
                newpars[parname] = oldpars[parname]
            
            # These require a bit more work
            else:
                # Re-populate as many attributes as possible
                for attr in oldpars[parname].__dict__.keys():
                    if hasattr(newpars[parname], attr):
                        oldattr = getattr(oldpars[parname], attr)
                        setattr(newpars[parname], attr, oldattr)
                        if verbose>2: print('     Set %s' % attr)
                
                # Handle specific changes
                if isinstance(newpars[parname], op.Metapar): # Get priors right
                    newpars[parname].prior = op.odict()
                    for popkey in newpars[parname].keys():
                        newpars[parname].prior[popkey] = op.Dist() # Initialise with defaults
                        newpars[parname].prior[popkey].pars *= newpars[parname].y[popkey]
                if isinstance(newpars[parname], op.Constant): # Get priors right, if required
                    if all(newpars['treatvs'].prior.pars==op.Dist().pars): # See if defaults are used
                        newpars[parname].prior.pars *= newpars[parname].y # If so, rescale
                elif isinstance(newpars[parname], op.Popsizepar): # Messy -- rearrange object
                    newpars['popsize'].i = op.odict()
                    newpars['popsize'].e = op.odict()
                    for popkey in oldpars['popsize'].p.keys():
                        newpars['popsize'].i[popkey] = oldpars['popsize'].p[popkey][0]
                        newpars['popsize'].e[popkey] = oldpars['popsize'].p[popkey][1]
                elif isinstance(newpars[parname], op.Yearpar): # y attribute is renamed t
                    newpars[parname].t = oldpars[parname].y
                else: # Nothing to do
                    if verbose>2: print('  Nothing special to do with %s' % parname)
                
        # Just a bug I noticed -- I think the definition of this parameter got inverted at some point
        resetleavecare = False
        for key in newpars['leavecare'].y:
            for i,val in enumerate(newpars['leavecare'].y[key]):
                if val>0.5:
                    newpars['leavecare'].y[key][i] = 0.2
        if verbose and resetleavecare: print('Leave care rate seemed too high (%0.1f), resetting to 0.2' % (val))
        
        ps.pars = newpars # Keep the new version
    
    project.version = "2.2"
    return None



def redovlmon(project, **kwargs):
    """
    Migration between Optima 2.2 and 2.2.1 -- update the VL monitoring parameter
    """
    
    requiredvldata = [2.0, 1.5, 2.5]
    oldvldata = op.dcp(project.data['freqvlmon'][0][-1]) # Get out old VL data -- last entry
    if isnan(oldvldata): oldvldata = requiredvldata[0]/2. # No data? Assume coverage of 50%
    project.data['numvlmon'] = [[oldvldata*project.data['numtx'][0][j] for j in range(len(project.data['numtx'][0]))]] # Set new value
    
    project.data['const']['requiredvl'] = requiredvldata
    
    removeparameter(project, short='freqvlmon', datashort='freqvlmon')
    for key,progset in project.progsets.items():
        if 'freqvlmon' in progset.covout.keys():
            msg = 'Project includes a program in programset "%s" that affects "freqvlmon", but this parameter has been removed' % key
            addwarning(project, msg)
    
    short = 'numvlmon'
    copyfrom = 'numtx'
    kwargs['name'] = 'Viral load monitoring (number/year)'
    kwargs['dataname'] = 'Viral load monitoring (number/year)'
    kwargs['datashort'] = 'numvlmon'
    kwargs['t'] = op.odict([('tot',op.getvaliddata(project.data['years'], project.data['numvlmon'][0]))])
    kwargs['y'] = op.odict([('tot',op.getvaliddata(project.data['numvlmon'][0]))])
    addparameter(project=project, copyfrom=copyfrom, short=short, **kwargs)
    
    short = 'requiredvl'
    copyfrom = 'treatvs'
    kwargs['name'] = 'Number of VL tests recommended per person per year'
    kwargs['dataname'] = 'Number of VL tests recommended per person per year'
    kwargs['datashort'] = 'requiredvl'
    kwargs['y'] = requiredvldata[0]
    kwargs['prior'] = {'dist':'uniform', 'pars':(requiredvldata[1], requiredvldata[2])}
    addparameter(project=project, copyfrom=copyfrom, short=short, **kwargs)

    project.version = "2.2.1"

    return None
        

def addprojectinfotoresults(project, verbose=2, **kwargs):
    ''' Add project info to resultsets so they can be loaded '''
    
    for item in project.parsets.values()+project.progsets.values()+project.optims.values()+project.results.values():
        item.projectref = op.Link(project)
        try:    del item.project
        except: op.printv('No project attribute found for %s' % item.name, 3, verbose)
            
    for result in project.results.values():
        result.projectinfo = project.getinfo()
    
    project.version = '2.2.2'
    
    return None


def redoparameterattributes(project, **kwargs):
    ''' Change the names of the parameter attributes, and change transnorm from being a setting to being a parameter '''
    
    # Change parameter attributes
    for ps in project.parsets.values():
        for par in ps.pars:
            if isinstance(par, op.Par): # Loop over the parameters and adjust their properties
                for attr in ['dataname', 'datashort', 'auto', 'visible', 'proginteract', 'coverage']: 
                    delattr(par, attr) # Remove outdated properties
    
    # Add transnorm
    short = 'transnorm'
    copyfrom = 'transmfi'
    kwargs['name'] = 'Normalization factor for transmissibility'
    kwargs['y'] = project.settings.transnorm
    kwargs['fromdata'] = 0
    kwargs['limits'] = (0, 'maxmeta')
    kwargs['prior'] = {'dist':'uniform', 'pars':project.settings.transnorm*array([ 0.9,  1.1])}
    addparameter(project=project, copyfrom=copyfrom, short=short, **kwargs)
    
    project.version = '2.3'
    
    return None


def removespreadsheet(project, **kwargs):
    ''' Remove the binary spreadsheet (it's big, and unnecessary now that you can write data) '''
    delattr(project, 'spreadsheet')
    project.version = '2.3.1'
    return None


def addagetopars(project, **kwargs):
    ''' Make sure age is part of the pars object '''
    for ps in project.parsets.values():
        ps.pars['age'] = array(project.data['pops']['age'])
    project.version = '2.3.2'
    return None


def redotranstable(project, **kwargs):
    ''' Redo how the transition table is handled and add infinite money '''
    # Add transitions matrix
    for ps in project.parsets.values():
        ps.pars['fromto'], ps.pars['transmatrix'] = op.loadtranstable(npops = project.data['npops'])
        ps.pars.pop('rawtransit', None) # If it's really old, it won't actually have this
<<<<<<< HEAD
    project.settings.infmoney = 1e9
=======
    project.settings.infmoney = 1e10
>>>>>>> 43204d27
    project.version = '2.3.3'
    return None

#def redoprograms(project, **kwargs):
#    """
#    Migration between Optima 2.2.1 and 2.3 -- convert CCO objects from simple dictionaries to parameters.
#    """
#    project.version = "2.2"
#    print('NOT IMPLEMENTED')
#    return None




migrations = {
'2.0':   versiontostr,
'2.0.0': addscenuid,
'2.0.1': addforcepopsize,
'2.0.2': delimmediatecare,
'2.0.3': addproppmtct,
'2.0.4': redotransitions,
'2.1':   makepropsopt,
'2.1.1': addalleverincare,
'2.1.2': removenumcircdata,
'2.1.3': removepopcharacteristicsdata,
'2.1.4': addaidsleavecare,
'2.1.5': addaidslinktocare,
'2.1.6': adddataend,
'2.1.7': fixsettings,
'2.1.8': addoptimscaling,
'2.1.9': addpropsandcosttx,
'2.1.10':redoparameters,
'2.2':   redovlmon,
'2.2.1': addprojectinfotoresults,
'2.2.2': redoparameterattributes,
'2.3':   removespreadsheet,
'2.3.1': addagetopars,
'2.3.2': redotranstable,
#'2.2': redoprograms,
}





def migrate(project, verbose=2, die=False):
    """
    Migrate an Optima Project by inspecting the version and working its way up.
    """
    while str(project.version) != str(op.version):
        if not str(project.version) in migrations:
            raise op.OptimaException("We can't upgrade version %s to latest version (%s)" % (project.version, op.version))

        upgrader = migrations[str(project.version)]

        op.printv("Migrating from %6s ->" % project.version, 2, verbose, newline=False)
        upgrader(project, verbose=verbose, die=die) # Actually easier to debug if don't catch exception
        op.printv("%6s" % project.version, 2, verbose, indent=False)
    
    op.printv('Migration successful!', 3, verbose)
    
    # If any warnings were generated during the migration, print them now
    warnings = project.getwarnings()
    if warnings and die: 
        errormsg = 'Please resolve warnings in projects before continuing'
        raise op.OptimaException(errormsg)

    return project









def loadproj(filename=None, verbose=2, die=False, fromdb=False):
    ''' Load a saved project file -- wrapper for loadobj using legacy classes '''
    
    # Create legacy classes for compatibility -- FOR FUTURE
#    class CCOF(): pass
#    class Costcov(): pass
#    class Covout(): pass
#    op.programs.CCOF = CCOF
#    op.programs.Costcov = Costcov
#    op.programs.Covout = Covout
    
    class Spreadsheet(object): pass
    op.project.Spreadsheet = Spreadsheet

    if fromdb:    origP = op.loadstr(filename) # Load from database
    else:         origP = op.loadobj(filename, verbose=verbose) # Normal usage case: load from file

    P = migrate(origP, verbose=verbose, die=die)
    
#    del op.programs.CCOF
#    del op.programs.Costcov
#    del op.programs.Covout
    
    return P





def loadportfolio(filename=None, verbose=2):
    ''' Load a saved portfolio, migrating constituent projects -- NB, portfolio itself is not migrated (no need yet), only the projects '''
    
    op.printv('Loading portfolio %s...' % filename, 2, verbose)
    F = op.loadobj(filename, verbose=verbose) # Load portfolio
    
    
    for i in range(len(F.projects)): # Migrate projects one by one
        op.printv('Loading project %s...' % F.projects[i].name, 3, verbose)
        F.projects[i] = migrate(F.projects[i], verbose=verbose)
    
    F.version = op.version # Update version number
    
    return F



def optimaversion(filename=None, version=None, branch=None, sha=None, verbose=False, die=False):
    '''
    Reads the current script file and adds Optima version info. Simply add the line
    
    optimaversion(__file__)
    
    to a script file, and on running it will automatically re-save it as e.g.
    
    optimaversion(__file__) # Version: 2.1.11 | Branch: optima-version-for-scripts | SHA: e2620b9e849e0bd1c9115891df112e6744a26469
    
    Note: you can also use e.g. op.optimaversion(__file__), as long as "optimaversion(__file__)" appears.
    
    If version, branch, or sha arguments are supplied, then it will raise an exception if they don't match, e.g.
    
    optimaversion(__file__, version='2.1.4')
    
    Version: 2017jan29
    '''
    
    # Preliminaries
    shalength = 6 # Don't use the whole thing, it's ugly and unnecessary
    if filename is None: # Check to make sure a file name is given
        errormsg = 'Please call this function like this: optimaversion(__file__)'
        if die: raise op.OptimaException(errormsg)
        else: print(errormsg); return None
    currversion = op.version # Get Optima version info
    currbranch,currsha = op.gitinfo(die=die) # Get git info, dying on failure if requested
    if version is not None and version!=currversion: # Optionally check that versions match
        errormsg = 'Actual version does not match requested version (%s vs. %s)' % (currversion, version)
        raise op.OptimaException(errormsg)
    if branch is not None and branch!=currbranch: # Optionally check that versions match
        errormsg = 'Actual branch does not match requested branch (%s vs. %s)' % (currbranch, branch)
        raise op.OptimaException(errormsg)
    if sha is not None:
        validshalength = min(len(sha), shalength)
        if sha[:validshalength+1]!=currsha[:validshalength+1]: # Optionally check that versions match
            errormsg = 'Actual SHA does not match requested SHA (%s vs. %s)' % (currsha[:validshalength+1], sha[:validshalength+1])
            raise op.OptimaException(errormsg)
    versionstring = ' # Version: %s | Branch: %s | SHA: %s\n' % (currversion, currbranch, currsha[:shalength+1]) # Create string to write
    strtofind = 'optimaversion(' # String to look for -- note, must exactly match function call!

    # Read script file
    try: 
        f = open(filename, 'r')
    except:
        errormsg = 'Could not open file "%s" for reading' % filename
        if die: raise op.OptimaException(errormsg)
        else: print(errormsg); return None
    if verbose: print('Reading file %s' % filename)
    alllines = f.readlines() # Read all lines in the file
    notfound = True # By default, fail
    for l,line in enumerate(alllines): # Loop over each line
        ind = line.find(strtofind) # Look for string to find
        if ind>=0: # If found...
            if verbose: print('Found function call at line %i' % l)
            if line.count(')')!=1: # If it's not a usual function call, give up
                errormsg = 'optimaversion got confused by this line with more or less than one ")": "%s"' % line
                if die: raise op.OptimaException(errormsg)
                else: print(errormsg); return None
            functionend = line.find(')')+1 # Find the end of the function (inclusive)
            alllines[l] = line[:functionend]+versionstring # Replace with version info
            notfound = False # It's not a failure
            break # Don't keep looking
    if notfound: # Couldn't find it
        errormsg = 'Could not find call to optimaversion() in %s' % filename
        if die: raise op.OptimaException(errormsg)
        else: print(errormsg); return None
    f.close()
        
    
    # Write script file
    try: 
        f = open(filename, 'w')
    except:
        errormsg = 'Could not open file "%s" for writing' % filename
        if die: raise op.OptimaException(errormsg)
        else: print(errormsg); return None
    if verbose: print('Writing file %s' % filename)
    try: 
        f.writelines(alllines) # Just write everything
    except: 
        errormsg = 'optimaversion() write failed on %s' % filename
        if die: raise op.OptimaException(errormsg)
        else: print(errormsg); return None
    f.close()
    
    return None
    
    
    <|MERGE_RESOLUTION|>--- conflicted
+++ resolved
@@ -593,11 +593,7 @@
     for ps in project.parsets.values():
         ps.pars['fromto'], ps.pars['transmatrix'] = op.loadtranstable(npops = project.data['npops'])
         ps.pars.pop('rawtransit', None) # If it's really old, it won't actually have this
-<<<<<<< HEAD
-    project.settings.infmoney = 1e9
-=======
     project.settings.infmoney = 1e10
->>>>>>> 43204d27
     project.version = '2.3.3'
     return None
 
