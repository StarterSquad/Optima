"""
This module defines the Program and Programset classes, which are
used to define a single program/modality (e.g., FSW programs) and a
set of programs, respectively.

Version: 2015nov04 by robynstuart
"""

from numpy import ones, max, prod, array, arange, zeros, exp, linspace, append, log
from optima import printv, uuid, today, getdate, dcp, smoothinterp, findinds, odict
from collections import defaultdict
import abc
from pylab import figure
from matplotlib.ticker import MaxNLocator


class Programset(object):

    def __init__(self, name='default', programs=None, default_interaction='random'):
        ''' Initialize '''
        self.name = name
        self.id = uuid()
        self.default_interaction = default_interaction
        self.programs = odict()
        if programs is not None: self.addprograms(programs)
        self.created = today()
        self.modified = today()

    def __repr__(self):
        ''' Print out useful information'''
        output = '\n'
        output += '    Program set name: %s\n'    % self.name
        output += '            Programs: %s\n'    % [prog for prog in self.programs]
        output += 'Targeted populations: %s\n'    % self.targetpops
        output += '        Date created: %s\n'    % getdate(self.created)
        output += '       Date modified: %s\n'    % getdate(self.modified)
        output += '                  ID: %s\n'    % self.id
        return output

    def gettargetpops(self):
        '''Update populations targeted by some program in the response'''
        self.targetpops = []
        if self.programs:
            for prog in self.programs.values():
                for thispop in prog.targetpops: self.targetpops.append(thispop)
            self.targetpops = list(set(self.targetpops))

    def gettargetpars(self):
        '''Update model parameters targeted by some program in the response'''
        self.targetpars = []
        if self.programs:
            for thisprog in self.programs.values():
                for thispop in thisprog.targetpars: self.targetpars.append(thispop)

    def gettargetpartypes(self):
        '''Update model parameter types targeted by some program in the response'''
        self.targetpartypes = []
        if self.programs:
            for thisprog in self.programs.values():
                for thispartype in thisprog.targetpartypes: self.targetpartypes.append(thispartype)
            self.targetpartypes = list(set(self.targetpartypes))

    def initialize_covout(self):
        '''Sets up the required coverage-outcome curves.
           Parameters for actually defining these should be added using 
           R.covout[paramtype][parampop].addccopar()'''
        if not self.__dict__.get('covout'): self.covout = odict()

        for targetpartype in self.targetpartypes: # Loop over parameter types
            if not self.covout.get(targetpartype): self.covout[targetpartype] = {} # Initialize if it's not there already
            for thispop in self.progs_by_targetpar(targetpartype).keys(): # Loop over populations
                if self.covout[targetpartype].get(thispop): # Take the pre-existing one if it's there... 
                    ccopars = self.covout[targetpartype][thispop].ccopars 
                else: # ... or if not, set it up
                    ccopars = {}
                    ccopars['intercept'] = []
                    ccopars['t'] = []
                targetingprogs = [x.name for x in self.progs_by_targetpar(targetpartype)[thispop]]
                for tp in targetingprogs:
                    if not ccopars.get(tp): ccopars[tp] = []
                
                # Delete any stored programs that are no longer needed (if removing a program)
                progccopars = dcp(ccopars)
                try: del progccopars['t'], progccopars['intercept']
                except: import traceback; traceback.print_exc(); import pdb; pdb.set_trace()
                for prog in progccopars.keys(): 
                    if prog not in targetingprogs: del ccopars[prog]

                self.covout[targetpartype][thispop] = Covout(ccopars=ccopars,interaction=self.default_interaction)

        # Delete any stored effects that aren't needed (if removing a program)
        for tpt in self.covout.keys():
            if tpt not in self.targetpartypes: del self.covout[tpt]
            else: 
                for tp in self.covout[tpt].keys():
                    if type(tp)==str and tp not in self.targetpops: del self.covout[tpt][tp]

    def addprograms(self, newprograms, verbose=2):
        ''' Add new programs'''
<<<<<<< HEAD
        if type(newprograms)==Program: newprograms = [newprograms]
        if type(newprograms)==list:
            for newprogram in newprograms: 
                if newprogram not in self.programs.values():
=======
        if type(newprograms) == Program: newprograms = [newprograms]
        if type(newprograms) == list:
            for newprogram in newprograms:
                if newprogram not in self.programs:
>>>>>>> 63eb8bdd
                    self.programs[newprogram.name] = newprogram
                    print('\nAdded program "%s" to programset "%s". \nPrograms in this programset are: %s' % (newprogram.name, self.name, [p.name for p in self.programs.values()]))
                else:
                    raise Exception('Program "%s" is already present in programset "%s".' % (newprogram.name, self.name))
<<<<<<< HEAD
        self.gettargetpars()
        self.gettargetpartypes()
        self.gettargetpops()
        self.initialize_covout()
                   
    def rmprogram(self,program,verbose=2):
=======
        elif type(newprograms)==dict:
            for newprogram in newprograms.values():
                if newprogram not in self.programs:
                    self.programs[newprogram.name] = newprogram
                    self.gettargetpops()
                    self.gettargetpartypes()
                    self.initialize_covout()
                    printv('\nAdded program "%s" to programset "%s". \nPrograms in this programset are: %s' % (newprogram.name, self.name, [p.name for p in self.programs.values()]), 4, verbose)
                else:
                    raise Exception('Program "%s" is already present in programset "%s".' % (newprogram.name, self.name))

    def rmprogram(self, program, verbose=2):
>>>>>>> 63eb8bdd
        ''' Remove a program. Expects type(program) in [Program,str]'''
        if not type(program) == str: program = program.name
        if program not in self.programs:
            errormsg = 'You have asked to remove program "%s", but there is no program by this name in programset "%s". Available programs are' % (program, self.name, [p for p in self.programs])
            raise Exception(errormsg)
        else:
            self.programs.pop(program)
            self.gettargetpars()
            self.gettargetpops()
            self.gettargetpartypes()
            self.initialize_covout()
            printv('\nRemoved program "%s" from programset "%s". \nPrograms in this programset are: %s' % (program, self.name, [p.name for p in self.programs.values()]), 4, verbose)

    def optimizable(self):
        return [True if prog.optimizable else False for prog in self.programs.values()]

    def progs_by_targetpop(self, filter_pop=None):
        '''Return a dictionary with:
             keys: all populations targeted by programs
             values: programs targeting that population '''
        progs_by_targetpop = defaultdict(list)
        for thisprog in self.programs.values():
            targetpops = thisprog.targetpops if thisprog.targetpops else None
            if targetpops:
                for thispop in targetpops:
                    progs_by_targetpop[thispop].append(thisprog)
        if filter_pop: return dict(progs_by_targetpop)[filter_pop]
        else: return dict(progs_by_targetpop)

    def progs_by_targetpartype(self, filter_partype=None):
        '''Return a dictionary with:
             keys: all populations targeted by programs
             values: programs targeting that population '''
        progs_by_targetpartype = defaultdict(list)
        for thisprog in self.programs.values():
            targetpartypes = thisprog.targetpartypes if thisprog.targetpartypes else None
            if targetpartypes:
                for thispartype in targetpartypes :
                    progs_by_targetpartype[thispartype].append(thisprog)
        if filter_partype: return dict(progs_by_targetpartype)[filter_partype]
        else: return dict(progs_by_targetpartype)

    def progs_by_targetpar(self, filter_partype=None):
        '''Return a dictionary with:
             keys: all populations targeted by programs
             values: programs targeting that population '''
        progs_by_targetpar = {}
        for thispartype in self.targetpartypes:
            progs_by_targetpar[thispartype] = defaultdict(list)
            for prog in self.progs_by_targetpartype(thispartype):
                targetpars = prog.targetpars if prog.targetpars else None
                for targetpar in targetpars:
                    if thispartype == targetpar['param']: progs_by_targetpar[thispartype][targetpar['pop']].append(prog)
            progs_by_targetpar[thispartype] = dict(progs_by_targetpar[thispartype])
        if filter_partype: return dict(progs_by_targetpar)[filter_partype]
        else: return dict(progs_by_targetpar)

    def getprogcoverage(self, budget, t, parset, proportion=False, perturb=False, verbose=2):
        '''Budget is currently assumed to be a DICTIONARY OF ARRAYS'''
        coverage = {}
        for thisprog in self.programs.keys():
            if self.programs[thisprog].optimizable():
                if not self.programs[thisprog].costcovfn.ccopars:
                    printv('WARNING: no cost-coverage function defined for optimizable program, setting coverage to None...', 1, verbose)
                    coverage[thisprog] = None
                else:
                    spending = budget[thisprog] # Get the amount of money spent on this program
                    coverage[thisprog] = self.programs[thisprog].getcoverage(x=spending,t=t,parset=parset,proportion=proportion)
            else: coverage[thisprog] = None
        return coverage

    def getprogbudget(self, coverage, t, parset, proportion=False, perturb=False, verbose=2):
        '''Budget is currently assumed to be a DICTIONARY OF ARRAYS'''
        budget = {}
        for thisprog in self.programs.keys():
            if self.programs[thisprog].optimizable():
                if not self.programs[thisprog].costcovfn.ccopars:
                    printv('WARNING: no cost-coverage function defined for optimizable program, setting coverage to None...', 1, verbose)
                    budget[thisprog] = None
                else:
                    cov = coverage[thisprog] # Get the amount of money spent on this program
                    budget[thisprog] = self.programs[thisprog].getbudget(x=cov,t=t,parset=parset,proportion=proportion)
            else: budget[thisprog] = None
        return budget

    def getpopcoverage(self, budget, t, parset, perturb=False, verbose=2):
        '''Get the number of people from each population covered by each program...'''
        popcoverage = {}
        for thisprog in self.programs.keys():
            if self.programs[thisprog].optimizable():
                if not self.programs[thisprog].costcovfn.ccopars:
                    printv('WARNING: no cost-coverage function defined for optimizable program, setting coverage to None...', 1, verbose)
                    popcoverage[thisprog] = None
                else:
                    spending = budget[thisprog] # Get the amount of money spent on this program
                    popcoverage[thisprog] = self.programs[thisprog].getcoverage(x=spending,t=t,parset=parset,total=False)
            else: popcoverage[thisprog] = None
        return popcoverage

<<<<<<< HEAD
    def getoutcomes(self,coverage,t,parset,perturb=False):
        ''' Get the model parameters corresponding to dictionary of coverage values'''
        nyrs = len(t)
        outcomes = odict()
        
        budget = self.getprogbudget(coverage=coverage,t=t,parset=parset,proportion=False)
=======
    def getoutcomes(self, forwhat, t, parset, forwhattype='budget', interaction='random', perturb=False):
        ''' Get the model parameters corresponding to a budget or coverage vector'''
        nyrs = len(t)
        outcomes = odict()

        if forwhattype=='coverage':
            budget = self.getprogbudget(coverage=forwhat, t=t, parset=parset)
        else: budget = forwhat
>>>>>>> 63eb8bdd

        for thispartype in self.targetpartypes: # Loop over parameter types
            outcomes[thispartype] = odict()

            for thispop in self.progs_by_targetpar(thispartype).keys(): # Loop over the populations associated with this parameter type
                delta, thiscov = odict(), odict()

                for thisprog in self.progs_by_targetpar(thispartype)[thispop]: # Loop over the programs that target this parameter/population combo
                    if type(thispop)==tuple: thiscovpop = thisprog.targetpops[0] # If it's a partnership parameters, get the target population separately
                    else: thiscovpop = None
                    if not self.covout[thispartype][thispop].ccopars[thisprog.name]:
                        print('WARNING: no coverage-outcome function defined for optimizable program  "%s", skipping over... ' % (thisprog.name))
                        outcomes[thispartype][thispop] = None
                    else:
                        outcomes[thispartype][thispop] = self.covout[thispartype][thispop].getccopar(t=t)['intercept']
                        x = budget[thisprog.name]
                        if thiscovpop: thiscov[thisprog.name] = thisprog.getcoverage(x=x,t=t,parset=parset,proportion=True,total=False)[thiscovpop]
                        else: thiscov[thisprog.name] = thisprog.getcoverage(x=x,t=t,parset=parset,proportion=True,total=False)[thispop]
                        delta[thisprog.name] = [self.covout[thispartype][thispop].getccopar(t=t)[thisprog.name][0] - outcomes[thispartype][thispop][0]]

#                import traceback; traceback.print_exc(); import pdb; pdb.set_trace()

                if self.covout[thispartype][thispop].interaction == 'additive':
                        # Outcome += c1*delta_out1 + c2*delta_out2
                    for thisprog in self.progs_by_targetpar(thispartype)[thispop]:
                        if not self.covout[thispartype][thispop].ccopars[thisprog.name]:
                            print('WARNING: no coverage-outcome parameters defined for program  "%s", population "%s" and parameter "%s". Skipping over... ' % (thisprog.name, thispop, thispartype))
                            outcomes[thispartype][thispop] = None
                        else: outcomes[thispartype][thispop] += thiscov[thisprog.name]*delta[thisprog.name]         
                        
                elif self.covout[thispartype][thispop].interaction == 'nested':
                    # Outcome += c3*max(delta_out1,delta_out2,delta_out3) + (c2-c3)*max(delta_out1,delta_out2) + (c1 -c2)*delta_out1, where c3<c2<c1.
                    for yr in range(nyrs):
                        cov,delt = [],[]
                        for thisprog in thiscov.keys():
                            cov.append(thiscov[thisprog][yr])
                            delt.append(delta[thisprog][yr])
                        cov_tuple = sorted(zip(cov,delt)) # A tuple storing the coverage and delta out, ordered by coverage
                        for j in range(len(cov_tuple)): # For each entry in here
                            if j == 0: c1 = cov_tuple[j][0]
                            else: c1 = cov_tuple[j][0]-cov_tuple[j-1][0]
                            outcomes[thispartype][thispop][yr] += c1*max([ct[1] for ct in cov_tuple[j:]])                
            
                elif self.covout[thispartype][thispop].interaction == 'random':
                    # Outcome += c1(1-c2)* delta_out1 + c2(1-c1)*delta_out2 + c1c2* max(delta_out1,delta_out2)

                    if all(self.covout[thispartype][thispop].ccopars.values()):
                
                        for prog1 in thiscov.keys():
                            product = ones(thiscov[prog1].shape)
                            for prog2 in thiscov.keys():
                                if prog1 != prog2:
                                    product *= (1-thiscov[prog2])
            
                            outcomes[thispartype][thispop] += delta[prog1]*thiscov[prog1]*product 
    
                        # Recursion over overlap levels
                        def overlap_calc(indexes,target_depth):
                            if len(indexes) < target_depth:
                                accum = 0
                                for j in range(indexes[-1]+1,len(thiscov)):
                                    accum += overlap_calc(indexes+[j],target_depth)
                                return thiscov.values()[indexes[-1]]*accum
                            else:
                                return thiscov.values()[indexes[-1]]* max([delta.values()[x] for x in [0]],0)
    
                        # Iterate over overlap levels
                        for i in range(2,len(thiscov)): # Iterate over numbers of overlapping programs
                            for j in range(0,len(thiscov)-1): # Iterate over the index of the first program in the sum
                                outcomes[thispartype][thispop] += overlap_calc([j],i)
    
                        # All programs together
                        outcomes[thispartype][thispop] += prod(array(thiscov.values()),0)*[max([c[j] for c in delta.values()]) for j in range(nyrs)]
                
                else: raise Exception('Unknown reachability type "%s"',self.covout[thispartype][thispop].interaction)
        
        return outcomes
        
    def getparset(self,coverage,t,parset,newparsetname='programpars',perturb=False):
        ''' Make a parset'''
        outcomes = self.getoutcomes(coverage=coverage,t=t,parset=parset,perturb=perturb)
        progparset = dcp(parset)
        progparset.name = newparsetname
        progparset.created = today()
        progparset.modified = today()
        for outcome in outcomes.keys():
            for p in outcomes[outcome].keys():
                progparset.pars[0][outcome].t[p] = append(progparset.pars[0][outcome].t[p], min(t)-1) # Include the year before the programs start...
                progparset.pars[0][outcome].y[p] = append(progparset.pars[0][outcome].y[p], progparset.pars[0][outcome].y[p][0]) # Include the year before the programs start...
                progparset.pars[0][outcome].t[p] = append(progparset.pars[0][outcome].t[p], array(t))
                progparset.pars[0][outcome].y[p] = append(progparset.pars[0][outcome].y[p], array(outcomes[outcome][p]))

        return progparset

    def plotallcoverage(self,t,parset,xupperlim=None,targetpopprop=None,existingFigure=None,verbose=2,randseed=None,bounds=None):
        ''' Plot the cost-coverage curve for all programs'''

        cost_coverage_figures = {}
        for thisprog in self.programs.keys():
            if self.programs[thisprog].optimizable():
                if not self.programs[thisprog].costcovfn.ccopars:
                    printv('WARNING: no cost-coverage function defined for optimizable program', 1, verbose)
                else:
                    cost_coverage_figures[thisprog] = self.programs[thisprog].plotcoverage(t=t,parset=parset,xupperlim=xupperlim,targetpopprop=targetpopprop,existingFigure=existingFigure,randseed=randseed,bounds=bounds)

        return cost_coverage_figures


class Program(object):
    '''
    Defines a single program. 
    Can be initialized with:
    ccpars, e.g. {'t': [2015,2016], 'saturation': [.90,1.], 'unitcost': [40,30]}
    targetpars, e.g. [{'param': 'hivtest', 'pop': 'FSW'}, {'param': 'hivtest', 'pop': 'MSM'}]
    targetpops, e.g. ['FSW','MSM']
    '''

    def __init__(self, name, targetpars=None, targetpops=None, ccopars=None, costcovdata=None, nonhivdalys=0,
        category='No category', short_name=''):
        '''Initialize'''
        self.name = name
        self.id = uuid()
        if targetpars:
            self.targetpars = targetpars
        else: self.targetpars = []
        self.targetpops = targetpops if targetpops else []
        self.targetpartypes = list(set([thispar['param'] for thispar in targetpars])) if targetpars else []
        self.optimizable()
        self.costcovfn = Costcov(ccopars=ccopars)
        self.costcovdata = costcovdata if costcovdata else {'t':[],'cost':[],'coverage':[]}
        self.category = category
        self.short_name = short_name

    def __repr__(self):
        ''' Print out useful info'''
        output = '\n'
        output += '          Program name: %s\n'    % self.name
        output += '  Targeted populations: %s\n'    % self.targetpops
        output += '   Targeted parameters: %s\n'    % self.targetpars
        output += '\n'
        return output

    def optimizable(self):
        return True if self.targetpars else False

    def addtargetpar(self, targetpar, verbose=2):
        '''Add a model parameter to be targeted by this program'''
        if (targetpar['param'],targetpar['pop']) not in [(tp['param'],tp['pop']) for tp in self.targetpars]:
            self.targetpars.append(targetpar)
            printv('\nAdded target parameter "%s" to the list of target parameters affected by "%s". \nAffected parameters are: %s' % (targetpar, self.name, self.targetpars), 4, verbose)
        else:
            index = [(tp['param'],tp['pop']) for tp in self.targetpars].index((targetpar['param'],targetpar['pop']))
            self.targetpars[index] = targetpar # overwrite
        self.optimizable
        return None

    def rmtargetpar(self, targetpar, verbose=2):
        '''Remove a model parameter from those targeted by this program'''
        if (targetpar['param'],targetpar['pop']) not in [(tp['param'],tp['pop']) for tp in self.targetpars]:
            errormsg = 'The target parameter "%s" you have selected for removal is not in the list of target parameters affected by this program:%s.' % (targetpar, self.targetpars)
            raise Exception(errormsg)
        else:
            index = [(tp['param'],tp['pop']) for tp in self.targetpars].index((targetpar['param'],targetpar['pop']))
            self.targetpars.pop(index)
            self.optimizable
            printv('\nRemoved model parameter "%s" from the list of model parameters affected by "%s". \nAffected parameters are: %s' % (targetpar, self.name, self.targetpars), 4, verbose)
        return None

    def addcostcovdatum(self, costcovdatum, overwrite=False, verbose=2):
        '''Add cost-coverage data point'''
        if costcovdatum['t'] not in self.costcovdata['t']:
            self.costcovdata['t'].append(costcovdatum['t'])
            self.costcovdata['cost'].append(costcovdatum['cost'])
            self.costcovdata['coverage'].append(costcovdatum['coverage'])
            printv('\nAdded cc data "%s" to program: "%s". \nCC data for this program are: %s' % (costcovdatum, self.name, self.costcovdata), 4, verbose)
        else:
            if overwrite:
                ind = self.costcovdata['t'].index(int(costcovdatum['t']))
                oldcostcovdatum = {'t':self.costcovdata['t'][ind],'cost':self.costcovdata['cost'][ind],'coverage':self.costcovdata['coverage'][ind]}
                self.costcovdata['t'][ind] = costcovdatum['t']
                self.costcovdata['cost'][ind] = costcovdatum['cost']
                self.costcovdata['coverage'][ind] = costcovdatum['coverage']
                newcostcovdatum = {'t':self.costcovdata['t'][ind],'cost':self.costcovdata['cost'][ind],'coverage':self.costcovdata['coverage'][ind]}
                printv('\nModified cc data from "%s" to "%s" for program: "%s". \nCC data for this program are: %s' % (oldcostcovdatum, newcostcovdatum, self.name, self.costcovdata), 4, verbose)
            else:
                errormsg = 'You have already entered cost and/or coverage data for the year %s .' % costcovdatum['t']
                raise Exception(errormsg)

    def rmcostcovdatum(self, year, verbose=2):
        '''Remove cost-coverage data point. The point to be removed can be specified by year (int or float).'''
        if int(year) in self.costcovdata['t']:
            self.costcovdata['cost'].pop(self.costcovdata['t'].index(int(year)))
            self.costcovdata['coverage'].pop(self.costcovdata['t'].index(int(year)))
            self.costcovdata['t'].pop(self.costcovdata['t'].index(int(year)))
            printv('\nRemoved cc data in year "%s" from program: "%s". \nCC data for this program are: %s' % (year, self.name, self.costcovdata), 4, verbose)
        else:
            errormsg = 'You have asked to remove data for the year %s, but no data was added for that year. Cost coverage data are: %s' % (year, self.costcovdata)
            raise Exception(errormsg)

    def gettargetpopsize(self, t, parset, total=True):
        '''Returns target population size in a given year for a given spending amount.'''

        # Figure out input data type, transform if necessary
        if type(t) in [float,int]: t = array([t])
        elif type(t)==list: t = array(t)

        # Sum the target populations
        targetpopsize = {}
        allpops = getpopsizes(parset=parset,years=t,filter_pop=None)
        for targetpop in self.targetpops:
            targetpopsize[targetpop] = allpops[targetpop]

        if total: return sum(targetpopsize.values())
        else: return targetpopsize

<<<<<<< HEAD
    def getcoverage(self,x,t,parset,targetpopprop=None,total=True,proportion=False,toplot=False,bounds=None):
=======
    def getcoverage(self, x, t, parset, targetpopprop=None, total=True, proportion=False, toplot=False):
>>>>>>> 63eb8bdd
        '''Returns coverage for a time/spending vector'''

        poptargeted = self.gettargetpopsize(t=t, parset=parset, total=False)
        totaltargeted = sum(poptargeted.values())
        totalreached = self.costcovfn.evaluate(x=x,popsize=totaltargeted,t=t,toplot=toplot,bounds=bounds)

        popreached = {}
        if not total and not targetpopprop: # calculate targeting since it hasn't been provided
            targetpopprop = {}
            for targetpop in self.targetpops:
                targetpopprop[targetpop] = poptargeted[targetpop]/totaltargeted
                popreached[targetpop] = totalreached*targetpopprop[targetpop]
                if proportion: popreached[targetpop] /= totaltargeted

        if total: return totalreached/totaltargeted if proportion else totalreached
        else: return popreached

<<<<<<< HEAD
    def getbudget(self,x,t,parset,proportion=False,toplot=False,bounds=None):
=======
    def getbudget(self, x, t, parset, proportion=False, toplot=False):
>>>>>>> 63eb8bdd
        '''Returns budget for a coverage vector'''

        poptargeted = self.gettargetpopsize(t=t, parset=parset, total=False)
        totaltargeted = sum(poptargeted.values())
        if not proportion: reqbudget = self.costcovfn.evaluate(x=x,popsize=totaltargeted,t=t,inverse=True,toplot=False,bounds=bounds)
        else: reqbudget = self.costcovfn.evaluate(x=x*totaltargeted,popsize=totaltargeted,t=t,inverse=True,toplot=False,bounds=bounds)
        return reqbudget

    def plotcoverage(self, t, parset, xupperlim=None, targetpopprop=None, existingFigure=None, 
        randseed=None, bounds=None):
        ''' Plot the cost-coverage curve for a single program'''
        plotdata = {}
        if xupperlim is None: xupperlim = 10e6
        x = linspace(0,xupperlim,100)
        plotdata['xlinedata'] = x
        try:
<<<<<<< HEAD
            y_l = self.getcoverage(x=x,t=t,parset=parset,targetpopprop=None,total=True,proportion=False,toplot=True,bounds='l')
            y_m = self.getcoverage(x=x,t=t,parset=parset,targetpopprop=None,total=True,proportion=False,toplot=True,bounds=None)
            y_u = self.getcoverage(x=x,t=t,parset=parset,targetpopprop=None,total=True,proportion=False,toplot=True,bounds='u')
=======
            y = self.getcoverage(x=x, t=t, parset=parset, targetpopprop=None, total=True, proportion=False, toplot=True)
>>>>>>> 63eb8bdd
        except:
            y_l,y_m,y_u = None,None,None
        plotdata['ylinedata_l'] = y_l
        plotdata['ylinedata_m'] = y_m
        plotdata['ylinedata_u'] = y_u
        plotdata['xlabel'] = 'USD'
        plotdata['ylabel'] = 'Number covered'

        cost_coverage_figure = existingFigure if existingFigure else figure()
        cost_coverage_figure.hold(True)
        axis = cost_coverage_figure.gca()

        if y_m is not None:
            for yr in range(y_m.shape[0]):
                axis.plot(
                    x,
                    y_m[yr],
                    linestyle='-',
                    linewidth=2,
                    color='#a6cee3')
                axis.plot(
                    x,
                    y_l[yr],
                    linestyle='--',
                    linewidth=2,
                    color='#000000')
                axis.plot(
                    x,
                    y_u[yr],
                    linestyle='--',
                    linewidth=2,
                    color='#000000')
        axis.scatter(
            self.costcovdata['cost'],
            self.costcovdata['coverage'],
            color='#666666')

        axis.set_xlim([0, xupperlim])
        axis.set_ylim(bottom=0)
        axis.tick_params(axis='both', which='major', labelsize=11)
        axis.set_xlabel(plotdata['xlabel'], fontsize=11)
        axis.set_ylabel(plotdata['ylabel'], fontsize=11)
        axis.get_xaxis().set_major_locator(MaxNLocator(nbins=3))
        axis.set_title(self.name)

        return cost_coverage_figure


class CCOF(object):
    '''Cost-coverage, coverage-outcome and cost-outcome objects'''
    __metaclass__ = abc.ABCMeta

<<<<<<< HEAD
    def __init__(self,ccopars=None,interaction=None):
        self.ccopars = ccopars if ccopars else {}
        self.interaction = interaction
=======
    def __init__(self, ccopars=None):
        self.ccopars = ccopars
>>>>>>> 63eb8bdd

    def __repr__(self):
        ''' Print out useful info'''
        output = '\n'
        output += 'Programmatic parameters: %s\n'    % self.ccopars
        output += '            Interaction: %s\n'    % self.interaction
        output += '\n'
        return output

    def addccopar(self, ccopar, overwrite=False, verbose=2):
        ''' Add or replace parameters for cost-coverage functions'''

        # Fill in the missing information for cost-coverage curves
        if ccopar.get('unitcost'):
            if not ccopar.get('saturation'): ccopar['saturation'] = (1.,1.)

        if not self.ccopars:
            for ccopartype in ccopar.keys():
                self.ccopars[ccopartype] = [ccopar[ccopartype]]
        else:
            if (not self.ccopars['t']) or (ccopar['t'] not in self.ccopars['t']):
                for ccopartype in self.ccopars.keys():
                    self.ccopars[ccopartype].append(ccopar[ccopartype])
                printv('\nAdded CCO parameters "%s". \nCCO parameters are: %s' % (ccopar, self.ccopars), 4, verbose)
            else:
                if overwrite:
                    ind = self.ccopars['t'].index(int(ccopar['t']))
                    oldccopar = {}
                    for ccopartype in self.ccopars.keys():
                        oldccopar[ccopartype] = self.ccopars[ccopartype][ind]
                        self.ccopars[ccopartype][ind] = ccopar[ccopartype]
                    printv('\nModified CCO parameter from "%s" to "%s". \nCCO parameters for are: %s' % (oldccopar, ccopar, self.ccopars), 4, verbose)
                else:
                    errormsg = 'You have already entered CCO parameters for the year %s. If you want to overwrite it, set overwrite=True when calling addccopar().' % ccopar['t']
                    raise Exception(errormsg)
        return None

    def rmccopar(self, t, verbose=2):
        '''Remove cost-coverage-outcome data point. The point to be removed can be specified by year (int or float).'''
        if isinstance(t,int) or isinstance(t,float):
            if int(t) in self.ccopars['t']:
                ind = self.ccopars['t'].index(int(t))
                for ccopartype in self.ccopars.keys():
                    self.ccopars[ccopartype].pop(ind)
                printv('\nRemoved CCO parameters in year "%s". \nCCO parameters are: %s' % (t, self.ccopars), 4, verbose)
            else:
                errormsg = 'You have asked to remove CCO parameters for the year %s, but no data was added for that year. Available parameters are: %s' % (t, self.ccopars)
                raise Exception(errormsg)
        return None

    def getccopar(self, t, verbose=2, randseed=None, bounds=None):
        '''Get a cost-coverage-outcome parameter set for any year in range 1900-2100'''

        # Error checks
        if not self.ccopars:
            raise Exception('Need parameters for at least one year before function can be evaluated.')
        if randseed and bounds:
            raise Exception('Either select bounds or specify randseed')

        # Set up necessary variables
        ccopar = {}
        if isinstance(t,(float,int)): t = [t]
        nyrs = len(t)
        ccopars_no_t = dcp(self.ccopars)
        del ccopars_no_t['t']
        
        # Deal with bounds
        if not bounds:
            for parname, parvalue in ccopars_no_t.iteritems():
                for j in range(len(parvalue)):
                    ccopars_no_t[parname][j] = (parvalue[j][0]+parvalue[j][1])/2
        elif bounds in ['upper','u','up','high','h']:
            for parname, parvalue in ccopars_no_t.iteritems():
                for j in range(len(parvalue)):
                    ccopars_no_t[parname][j] = parvalue[j][1]
        elif bounds in ['lower','l','low']:
            for parname, parvalue in ccopars_no_t.iteritems():
                for j in range(len(parvalue)):
                    ccopars_no_t[parname][j] = parvalue[j][0]
        else:
            raise Exception('Unrecognised bounds.')
            
        ccopartuples = sorted(zip(self.ccopars['t'], *ccopars_no_t.values()))
        knownt = array([ccopartuple[0] for ccopartuple in ccopartuples])
        allt = arange(1900,2100)
        j = 1

        # Calculate interpolated parameters
        for param in ccopars_no_t.keys():
            knownparam = array([ccopartuple[j] for ccopartuple in ccopartuples])
            allparams = smoothinterp(allt, knownt, knownparam, smoothness=1)
            ccopar[param] = zeros(nyrs)
            for yr in range(nyrs):
                ccopar[param][yr] = allparams[findinds(allt,t[yr])]
            if isinstance(t,list): ccopar[param] = ccopar[param].tolist()
            j += 1

        ccopar['t'] = t
        printv('\nCalculated CCO parameters in year(s) %s to be %s' % (t, ccopar), 4, verbose)
        return ccopar

    def evaluate(self, x, popsize, t, toplot, inverse=False, randseed=None, bounds=None):
        if (not toplot) and (not len(x)==len(t)): raise Exception('x needs to be the same length as t, we assume one spending amount per time point.')
        ccopar = self.getccopar(t=t,randseed=randseed,bounds=bounds)
        if not inverse: return self.function(x=x,ccopar=ccopar,popsize=popsize)
        else: return self.inversefunction(x=x,ccopar=ccopar,popsize=popsize)

    @abc.abstractmethod # This method must be defined by the derived class
    def emptypars(self):
        pass

    @abc.abstractmethod # This method must be defined by the derived class
    def function(self, x, ccopar, popsize):
        pass

    @abc.abstractmethod # This method must be defined by the derived class
    def inversefunction(self, x, ccopar, popsize):
        pass


######## SPECIFIC CCOF IMPLEMENTATIONS
class Costcov(CCOF):
    '''Cost-coverage objects'''

    def function(self, x, ccopar, popsize):
        '''Returns coverage in a given year for a given spending amount.'''
        u = array(ccopar['unitcost'])
        s = array(ccopar['saturation'])
        if isinstance(popsize,(float,int)): popsize = array([popsize])

        nyrs,npts = len(u),len(x)
        if nyrs==npts: return (2*s/(1+exp(-2*x/(popsize*s*u)))-s)*popsize
        else:
            y = zeros((nyrs,npts))
            for yr in range(nyrs):
                y[yr,:] = (2*s[yr]/(1+exp(-2*x/(popsize[yr]*s[yr]*u[yr])))-s[yr])*popsize[yr]
            return y

    def inversefunction(self, x, ccopar, popsize):
        '''Returns coverage in a given year for a given spending amount.'''
        u = array(ccopar['unitcost'])
        s = array(ccopar['saturation'])
        if isinstance(popsize, (float, int)): popsize = array([popsize])

        nyrs,npts = len(u),len(x)
        if nyrs==npts: return -0.5*popsize*s*u*log(2*s/(x/popsize+s)-1)
        else: raise Exception('coverage vector should be the same length as params.')

    def emptypars(self):
        ccopars = {}
        ccopars['saturation'] = None
        ccopars['unitcost'] = None
        ccopars['t'] = None
        return ccopars

class Covout(CCOF):
    '''Coverage-outcome objects'''

<<<<<<< HEAD
    def function(self,x,ccopar,popsize):
        pass
=======
    def function(self, x, ccopar, popsize):
        '''Returns single-program outcome in a given year for a given spending amount. Currently assumes coverage is a proportion.'''
        i = array(ccopar['intercept'])
        g = array(ccopar['gradient'])
        if isinstance(popsize, (float, int)): popsize = array([popsize])
        y = array([min(j,1) for j in (i + (x*g)/popsize)])
        return y
>>>>>>> 63eb8bdd

    def inversefunction(self, x, ccopar, popsize):
        pass

    def emptypars(self):
        ccopars = {}
        ccopars['intercept'] = None
        ccopars['t'] = None
        return ccopars

#######################################################
# What needs to happen to get population sizes...
#######################################################

def getpopsizes(parset, years, ind=0, filter_pop=None):
    '''Get population sizes in given years from a parset.'''

    if type(years) in [float, int]: years = array([[years]])
    elif type(years)==list: years = array([years])

    initpopsizes = parset.interp(ind=0, tvec=years, verbose=0)['popsize']
    popsizes = {}

    for popnumber, pop in enumerate(parset.pars[ind]['popkeys']):
        popsizes[pop] = initpopsizes[popnumber,:]

    if filter_pop: return {filter_pop: popsizes[filter_pop]}
    else: return popsizes
<|MERGE_RESOLUTION|>--- conflicted
+++ resolved
@@ -97,42 +97,20 @@
 
     def addprograms(self, newprograms, verbose=2):
         ''' Add new programs'''
-<<<<<<< HEAD
         if type(newprograms)==Program: newprograms = [newprograms]
         if type(newprograms)==list:
             for newprogram in newprograms: 
                 if newprogram not in self.programs.values():
-=======
-        if type(newprograms) == Program: newprograms = [newprograms]
-        if type(newprograms) == list:
-            for newprogram in newprograms:
-                if newprogram not in self.programs:
->>>>>>> 63eb8bdd
                     self.programs[newprogram.name] = newprogram
                     print('\nAdded program "%s" to programset "%s". \nPrograms in this programset are: %s' % (newprogram.name, self.name, [p.name for p in self.programs.values()]))
                 else:
                     raise Exception('Program "%s" is already present in programset "%s".' % (newprogram.name, self.name))
-<<<<<<< HEAD
         self.gettargetpars()
         self.gettargetpartypes()
         self.gettargetpops()
         self.initialize_covout()
                    
     def rmprogram(self,program,verbose=2):
-=======
-        elif type(newprograms)==dict:
-            for newprogram in newprograms.values():
-                if newprogram not in self.programs:
-                    self.programs[newprogram.name] = newprogram
-                    self.gettargetpops()
-                    self.gettargetpartypes()
-                    self.initialize_covout()
-                    printv('\nAdded program "%s" to programset "%s". \nPrograms in this programset are: %s' % (newprogram.name, self.name, [p.name for p in self.programs.values()]), 4, verbose)
-                else:
-                    raise Exception('Program "%s" is already present in programset "%s".' % (newprogram.name, self.name))
-
-    def rmprogram(self, program, verbose=2):
->>>>>>> 63eb8bdd
         ''' Remove a program. Expects type(program) in [Program,str]'''
         if not type(program) == str: program = program.name
         if program not in self.programs:
@@ -232,23 +210,12 @@
             else: popcoverage[thisprog] = None
         return popcoverage
 
-<<<<<<< HEAD
     def getoutcomes(self,coverage,t,parset,perturb=False):
         ''' Get the model parameters corresponding to dictionary of coverage values'''
         nyrs = len(t)
         outcomes = odict()
         
         budget = self.getprogbudget(coverage=coverage,t=t,parset=parset,proportion=False)
-=======
-    def getoutcomes(self, forwhat, t, parset, forwhattype='budget', interaction='random', perturb=False):
-        ''' Get the model parameters corresponding to a budget or coverage vector'''
-        nyrs = len(t)
-        outcomes = odict()
-
-        if forwhattype=='coverage':
-            budget = self.getprogbudget(coverage=forwhat, t=t, parset=parset)
-        else: budget = forwhat
->>>>>>> 63eb8bdd
 
         for thispartype in self.targetpartypes: # Loop over parameter types
             outcomes[thispartype] = odict()
@@ -464,11 +431,7 @@
         if total: return sum(targetpopsize.values())
         else: return targetpopsize
 
-<<<<<<< HEAD
     def getcoverage(self,x,t,parset,targetpopprop=None,total=True,proportion=False,toplot=False,bounds=None):
-=======
-    def getcoverage(self, x, t, parset, targetpopprop=None, total=True, proportion=False, toplot=False):
->>>>>>> 63eb8bdd
         '''Returns coverage for a time/spending vector'''
 
         poptargeted = self.gettargetpopsize(t=t, parset=parset, total=False)
@@ -486,11 +449,7 @@
         if total: return totalreached/totaltargeted if proportion else totalreached
         else: return popreached
 
-<<<<<<< HEAD
     def getbudget(self,x,t,parset,proportion=False,toplot=False,bounds=None):
-=======
-    def getbudget(self, x, t, parset, proportion=False, toplot=False):
->>>>>>> 63eb8bdd
         '''Returns budget for a coverage vector'''
 
         poptargeted = self.gettargetpopsize(t=t, parset=parset, total=False)
@@ -507,13 +466,9 @@
         x = linspace(0,xupperlim,100)
         plotdata['xlinedata'] = x
         try:
-<<<<<<< HEAD
             y_l = self.getcoverage(x=x,t=t,parset=parset,targetpopprop=None,total=True,proportion=False,toplot=True,bounds='l')
             y_m = self.getcoverage(x=x,t=t,parset=parset,targetpopprop=None,total=True,proportion=False,toplot=True,bounds=None)
             y_u = self.getcoverage(x=x,t=t,parset=parset,targetpopprop=None,total=True,proportion=False,toplot=True,bounds='u')
-=======
-            y = self.getcoverage(x=x, t=t, parset=parset, targetpopprop=None, total=True, proportion=False, toplot=True)
->>>>>>> 63eb8bdd
         except:
             y_l,y_m,y_u = None,None,None
         plotdata['ylinedata_l'] = y_l
@@ -566,14 +521,9 @@
     '''Cost-coverage, coverage-outcome and cost-outcome objects'''
     __metaclass__ = abc.ABCMeta
 
-<<<<<<< HEAD
     def __init__(self,ccopars=None,interaction=None):
         self.ccopars = ccopars if ccopars else {}
         self.interaction = interaction
-=======
-    def __init__(self, ccopars=None):
-        self.ccopars = ccopars
->>>>>>> 63eb8bdd
 
     def __repr__(self):
         ''' Print out useful info'''
@@ -732,18 +682,8 @@
 class Covout(CCOF):
     '''Coverage-outcome objects'''
 
-<<<<<<< HEAD
     def function(self,x,ccopar,popsize):
         pass
-=======
-    def function(self, x, ccopar, popsize):
-        '''Returns single-program outcome in a given year for a given spending amount. Currently assumes coverage is a proportion.'''
-        i = array(ccopar['intercept'])
-        g = array(ccopar['gradient'])
-        if isinstance(popsize, (float, int)): popsize = array([popsize])
-        y = array([min(j,1) for j in (i + (x*g)/popsize)])
-        return y
->>>>>>> 63eb8bdd
 
     def inversefunction(self, x, ccopar, popsize):
         pass
