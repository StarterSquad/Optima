--- conflicted
+++ resolved
@@ -3,31 +3,21 @@
 used to define a single program/modality (e.g., FSW programs) and a
 set of programs, respectively.
 
-Version: 2016feb08
+Version: 2016feb06
 """
 
-<<<<<<< HEAD
-from optima import OptimaException, printv, uuid, today, sigfig, getdate, dcp, smoothinterp, findinds, odict, Settings, runmodel, sanitize, objatt, objmeth, gridcolormap, isnumber, vec2obj, defaultrepr
-from numpy import ones, prod, array, shape, reshape, arange, zeros, exp, linspace, append, sort, transpose, nan, isnan, ndarray, concatenate as cat, maximum, minimum
-=======
 from optima import OptimaException, printv, uuid, today, sigfig, getdate, dcp, smoothinterp, findinds, odict, Settings, sanitize, objrepr, gridcolormap, isnumber, promotetoarray, vec2obj, runmodel
 from numpy import ones, prod, array, arange, zeros, exp, linspace, append, nan, isnan, maximum, minimum, sort, concatenate as cat, transpose
->>>>>>> 7b0f89fd
 import abc
 
 # WARNING, this should not be hard-coded!!! Available from
 # [par.coverage for par in P.parsets[0].pars[0].values() if hasattr(par,'coverage')]
 # ...though would be nice to have an easier way!
-coveragepars = ['numtx','numpmtct','numost','numcirc'] 
-programparsonly = ['numcirc'] # WARNING, maybe another way of handling this? Don't expect program and parameter values for numcirc to match
+coveragepars=['numtx','numpmtct','numost','numcirc'] 
 
 
 class Programset(object):
 
-    ##################################################################################################################
-    ## Basic methods
-    ##################################################################################################################    
-    
     def __init__(self, name='default', programs=None, default_interaction='random'):
         ''' Initialize '''
         self.name = name
@@ -55,6 +45,7 @@
 
     def getsettings(self):
         ''' Try to get the freshest settings available '''
+#        print('Warning, using default settings with program set "%s"' % self.name)
         settings = Settings() # WARNING KLUDGY should fix by having project an attribute of Programset
         return settings
         
@@ -116,7 +107,7 @@
                     if type(tp)==str and tp not in self.progs_by_targetpar(tpt).keys(): del self.covout[tpt][tp]
 
     def updateprogset(self, verbose=2):
-        ''' Update programset. Run this is you change something... '''
+        ''' Update (run this is you change something... )'''
         self.gettargetpars()
         self.gettargetpartypes()
         self.gettargetpops()
@@ -136,7 +127,7 @@
         self.updateprogset()
 
     def rmprogram(self,program,verbose=2):
-        ''' Remove a program.'''
+        ''' Remove a program. Expects type(program) in [Program,str]'''
         if not type(program) == str: program = program.short
         if program not in self.programs:
             errormsg = 'You have asked to remove program "%s", but there is no program by this name in programset "%s". Available programs are' % (program, self.name, [thisprog for thisprog in self.programs])
@@ -145,12 +136,6 @@
             self.programs.pop(program)
             self.updateprogset()
             printv('\nRemoved program "%s" from programset "%s". \nPrograms in this programset are: %s' % (program, self.name, [thisprog.short for thisprog in self.programs.values()]), 4, verbose)
-
-
-
-    ##################################################################################################################
-    ## Methods to ascertain whether a program set is ready to use for budget scenarios or optimization
-    ##################################################################################################################    
 
     def optimizable(self):
         return [True if prog.optimizable() else False for prog in self.programs.values()]
@@ -199,12 +184,6 @@
     def coveragepar(self, coveragepars=coveragepars):
         return [True if par in coveragepars else False for par in self.targetpartypes]
 
-
-
-    ##################################################################################################################
-    ## Methods to list programs according to what/who they target
-    ##################################################################################################################    
-
     def progs_by_targetpop(self, filter_pop=None):
         '''Return a dictionary with:
              keys: all populations targeted by programs
@@ -251,11 +230,6 @@
         else: return progs_by_targetpar
 
 
-
-    ##################################################################################################################
-    ## Methods to get budget and coverage
-    ##################################################################################################################    
-
     def getdefaultbudget(self, t=None, verbose=2):
         ''' Extract the budget if cost data has been provided'''
         
@@ -379,11 +353,6 @@
         return popcoverage
 
 
-
-    ##################################################################################################################
-    ## Methods to get outcomes/parsets
-    ##################################################################################################################    
-
     def getoutcomes(self, coverage=None, t=None, parset=None, results=None, perturb=False,coveragepars=coveragepars):
         ''' Get the model parameters corresponding to dictionary of coverage values'''
 
@@ -402,10 +371,7 @@
 
         # Set up internal variables
         nyrs = len(t)
-        try: infbudget = odict((k,array([1e9]*len(coverage[k]))) if self.programs[k].optimizable() else (k,None) for k in coverage.keys())
-        except:
-            errormsg = 'The following programs require coverage to be entered:\n%s' % '\n'.join(self.hasallcostcovpars(detail=True))
-            raise OptimaException(errormsg)
+        infbudget = odict((k,array([1e9]*len(coverage[k]))) if self.programs[k].optimizable() else (k,None) for k in coverage.keys())
 
         # Loop over parameter types
         for thispartype in self.targetpartypes:
@@ -513,7 +479,8 @@
                     raise OptimaException('Parameter lengths must match (len(outcome)=%i, nyrs=%i)' % (len(outcomes[outcome][key]), nyrs))
 
         return outcomes
-
+        
+        
         
     def getpars(self, coverage, t=None, parset=None, results=None, ind=0, perturb=False, die=False, verbose=2):
         ''' Make pars'''
@@ -579,80 +546,37 @@
                     raise OptimaException('Parameter lengths must match (t=%i, y=%i)' % (len(thispar.t[pop]), len(thispar.y[pop])))
 
             pars[outcome] = thispar # WARNING, probably not needed
+                
 
         return pars
-
     
     
-    ##################################################################################################################
-    ## Methods to plot
-    ##################################################################################################################    
     
-    def plotallcoverage(self,t,parset,existingFigure=None,verbose=2,randseed=None,bounds=None):
-        ''' Plot the cost-coverage curve for all programs'''
-        cost_coverage_figures = {}
-        for thisprog in self.programs.keys():
-            if self.programs[thisprog].optimizable():
-                if self.programs[thisprog].costcovfn.ccopars: 
-                    cost_coverage_figures[thisprog] = self.programs[thisprog].plotcoverage(t=t,parset=parset,existingFigure=existingFigure,randseed=randseed,bounds=bounds)
-                else: 
-                    printv('WARNING: no cost-coverage function defined for optimizable program', 1, verbose)
-        return cost_coverage_figures
-
-
-
-    ##################################################################################################################
-    ## Methods to help with reconciling parameters
-    ##################################################################################################################    
-    
-    def compareoutcomes(self, parset=None, year=None, ind=0, doprint=False, sigfigs=3):
+    def compareoutcomes(self, parset=None, year=None, ind=0, doprint=False):
         ''' For every parameter affected by a program, return a list comparing the default parameter values with the budget ones '''
         outcomes = self.getoutcomes(t=year, parset=parset)
         comparison = list()
         maxnamelen = 0
         maxkeylen = 0
         for key1 in outcomes.keys():
-            if key1 not in programparsonly:
-                for key2 in outcomes[key1].keys():
-                    name = parset.pars[ind][key1].name
-                    maxnamelen = max(len(name),maxnamelen)
-                    maxkeylen = max(len(str(key2)),maxkeylen)
-                    parvalue = parset.pars[ind][key1].interp(tvec=year, asarray=False)[key2]
-                    budgetvalue = outcomes[key1][key2] 
-                    if budgetvalue is not None: comparison.append([name, key2, parvalue[0], budgetvalue[0]])
-                    else: comparison.append([name, key2, parvalue[0], None])
+            for key2 in outcomes[key1].keys():
+                name = parset.pars[ind][key1].name
+                maxnamelen = max(len(name),maxnamelen)
+                maxkeylen = max(len(str(key2)),maxkeylen)
+                parvalue = parset.pars[ind][key1].interp(tvec=year, asarray=False)[key2]
+                budgetvalue = outcomes[key1][key2] 
+                if budgetvalue is not None: comparison.append([name, key2, parvalue[0], budgetvalue[0]])
+                else: comparison.append([name, key2, parvalue[0], None])
         
         if doprint:
             for item in comparison:
                 strctrl = '%%%is | %%%is | Par: %%8s | Budget: %%8s' % (maxnamelen, maxkeylen)
-                print(strctrl % ((item[0], item[1])+sigfig(item[2:4])))
+                print(strctrl % (item[0], item[1], sigfig(item[2]), sigfig(item[3])))
                 
         return comparison
-
-
-    def cco2odict(self, t=None):
-        ''' Parse the cost-coverage-outcome tree and pull out parameter values into an odict '''
-        if t is None: raise OptimaException('Please supply a year')
-        modifiablepars = odict()
-        for targetpartype in self.covout.keys():
-            for targetparpop in self.covout[targetpartype].keys():
-                modifiablepars[(targetpartype,targetparpop,'intercept')] = [self.covout[targetpartype][targetparpop].getccopar(t=t,bounds='l')['intercept'][0],self.covout[targetpartype][targetparpop].getccopar(t=t,bounds='u')['intercept'][0]]
-                for thisprog in self.progs_by_targetpar(targetpartype)[targetparpop]:
-                    try: modifiablepars[(targetpartype,targetparpop,thisprog.short)] = [self.covout[targetpartype][targetparpop].getccopar(t=t,bounds='lower')[thisprog.short][0], self.covout[targetpartype][targetparpop].getccopar(t=t,bounds='upper')[thisprog.short][0]]
-                    except: pass # Must be something like ART, which does not have adjustable parameters -- WARNING, could test explicitly!
-        return modifiablepars
-
-
-    def odict2cco(self, modifiablepars=None, t=None):
-        ''' Take an odict and use it to update the cost-coverage-outcome tree '''
-        if modifiablepars is None: raise OptimaException('Please supply modifiablepars')
-        for key,val in modifiablepars.items():
-            targetpartype,targetparpop,thisprogkey = key # Split out tuple
-            self.covout[targetpartype][targetparpop].ccopars[thisprogkey] = [tuple(val)]
-            if t: self.covout[targetpartype][targetparpop].ccopars['t'] = [t] # WARNING, reassigned multiple times, but shouldn't matter...
-        return None
-
-
+    
+    
+    
     def reconcile(self, parset=None, year=None, ind=0, optmethod='asd', objective='mape', maxiters=200, stepsize=0.1, verbose=2, **kwargs):
         ''' A method for automatically reconciling coverage-outcome parameters with model parameters '''
         printv('Reconciling cost-coverage outcomes with model parameters....', 1, verbose)
@@ -686,37 +610,10 @@
         return None
 
 
-def costfuncobjectivecalc(factors=None, pararray=None, pardict=None, progset=None, parset=None, year=None, ind=None, objective=None, origmismatch=None, verbose=2, eps=1e-3):
-    ''' Calculate the mismatch between the budget-derived cost function parameter values and the model parameter values for a given year '''
-    factors = reshape(factors, (len(factors),1)) # Get it the right shape
-    pardict[:] = dcp(pararray * factors)
-    progset.odict2cco(dcp(pardict), t=year)
-    comparison = progset.compareoutcomes(parset=parset, year=year, ind=ind)
-    allmismatches = []
-    mismatch = 0
-    for budgetparpair in comparison:
-        parval = budgetparpair[2]
-        budgetval = budgetparpair[3]
-        if   objective in ['wape','mape']: thismismatch = abs(budgetval - parval) / (parval+eps)
-        elif objective=='mad':             thismismatch = abs(budgetval - parval)
-        elif objective=='mse':             thismismatch =    (budgetval - parval)**2
-        else:
-            errormsg = 'autofit(): "objective" not known; you entered "%s", but must be one of:\n' % objective
-            errormsg += '"wape"/"mape" = weighted/mean absolute percentage error (default)\n'
-            errormsg += '"mad"  = mean absolute difference\n'
-            errormsg += '"mse"  = mean squared error'
-            raise OptimaException(errormsg)
-        allmismatches.append(thismismatch)
-        mismatch += thismismatch
-        printv('orig mismatch: %s current mismatch: %s' % sigfig([origmismatch,mismatch],4), 4, verbose)
-    return mismatch
-        
-        
-
-
-
-<<<<<<< HEAD
-=======
+
+    def plotallcoverage(self,t,parset,existingFigure=None,verbose=2,randseed=None,bounds=None):
+        ''' Plot the cost-coverage curve for all programs'''
+
         cost_coverage_figures = odict()
         for thisprog in self.programs.keys():
             if self.programs[thisprog].optimizable():
@@ -724,17 +621,19 @@
                     printv('WARNING: no cost-coverage function defined for optimizable program', 1, verbose)
                 else:
                     cost_coverage_figures[thisprog] = self.programs[thisprog].plotcoverage(t=t,parset=parset,existingFigure=existingFigure,randseed=randseed,bounds=bounds)
->>>>>>> 7b0f89fd
-
+
+        return cost_coverage_figures
 
 
 class Program(object):
-    ''' Defines a single program.'''
-
-    ##################################################################################################################
-    ## Basic methods
-    ##################################################################################################################    
-    
+    '''
+    Defines a single program. 
+    Can be initialized with:
+    ccpars, e.g. {'t': [2015,2016], 'saturation': [.90,1.], 'unitcost': [40,30]}
+    targetpars, e.g. [{'param': 'hivtest', 'pop': 'FSW'}, {'param': 'hivtest', 'pop': 'MSM'}]
+    targetpops, e.g. ['FSW','MSM']
+    '''
+
     def __init__(self, short, targetpars=None, targetpops=None, ccopars=None, costcovdata=None, nonhivdalys=0,
         category='No category', name='', criteria=None, targetcomposition=None):
         '''Initialize'''
@@ -756,6 +655,7 @@
         self.criteria = criteria if criteria else {'hivstatus': 'allstates', 'pregnant': False}
         self.targetcomposition = targetcomposition
 
+
     def __repr__(self):
         ''' Print out useful info'''
         output = '\n'
@@ -764,6 +664,13 @@
         output += '   Targeted parameters: %s\n'    % self.targetpars
         output += '\n'
         return output
+
+
+    def optimizable(self):
+        return True if self.targetpars else False
+
+    def hasbudget(self):
+        return True if self.costcovdata['cost'] else False
 
     def addtargetpar(self, targetpar, verbose=2):
         '''Add a model parameter to be targeted by this program'''
@@ -774,6 +681,7 @@
             index = [(tp['param'],tp['pop']) for tp in self.targetpars].index((targetpar['param'],targetpar['pop']))
             self.targetpars[index] = targetpar # overwrite
         return None
+
 
     def rmtargetpar(self, targetpar, verbose=2):
         '''Remove a model parameter from those targeted by this program'''
@@ -785,6 +693,7 @@
             self.targetpars.pop(index)
             printv('\nRemoved model parameter "%s" from the list of model parameters affected by "%s". \nAffected parameters are: %s' % (targetpar, self.short, self.targetpars), 4, verbose)
         return None
+
 
     def addcostcovdatum(self, costcovdatum, overwrite=False, verbose=2):
         '''Add cost-coverage data point'''
@@ -810,6 +719,7 @@
                 errormsg = 'You have already entered cost and/or coverage data for the year %s .' % costcovdatum['t']
                 raise OptimaException(errormsg)
 
+
     def rmcostcovdatum(self, year, verbose=2):
         '''Remove cost-coverage data point. The point to be removed can be specified by year (int or float).'''
         if int(year) in self.costcovdata['t']:
@@ -822,28 +732,7 @@
             raise OptimaException(errormsg)
 
 
-<<<<<<< HEAD
-
-    ##################################################################################################################
-    ## Methods to ascertain whether a program set is ready to use for budget scenarios or optimization
-    ##################################################################################################################    
-
-    def optimizable(self):
-        return True if self.targetpars else False
-
-    def hasbudget(self):
-        return True if self.costcovdata['cost'] else False
-
-
-
-    ##################################################################################################################
-    ## Methods to get target population size, coverage and composition
-    ##################################################################################################################    
-
-    def gettargetpopsize(self, t, parset=None, results=None, ind=0, total=True):
-=======
     def gettargetpopsize(self, t, parset=None, results=None, ind=0, total=True, useelig=False):
->>>>>>> 7b0f89fd
         '''Returns target population size in a given year for a given spending amount.'''
 
         # Validate inputs
@@ -952,6 +841,7 @@
 
             return popreached
 
+
     def getbudget(self, x, t, parset=None, results=None, proportion=False, toplot=False, bounds=None):
         '''Returns budget for a coverage vector'''
 
@@ -962,11 +852,6 @@
         return reqbudget
 
 
-
-    ##################################################################################################################
-    ## Methods to plot
-    ##################################################################################################################    
-    
     def plotcoverage(self, t, parset=None, results=None, plotoptions=None, existingFigure=None,
         randseed=None, plotbounds=True, npts=100, maxupperlim=1e8, doplot=False):
         ''' Plot the cost-coverage curve for a single program'''
@@ -1071,24 +956,15 @@
 
         return cost_coverage_figure
 
-
-
-
-
 ########################################################
 # COST COVERAGE OUTCOME FUNCTIONS
 ########################################################
-
 class CCOF(object):
     '''Cost-coverage, coverage-outcome and cost-outcome objects'''
+    __metaclass__ = abc.ABCMeta # WARNING, this is the only place where this is used...is it necessary...?
 
     def __init__(self,ccopars=None,interaction=None):
-<<<<<<< HEAD
-        self.ccopars = ccopars if ccopars else {}
-        self.origccopars = {k:[] for k in self.ccopars.keys()}
-=======
         self.ccopars = ccopars if ccopars else odict()
->>>>>>> 7b0f89fd
         self.interaction = interaction
 
     def __repr__(self):
@@ -1096,7 +972,7 @@
         output = '\n'
         output += 'Programmatic parameters: %s\n'    % self.ccopars
         output += '            Interaction: %s\n'    % self.interaction
-        output += defaultrepr(self)
+        output += '\n'
         return output
 
     def addccopar(self, ccopar, overwrite=False, verbose=2):
@@ -1109,34 +985,20 @@
         if not self.ccopars:
             for ccopartype in ccopar.keys():
                 self.ccopars[ccopartype] = [ccopar[ccopartype]]
-                self.origccopars[ccopartype] = [ccopar[ccopartype]]
         else:
             if (not self.ccopars['t']) or (ccopar['t'] not in self.ccopars['t']):
                 for ccopartype in self.ccopars.keys():
-<<<<<<< HEAD
-                    if ccopar.get(ccopartype):  
-=======
                     if ccopar.get(ccopartype):  # WARNING: need to check this more appropriately
->>>>>>> 7b0f89fd
                         self.ccopars[ccopartype].append(ccopar[ccopartype])
-                        self.origccopars[ccopartype].append(ccopar[ccopartype])
                 printv('\nAdded CCO parameters "%s". \nCCO parameters are: %s' % (ccopar, self.ccopars), 4, verbose)
             else:
                 if overwrite:
                     ind = self.ccopars['t'].index(int(ccopar['t']))
-<<<<<<< HEAD
-                    oldccopar = {}
-                    for ccopartype in self.ccopars.keys():
-                        oldccopar[ccopartype] = self.ccopars[ccopartype][ind]
-                        self.ccopars[ccopartype][ind] = ccopar[ccopartype]
-                        self.origccopars[ccopartype][ind] = ccopar[ccopartype]
-=======
                     oldccopar = odict()
                     for ccopartype in ccopar.keys():
                         if self.ccopars[ccopartype]:
                             oldccopar[ccopartype] = self.ccopars[ccopartype][ind]
                             self.ccopars[ccopartype][ind] = ccopar[ccopartype]
->>>>>>> 7b0f89fd
                     printv('\nModified CCO parameter from "%s" to "%s". \nCCO parameters for are: %s' % (oldccopar, ccopar, self.ccopars), 4, verbose)
                 else:
                     errormsg = 'You have already entered CCO parameters for the year %s. If you want to overwrite it, set overwrite=True when calling addccopar().' % ccopar['t']
@@ -1150,7 +1012,6 @@
                 ind = self.ccopars['t'].index(int(t))
                 for ccopartype in self.ccopars.keys():
                     self.ccopars[ccopartype].pop(ind)
-                    self.origccopars[ccopartype].pop(ind)
                 printv('\nRemoved CCO parameters in year "%s". \nCCO parameters are: %s' % (t, self.ccopars), 4, verbose)
             else:
                 errormsg = 'You have asked to remove CCO parameters for the year %s, but no data was added for that year. Available parameters are: %s' % (t, self.ccopars)
@@ -1180,17 +1041,8 @@
         ccopar = odict()
         t = promotetoarray(t)
         nyrs = len(t)
-<<<<<<< HEAD
-        ccopars_no_t = dcp({k:v for k,v in self.ccopars.iteritems() if v})
-        try: 
-            del ccopars_no_t['t']
-        except: 
-            errormsg = 'programs(): cost-coverage-outcome parameters not defined for "%s"' % self.ccopars
-            raise OptimaException(errormsg)
-=======
         ccopars_no_t = dcp(odict({k:v for k,v in self.ccopars.iteritems() if v}))
         del ccopars_no_t['t']
->>>>>>> 7b0f89fd
         
         # Deal with bounds
         if not bounds:
@@ -1243,21 +1095,13 @@
         if not inverse: return self.function(x=x,ccopar=ccopar,popsize=popsize)
         else: return self.inversefunction(x=x,ccopar=ccopar,popsize=popsize)
 
-<<<<<<< HEAD
-    def emptypars(self):
-        pass
-
-=======
     @abc.abstractmethod # This method must be defined by the derived class
->>>>>>> 7b0f89fd
     def function(self, x, ccopar, popsize):
         pass
 
+    @abc.abstractmethod # This method must be defined by the derived class
     def inversefunction(self, x, ccopar, popsize):
         pass
-
-
-
 
 
 ########################################################
@@ -1338,15 +1182,12 @@
         else: raise OptimaException('coverage vector should be the same length as params.')
 
 
-
-
-
 ########################################################
 # COVERAGE OUTCOME FUNCTIONS
 ########################################################
 class Covout(CCOF):
     '''Coverage-outcome objects'''
-    
+
     def function(self,x,ccopar,popsize):
         pass
 
