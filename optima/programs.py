"""
This module defines the Program and Programset classes, which are
used to define a single program/modality (e.g., FSW programs) and a
set of programs, respectively.

Version: 2016feb06
"""

from optima import OptimaException, printv, uuid, today, sigfig, getdate, dcp, smoothinterp, findinds, odict, Settings, sanitize, defaultrepr, gridcolormap, isnumber, promotetoarray, vec2obj, runmodel, asd, convertlimits
from numpy import ones, prod, array, zeros, exp, log, linspace, append, nan, isnan, maximum, minimum, sort, concatenate as cat, transpose, mean, sqrt
from random import uniform

# WARNING, this should not be hard-coded!!! Available from
# [par.coverage for par in P.parsets[0].pars[0].values() if hasattr(par,'coverage')]
# ...though would be nice to have an easier way!
coveragepars=['numtx','numpmtct','numost','numcirc'] 


class Programset(object):

    def __init__(self, name='default', programs=None, default_interaction='additive', project=None):
        ''' Initialize '''
        self.name = name
        self.uid = uuid()
        self.default_interaction = default_interaction
        self.programs = odict()
        if programs is not None: self.addprograms(programs)
        else: self.updateprogset()
        self.defaultbudget = odict()
        self.created = today()
        self.modified = today()
        self.project = project # Store pointer for the project, if available

    def __repr__(self):
        ''' Print out useful information'''
        output = defaultrepr(self)
        output += '    Program set name: %s\n'    % self.name
        output += '            Programs: %s\n'    % [prog for prog in self.programs]
        output += 'Targeted populations: %s\n'    % self.targetpops
        output += '        Date created: %s\n'    % getdate(self.created)
        output += '       Date modified: %s\n'    % getdate(self.modified)
        output += '                 UID: %s\n'    % self.uid
        output += '============================================================\n'
        
        return output

    def getsettings(self, project=None, parset=None, results=None):
        ''' Try to get the freshest settings available '''

        try: settings = project.settings
        except:
            try: settings = self.project.settings
            except:
                try: settings = parset.project.settings
                except:
                    try: settings = results.project.settings
                    except: settings = Settings()
        
        return settings
        
    def gettargetpops(self):
        '''Update populations targeted by some program in the response'''
        self.targetpops = []
        if self.programs:
            for prog in self.programs.values():
                for thispop in prog.targetpops: self.targetpops.append(thispop)
            self.targetpops = list(set(self.targetpops))

    def gettargetpars(self):
        '''Update model parameters targeted by some program in the response'''
        self.targetpars = []
        if self.programs:
            for thisprog in self.programs.values():
                for thispop in thisprog.targetpars: self.targetpars.append(thispop)

    def gettargetpartypes(self):
        '''Update model parameter types targeted by some program in the response'''
        self.targetpartypes = []
        if self.programs:
            for thisprog in self.programs.values():
                for thispartype in thisprog.targetpartypes: self.targetpartypes.append(thispartype)
            self.targetpartypes = list(set(self.targetpartypes))

    def initialize_covout(self):
        '''Sets up the required coverage-outcome curves.
           Parameters for actually defining these should be added using 
           R.covout[paramtype][parampop].addccopar()'''
        if not hasattr(self, 'covout'): self.covout = odict()

        for targetpartype in self.targetpartypes: # Loop over parameter types
            if not self.covout.get(targetpartype): self.covout[targetpartype] = odict() # Initialize if it's not there already
            for thispop in self.progs_by_targetpar(targetpartype).keys(): # Loop over populations
                if self.covout[targetpartype].get(thispop): # Take the pre-existing one if it's there... 
                    ccopars = self.covout[targetpartype][thispop].ccopars 
                else: # ... or if not, set it up
                    ccopars = odict()
                    ccopars['intercept'] = []
                    ccopars['t'] = []
                targetingprogs = [thisprog.short for thisprog in self.progs_by_targetpar(targetpartype)[thispop]]
                for tp in targetingprogs:
                    if not ccopars.get(tp): ccopars[tp] = []
                                    
                # Delete any stored programs that are no longer needed (if removing a program)
                progccopars = dcp(ccopars)
                del progccopars['t'], progccopars['intercept']
                for prog in progccopars.keys(): 
                    if prog not in targetingprogs: del ccopars[prog]

                self.covout[targetpartype][thispop] = Covout(ccopars=ccopars,interaction=self.default_interaction)

        # Delete any stored effects that aren't needed (if removing a program)
        for tpt in self.covout.keys():
            if tpt not in self.targetpartypes: del self.covout[tpt]
            else: 
                for tp in self.covout[tpt].keys():
                    if type(tp) in [tuple,str,unicode] and tp not in self.progs_by_targetpar(tpt).keys(): del self.covout[tpt][tp]

    def updateprogset(self, verbose=2):
        ''' Update (run this is you change something... )'''
        self.gettargetpars()
        self.gettargetpartypes()
        self.gettargetpops()
        self.initialize_covout()
        printv('\nUpdated programset "%s"' % (self.name), 4, verbose)

    def addprograms(self, newprograms, verbose=2):
        ''' Add new programs'''
        if type(newprograms)==Program: newprograms = [newprograms]
        if type(newprograms)==list:
            for newprogram in newprograms: 
                if newprogram not in self.programs.values():
                    self.programs[newprogram.short] = newprogram
                    printv('\nAdded program "%s" to programset "%s". \nPrograms in this programset are: %s' % (newprogram.short, self.name, [thisprog.short for thisprog in self.programs.values()]), 3, verbose)
                else:
                    raise OptimaException('Program "%s" is already present in programset "%s".' % (newprogram.short, self.name))
        self.updateprogset()

    def rmprogram(self,program,verbose=2):
        ''' Remove a program. Expects type(program) in [Program,str]'''
        if not type(program) == str: program = program.short
        if program not in self.programs:
            errormsg = 'You have asked to remove program "%s", but there is no program by this name in programset "%s". Available programs are' % (program, self.name, [thisprog for thisprog in self.programs])
            raise OptimaException(errormsg)
        else:
            self.programs.pop(program)
            self.updateprogset()
            printv('\nRemoved program "%s" from programset "%s". \nPrograms in this programset are: %s' % (program, self.name, [thisprog.short for thisprog in self.programs.values()]), 4, verbose)

    def optimizable(self):
        return [True if prog.optimizable() else False for prog in self.programs.values()]

    def optimizableprograms(self):
        return odict((program.short, program) for program in self.programs.values() if program.optimizable())

    def hasbudget(self):
        return [True if prog.hasbudget() else False for prog in self.programs.values()]

    def programswithbudget(self):
        return odict((program.short, program) for program in self.programs.values() if program.hasbudget())

    def hasallcovoutpars(self, detail=False):
        ''' Checks whether all the **required** coverage-outcome parameters are there for coverage-outcome rships'''
        result = True
        details = []
        for thispartype in self.covout.keys():
            for thispop in self.covout[thispartype].keys():
<<<<<<< HEAD
                if self.covout[thispartype][thispop].ccopars['intercept'] is None:
=======
                if self.covout[thispartype][thispop].ccopars.get('intercept', None) is None:
>>>>>>> 1b96f365
                    result = False
                    details.append((thispartype,thispop))
                if thispartype not in coveragepars:
                    for thisprog in self.progs_by_targetpar(thispartype)[thispop]: 
                        if self.covout[thispartype][thispop].ccopars.get(thisprog.short, None) is None:
                            result = False
                            details.append((thispartype,thispop))
        if detail: return list(set(details))
        else: return result

    def hasallcostcovpars(self, detail=False):
        ''' Checks whether all the **required** cost-coverage parameters are there for coverage-outcome rships'''
        result = True
        details = []
        for prog in self.optimizableprograms().values():
            if prog.costcovfn.ccopars.get('unitcost', None) is None:
                details.append(prog.name)
                result = False
        if detail: return list(set(details))
        else: return result
                
    def readytooptimize(self):
        ''' True if the progset is ready to optimize (i.e. has all required pars) and False otherwise''' 
        return (self.hasallcostcovpars() and self.hasallcovoutpars())        

    def coveragepar(self, coveragepars=coveragepars):
        return [True if par in coveragepars else False for par in self.targetpartypes]

    def changepopname(self, oldname=None, newname=None):
        '''
        Change the short name of a population in a progset.
        
        Example:
            import optima as op
            P = op.defaultproject('concentrated')
            P.progset().changepopname(oldname='PWID',newname='IDU')
            print(P.progset())
        '''

        if oldname == None: 
            errormsg = 'Please specify the old name of the population that you want to change. Available popnames are' % (self.targetpops)
            raise OptimaException(errormsg)
        if newname == None: 
            errormsg = 'Please specify the new name that you want the population to be called.'
            raise OptimaException(errormsg)
        
        # Helper function for renaming things in tuples
        def changepopobj(popnameobj, oldname=oldname, newname=newname):
            if isinstance(popnameobj,basestring):
                if popnameobj == oldname: 
                    popnameobj = newname
                return popnameobj
            elif isinstance(popnameobj,(tuple,list)):
                pshiplist = list(popnameobj)
                for pn,pop in enumerate(pshiplist):
                    if pop==oldname:
                        pshiplist[pn] = newname
                return tuple(pshiplist)
            else:
                raise OptimaException('changepopobj() only works on strings, tuples, and lists, not %s' % type(popnameobj)) 
    
        # Change name in programs
        for program in self.programs.values():

            # Change name in targetpars
            for targetpar in program.targetpars:
                targetpar['pop'] = changepopobj(targetpar['pop'], oldname=oldname, newname=newname)

            # Change name in targetpops
            for tn, targetpop in enumerate(program.targetpops):
                program.targetpops[tn] = changepopobj(targetpop, oldname=oldname, newname=newname)
                    
        # Change name in covout objects
        for covoutpar in self.covout.keys():
            self.covout[covoutpar] = odict((changepopobj(k, oldname=oldname, newname=newname) if oldname in k else k, v) for k, v in self.covout[covoutpar].iteritems())
        
        # Update WARNING IS THIS REQUIRED?
        self.updateprogset()
        
        return None


    def progs_by_targetpop(self, filter_pop=None):
        '''Return a dictionary with:
             keys: all populations targeted by programs
             values: programs targeting that population '''
        progs_by_targetpop = odict()
        for thisprog in self.programs.values():
            targetpops = thisprog.targetpops if thisprog.targetpops else None
            if targetpops:
                for thispop in targetpops:
                    if thispop not in progs_by_targetpop: progs_by_targetpop[thispop] = []
                    progs_by_targetpop[thispop].append(thisprog)
        if filter_pop: return progs_by_targetpop[filter_pop]
        else: return progs_by_targetpop

    def progs_by_targetpartype(self, filter_partype=None):
        '''Return a dictionary with:
             keys: all populations targeted by programs
             values: programs targeting that population '''
        progs_by_targetpartype = odict()
        for thisprog in self.programs.values():
            targetpartypes = thisprog.targetpartypes if thisprog.targetpartypes else None
            if targetpartypes:
                for thispartype in targetpartypes:
                    if thispartype not in progs_by_targetpartype: progs_by_targetpartype[thispartype] = []
                    progs_by_targetpartype[thispartype].append(thisprog)
        if filter_partype: return progs_by_targetpartype[filter_partype]
        else: return progs_by_targetpartype

    def progs_by_targetpar(self, filter_partype=None):
        '''Return a dictionary with:
             keys: all populations targeted by programs
             values: programs targeting that population '''
        progs_by_targetpar = odict()
        for thispartype in self.targetpartypes:
            progs_by_targetpar[thispartype] = odict()
            for prog in self.progs_by_targetpartype(thispartype):
                targetpars = prog.targetpars if prog.targetpars else None
                for targetpar in targetpars:
                    if thispartype == targetpar['param']:
                        if targetpar['pop'] not in progs_by_targetpar[thispartype]: progs_by_targetpar[thispartype][targetpar['pop']] = []
                        progs_by_targetpar[thispartype][targetpar['pop']].append(prog)
            progs_by_targetpar[thispartype] = progs_by_targetpar[thispartype]
        if filter_partype: return progs_by_targetpar[filter_partype]
        else: return progs_by_targetpar


    def getdefaultbudget(self, t=None, verbose=2):
        ''' Extract the budget if cost data has been provided'''
        
        # Initialise outputs
        totalbudget, lastbudget, selectbudget = odict(), odict(), odict()

        # Validate inputs
        if t is not None: t = promotetoarray(t)

        # Set up internal variables
        settings = self.getsettings()
        tvec = settings.maketvec() 
        emptyarray = array([nan]*len(tvec))
        
        # Get cost data for each program in each year that it exists
        for program in self.programs:
            totalbudget[program] = dcp(emptyarray)
            selectbudget[program] = []
            if self.programs[program].costcovdata['t']:
                for yrno, yr in enumerate(self.programs[program].costcovdata['t']):
                    yrindex = findinds(tvec,yr)
                    totalbudget[program][yrindex] = self.programs[program].costcovdata['cost'][yrno]
                lastbudget[program] = sanitize(totalbudget[program])[-1]
            else: 
                printv('\nWARNING: no cost data defined for program "%s"...' % program, 1, verbose)
                lastbudget[program] = nan

            # Extract cost data for particular years, if requested 
            if t is not None:
                for yr in t:
                    yrindex = findinds(tvec,yr)
                    selectbudget[program].append(totalbudget[program][yrindex][0])
                    
        # TEMP: store default budget as an attribute
        self.defaultbudget = lastbudget
        return selectbudget if t is not None else lastbudget

    def getdefaultcoverage(self, t=2016, parset=None, results=None, verbose=2, ind=0, sample='best', **kwargs):
        ''' Extract the coverage levels corresponding to the default budget'''
        defaultbudget = self.getdefaultbudget()
        if parset is None: parset = self.project.parset() # Get default parset
        defaultcoverage = self.getprogcoverage(budget=defaultbudget, t=t, parset=parset, results=results, sample=sample, ind=ind, **kwargs)
        for progno in range(len(defaultcoverage)):
            defaultcoverage[progno] = defaultcoverage[progno][0] if defaultcoverage[progno] else nan    
        return defaultcoverage

    def getprogcoverage(self, budget, t, parset=None, results=None, proportion=False, sample='best', verbose=2, ind=0):
        '''Budget is currently assumed to be a DICTIONARY OF ARRAYS'''

        # Initialise output
        coverage = odict()

        # Validate inputs
        if isnumber(t): t = [t]
        if isinstance(budget, list) or isinstance(budget,type(array([]))):
            budget = vec2obj(orig=self.getdefaultbudget(), newvec=budget) # It seems to be a vector: convert to odict
        if type(budget)==dict: budget = odict(budget) # Convert to odict
        budget = budget.sort([p.short for p in self.programs.values()])

        # Get program-level coverage for each program
        for thisprog in self.programs.keys():
            if self.programs[thisprog].optimizable():
                if not self.programs[thisprog].costcovfn.ccopars:
                    printv('WARNING: no cost-coverage function defined for optimizable program, setting coverage to None...', 1, verbose)
                    coverage[thisprog] = None
                else:
                    spending = budget[thisprog] # Get the amount of money spent on this program
                    coverage[thisprog] = self.programs[thisprog].getcoverage(x=spending, t=t, parset=parset, results=results, proportion=proportion, sample=sample, ind=ind)
            else: coverage[thisprog] = None

        return coverage


    def getprogbudget(self, coverage, t, parset=None, results=None, proportion=False, sample='best', verbose=2):
        '''Return budget associated with specified coverage levels'''

        # Initialise output
        budget = odict()

        # Validate inputs
        if isnumber(t): t = [t]
        if not isinstance(coverage,dict): raise OptimaException('Currently only accepting budgets as dictionaries.')
        if not isinstance(coverage,odict): budget = odict(budget)
        coverage = coverage.sort([p.short for p in self.programs.values()])

        # Get budget for each program
        for thisprog in self.programs.keys():
            if self.programs[thisprog].optimizable():
                if not self.programs[thisprog].costcovfn.ccopars:
                    printv('WARNING: no cost-coverage function defined for optimizable program, setting coverage to None...', 1, verbose)
                    budget[thisprog] = None
                else:
                    cov = coverage[thisprog] # Get the amount of money spent on this program
                    budget[thisprog] = self.programs[thisprog].getbudget(x=cov, t=t, parset=parset, results=results, proportion=proportion, sample=sample)
            else: budget[thisprog] = None

        return budget


    def getpopcoverage(self, budget, t, parset=None, results=None, sample='best', verbose=2, ind=0):
        '''Get the number of people from each population covered by each program.'''

        # Initialise output
        popcoverage = odict()

        # Validate inputs
        if not isinstance(budget,dict): raise OptimaException('Currently only accepting budgets as dictionaries.')
        if not isinstance(budget,odict): budget = odict(budget)
        budget = budget.sort([p.short for p in self.programs.values()])

        # Get population-level coverage for each program
        for thisprog in self.programs.keys():
            if self.programs[thisprog].optimizable():
                if not self.programs[thisprog].costcovfn.ccopars:
                    printv('WARNING: no cost-coverage function defined for optimizable program, setting coverage to None...', 1, verbose)
                    popcoverage[thisprog] = None
                else:
                    spending = budget[thisprog] # Get the amount of money spent on this program
                    popcoverage[thisprog] = self.programs[thisprog].getcoverage(x=spending, t=t, parset=parset, results=results, total=False, sample=sample, ind=ind)
            else: popcoverage[thisprog] = None

        return popcoverage


    def getoutcomes(self, coverage=None, t=None, parset=None, results=None, sample='best', coveragepars=coveragepars, ind=0):
        ''' Get the model parameters corresponding to dictionary of coverage values'''

        # Initialise output
        outcomes = odict()

        # Validate inputs
        if isnumber(t): t = [t]
        if parset is None:
            if results and results.parset: 
                parset = results.parset
            else: 
                try:    parset = self.project.parset() # Get default parset
                except: raise OptimaException('Please provide either a parset or a resultset that contains a parset')
        if coverage is None:
            coverage = self.getdefaultcoverage(t=t, parset=parset, results=results, sample=sample, ind=ind)
        for covkey, coventry in coverage.iteritems(): # Ensure coverage level values are lists
            if isnumber(coventry): coverage[covkey] = [coventry]

        # Set up internal variables
        nyrs = len(t)
        infbudget = odict((k,array([1e9]*len(coverage[k]))) if self.programs[k].optimizable() else (k,None) for k in coverage.keys())

        # Loop over parameter types
        for thispartype in self.targetpartypes:
            outcomes[thispartype] = odict()
            
            # Loop over populations relevant for this parameter type
            for popno, thispop in enumerate(self.progs_by_targetpar(thispartype).keys()):

                # If it's a coverage parameter, you are done
                if thispartype in coveragepars:
                    outcomes[thispartype][thispop] = array(self.covout[thispartype][thispop].getccopar(t=t, sample=sample)['intercept'])
                    for thisprog in self.progs_by_targetpar(thispartype)[thispop]: # Loop over the programs that target this parameter/population combo
                        if thispop == 'tot':
                            popcoverage = coverage[thisprog.short]
                        else: popcoverage = coverage[thisprog.short]*thisprog.gettargetcomposition(t=t, parset=parset, results=results)[thispop]
                        outcomes[thispartype][thispop] += popcoverage

                # If it's an outcome parameter, need to get outcomes
                else:
                    
                    delta, thiscov = odict(), odict()
    
                    # Loop over the programs that target this parameter/population combo
                    for thisprog in self.progs_by_targetpar(thispartype)[thispop]: 
                        if type(thispop)==tuple: thiscovpop = thisprog.targetpops[0] # If it's a partnership parameters, get the target population separately
                        else: thiscovpop = None
                        if not self.covout[thispartype][thispop].ccopars[thisprog.short]:
                            print('WARNING: no coverage-outcome function defined for optimizable program  "%s", skipping over... ' % (thisprog.short))
                            outcomes[thispartype][thispop] = None
                        else:
                            outcomes[thispartype][thispop] = self.covout[thispartype][thispop].getccopar(t=t, sample=sample)['intercept']
                            fullx = infbudget[thisprog.short]
                            if thiscovpop:
                                part1 = coverage[thisprog.short]*thisprog.gettargetcomposition(t=t, parset=parset, results=results)[thiscovpop]
                                part2 = thisprog.getcoverage(x=fullx, t=t, parset=parset, results=results, proportion=False,total=False,ind=ind)[thiscovpop]
                                thiscov[thisprog.short] = part1/part2
                            else:
                                part1 = coverage[thisprog.short]*thisprog.gettargetcomposition(t=t, parset=parset, results=results)[thispop]
                                part2 = thisprog.getcoverage(x=fullx,t=t, parset=parset, results=results, proportion=False,total=False,ind=ind)[thispop]
                                thiscov[thisprog.short] = part1/part2
                            delta[thisprog.short] = [self.covout[thispartype][thispop].getccopar(t=t, sample=sample)[thisprog.short][j] - outcomes[thispartype][thispop][j] for j in range(nyrs)]
                            
                    # ADDITIVE CALCULATION
                    # NB, if there's only one program targeting this parameter, just do simple additive calc
                    if self.covout[thispartype][thispop].interaction == 'additive' or len(self.progs_by_targetpar(thispartype)[thispop])==1:
                        # Outcome += c1*delta_out1 + c2*delta_out2
                        additions = []
                        for thisprog in self.progs_by_targetpar(thispartype)[thispop]:
                            if not self.covout[thispartype][thispop].ccopars[thisprog.short]:
                                print('WARNING: no coverage-outcome parameters defined for program  "%s", population "%s" and parameter "%s". Skipping over... ' % (thisprog.short, thispop, thispartype))
                                outcomes[thispartype][thispop] = None
                            else: additions.append(thiscov[thisprog.short]*delta[thisprog.short])
                        outcomes[thispartype][thispop] += sum(array(additions))

                    # GEOMETRIC CALCULATION
                    elif self.covout[thispartype][thispop].interaction == 'geometric':
                        # Outcome += sqrt(c1*delta_out1**2 + c2*delta_out2**2)
                        additions = []
                        for thisprog in self.progs_by_targetpar(thispartype)[thispop]:
                            if not self.covout[thispartype][thispop].ccopars[thisprog.short]:
                                print('WARNING: no coverage-outcome parameters defined for program  "%s", population "%s" and parameter "%s". Skipping over... ' % (thisprog.short, thispop, thispartype))
                                outcomes[thispartype][thispop] = None
                            else: additions.append(thiscov[thisprog.short]*delta[thisprog.short])
                        outcomes[thispartype][thispop] += sqrt(sum(array(additions)**2))
                            
                    # NESTED CALCULATION
                    elif self.covout[thispartype][thispop].interaction == 'nested':
                        # Outcome += c3*max(delta_out1,delta_out2,delta_out3) + (c2-c3)*max(delta_out1,delta_out2) + (c1 -c2)*delta_out1, where c3<c2<c1.
                        for yr in range(nyrs):
                            cov,delt = [],[]
                            for thisprog in thiscov.keys():
                                cov.append(thiscov[thisprog][yr])
                                delt.append(delta[thisprog][yr])
                            cov_tuple = sorted(zip(cov,delt)) # A tuple storing the coverage and delta out, ordered by coverage
                            for j in range(len(cov_tuple)): # For each entry in here
                                if j == 0: c1 = cov_tuple[j][0]
                                else: c1 = cov_tuple[j][0]-cov_tuple[j-1][0]
                                outcomes[thispartype][thispop][yr] += c1*max([ct[1] for ct in cov_tuple[j:]])                
                
                    # RANDOM CALCULATION
                    elif self.covout[thispartype][thispop].interaction == 'random':
                        # Outcome += c1(1-c2)* delta_out1 + c2(1-c1)*delta_out2 + c1c2* max(delta_out1,delta_out2)
                        
                        xx = self.covout[thispartype][thispop].getccopar(t=t, sample=sample)['intercept']
                        print(xx)
                        if xx==[0.0]:
                            import traceback; traceback.print_exc(); import pdb; pdb.set_trace()
    
                        for prog1 in thiscov.keys():
                            product = ones(thiscov[prog1].shape)
                            for prog2 in thiscov.keys():
                                if prog1 != prog2:
                                    product *= (1-thiscov[prog2])
            
                            outcomes[thispartype][thispop] += delta[prog1]*thiscov[prog1]*product 
    
                        # Recursion over overlap levels
                        def overlap_calc(indexes,target_depth):
                            if len(indexes) < target_depth:
                                accum = 0
                                for j in range(indexes[-1]+1,len(thiscov)):
                                    accum += overlap_calc(indexes+[j],target_depth)
                                return thiscov.values()[indexes[-1]]*accum
                            else:
                                return thiscov.values()[indexes[-1]]* max([delta.values()[x] for x in [0]],0)
    
                        # Iterate over overlap levels
                        for i in range(2,len(thiscov)): # Iterate over numbers of overlapping programs
                            for j in range(0,len(thiscov)-1): # Iterate over the index of the first program in the sum
                                outcomes[thispartype][thispop] += overlap_calc([j],i)[0]

                        # All programs together
                        outcomes[thispartype][thispop] += prod(array(thiscov.values()),0)*[max([c[j] for c in delta.values()]) for j in range(nyrs)]
                    
                    else: raise OptimaException('Unknown reachability type "%s"',self.covout[thispartype][thispop].interaction)
        
        # Validate
        for outcome in outcomes.keys():
            for key in outcomes[outcome].keys():
                if outcomes[outcome][key] is not None and len(outcomes[outcome][key])!=nyrs:
                    raise OptimaException('Parameter lengths must match (len(outcome)=%i, nyrs=%i)' % (len(outcomes[outcome][key]), nyrs))

        return outcomes
        
        
        
    def getpars(self, coverage, t=None, parset=None, results=None, ind=0, sample='best', die=False, verbose=2):
        ''' Make pars'''
        
        years = t # WARNING, not renaming in the function definition for now so as to not break things
        
        
        # Validate inputs
        if years is None: raise OptimaException('To get pars, one must supply years')
        if isnumber(years): years = [years]
        if parset is None:
            if results and results.parset: parset = results.parset
            else: raise OptimaException('Please provide either a parset or a resultset that contains a parset')
        
        # Get settings
        settings = self.getsettings()

        # Get outcome dictionary
        outcomes = self.getoutcomes(coverage=coverage, t=years, parset=parset, results=results, sample=sample)

        # Create a parset and copy over parameter changes
        pars = dcp(parset.pars[ind])
        for outcome in outcomes.keys():
            thispar = pars[outcome]
            
            # Find last good value -- WARNING, copied from scenarios.py!!! and shouldn't be in this loop!
            last_t = min(years) - settings.dt # Last timestep before the scenario starts
            last_y = thispar.interp(tvec=last_t, dt=settings.dt, asarray=False, usemeta=False) # Find what the model would get for this value
            
            for pop in outcomes[outcome].keys(): # WARNING, 'pop' should be renamed 'key' or something for e.g. partnerships
                
                # Validate outcome
                thisoutcome = outcomes[outcome][pop] # Shorten
                lower = float(thispar.limits[0]) # Lower limit, cast to float just to be sure (is probably int)
                upper = settings.convertlimits(limits=thispar.limits[1]) # Upper limit -- have to convert from string to float based on settings for this project
                if thisoutcome is not None:
                    if any(array(thisoutcome<lower).flatten()) or any(array(thisoutcome>upper).flatten()):
                        errormsg = 'Parameter value "%s" for population "%s" based on coverage is outside allowed limits: value=%s (%f, %f)' % (thispar.name, pop, thisoutcome, lower, upper)
                        if die:
                            raise OptimaException(errormsg)
                        else:
                            printv(errormsg, 3, verbose) # WARNING, not sure how serious this is...feels like it shouldn't happen
                            thisoutcome = maximum(thisoutcome, lower) # Impose lower limit
                            thisoutcome = minimum(thisoutcome, upper) # Impose upper limit
                
                    # Remove years after the last good year
                    if last_t < max(thispar.t[pop]):
                        thispar.t[pop] = thispar.t[pop][findinds(thispar.t[pop] <= last_t)]
                        thispar.y[pop] = thispar.y[pop][findinds(thispar.t[pop] <= last_t)]
                    
                    # Append the last good year, and then the new years
                    thispar.t[pop] = append(thispar.t[pop], last_t)
                    thispar.y[pop] = append(thispar.y[pop], last_y[pop]) 
                    thispar.t[pop] = append(thispar.t[pop], years)
                    thispar.y[pop] = append(thispar.y[pop], thisoutcome) 
                
                if len(thispar.t[pop])!=len(thispar.y[pop]):
                    raise OptimaException('Parameter lengths must match (t=%i, y=%i)' % (len(thispar.t[pop]), len(thispar.y[pop])))

            pars[outcome] = thispar # WARNING, probably not needed
                

        return pars
    
    
    
    def compareoutcomes(self, parset=None, year=None, ind=0, doprint=False):
        ''' For every parameter affected by a program, return a list comparing the default parameter values with the budget ones '''
        outcomes = self.getoutcomes(t=year, parset=parset, ind=ind)
        comparison = list()
        maxnamelen = 0
        maxkeylen = 0
        for key1 in outcomes.keys():
            for key2 in outcomes[key1].keys():
                name = parset.pars[ind][key1].name
                maxnamelen = max(len(name),maxnamelen)
                maxkeylen = max(len(str(key2)),maxkeylen)
                parvalue = parset.pars[ind][key1].interp(tvec=year, asarray=False)[key2]
                budgetvalue = outcomes[key1][key2] 
                if budgetvalue is not None: comparison.append([name, key2, parvalue[0], budgetvalue[0]])
                else: comparison.append([name, key2, parvalue[0], None])
        
        if doprint:
            for item in comparison:
                strctrl = '%%%is | %%%is | Par: %%8s | Budget: %%8s' % (maxnamelen, maxkeylen)
                print(strctrl % (item[0], item[1], sigfig(item[2]), sigfig(item[3])))
                
        return comparison
    

    def cco2odict(self, t=None, sample='best'):
        ''' Parse the cost-coverage-outcome tree and pull out parameter values into an odict '''
        if t is None: raise OptimaException('Please supply a year')
        pardict = odict()
        for targetpartype in self.covout.keys():
            for targetparpop in self.covout[targetpartype].keys():
                pardict[(targetpartype,targetparpop,'intercept')] = [self.covout[targetpartype][targetparpop].getccopar(t=t,sample='lower')['intercept'][0],self.covout[targetpartype][targetparpop].getccopar(t=t,sample='upper')['intercept'][0]]
                for thisprog in self.progs_by_targetpar(targetpartype)[targetparpop]:
                    try: pardict[(targetpartype,targetparpop,thisprog.short)] = [self.covout[targetpartype][targetparpop].getccopar(t=t,sample='lower')[thisprog.short][0], self.covout[targetpartype][targetparpop].getccopar(t=t,sample='upper')[thisprog.short][0]]
                    except: pass # Must be something like ART, which does not have adjustable parameters -- WARNING, could test explicitly!
        return pardict



    def odict2cco(self, modifiablepars=None, t=None):
        ''' Take an odict and use it to update the cost-coverage-outcome tree '''
        if modifiablepars is None: raise OptimaException('Please supply modifiablepars')
        for key,val in modifiablepars.items():
            targetpartype,targetparpop,thisprogkey = key # Split out tuple
            self.covout[targetpartype][targetparpop].ccopars[thisprogkey] = [tuple(val)]
            if t: self.covout[targetpartype][targetparpop].ccopars['t'] = [t] # WARNING, reassigned multiple times, but shouldn't matter...
        return None
    
    
    
    def reconcile(self, parset=None, year=None, ind=0, objective='mape', maxiters=400, uselimits=True, verbose=2, **kwargs):
        '''
        A method for automatically reconciling coverage-outcome parameters with model parameters.
        
        Example code to test:
        
        import optima as op
        P = op.defaults.defaultproject('best')
        P.progset().reconcile(year=2016, uselimits=False, verbose=4)
        '''
        printv('Reconciling cost-coverage outcomes with model parameters....', 1, verbose)
        
        # Try defaults if none supplied
        if not hasattr(self,'project'):
            try: self.project = parset.project
            except: raise OptimaException('Could not find a usable project')
                
        if parset is None:
            try: parset = self.project.parset()
            except: raise OptimaException('Could not find a usable parset')
        
        # Initialise internal variables 
        settings = self.getsettings()
        origpardict = dcp(self.cco2odict(t=year))
        pardict = dcp(origpardict)
        pararray = dcp(pardict[:]) # Turn into array format
        parmeans = pararray.mean(axis=1)
        if uselimits: # Use user-specified limits
            parlower = dcp(pararray[:,0])
            parupper = dcp(pararray[:,1])
        else: # Just use parameter limits
            npars = len(parmeans)            
            parlower = zeros(npars)
            parupper = zeros(npars)
            for k,tmp in enumerate(pardict.keys()):
                parname = tmp[0] # First entry is parameter name
                limits = convertlimits(parset.pars[0][parname].limits, dt=settings.dt)
                parlower[k] = limits[0]
                parupper[k] = limits[1]
        if any(parupper<parlower): 
            problemind = findinds(parupper<parlower)
            errormsg = 'At least one lower limit is higher than one upper limit:\n%s %s' % (pardict.keys()[problemind], pardict[problemind])
            raise OptimaException(errormsg)
        
        # Prepare inputs to optimization method
        args = odict([('pardict',pardict), ('progset',self), ('parset',parset), ('year',year), ('ind',ind), ('objective',objective), ('verbose',verbose)])
        origmismatch = costfuncobjectivecalc(parmeans, **args) # Calculate initial mismatch too get initial probabilities (pinitial)
            
        parvecnew, fval, exitflag, output = asd(costfuncobjectivecalc, parmeans, args=args, xmin=parlower, xmax=parupper, MaxIter=maxiters, verbose=verbose, **kwargs)
        currentmismatch = costfuncobjectivecalc(parvecnew, **args) # Calculate initial mismatch, just, because
        
        # Wrap up
        pardict[:] = replicatevec(parvecnew)
        self.odict2cco(pardict) # Copy best values
        printv('Reconciliation reduced mismatch from %f to %f' % (origmismatch, currentmismatch), 2, verbose)
        return None


def replicatevec(vec,n=2):
    ''' Tiny function to turn a vector into a form suitable for feeding into an odict '''
    output = []
    for i in vec: output.append([i]*n) # Make a list of lists, with the sublists having length n
    return output
    

def costfuncobjectivecalc(parmeans=None, pardict=None, progset=None, parset=None, year=None, ind=None, objective=None, verbose=2, eps=1e-3):
    ''' Calculate the mismatch between the budget-derived cost function parameter values and the model parameter values for a given year '''
    pardict[:] = replicatevec(parmeans)
    progset.odict2cco(dcp(pardict), t=year)
    comparison = progset.compareoutcomes(parset=parset, year=year, ind=ind)
    allmismatches = []
    mismatch = 0
    for budgetparpair in comparison:
        parval = budgetparpair[2]
        budgetval = budgetparpair[3]
        if parval and budgetval: # If either of these values are zero, probably hopeless trying to calculate mismatch
            if   objective in ['wape','mape']: thismismatch = abs(budgetval - parval) / (parval+eps)
            elif objective=='mad':             thismismatch = abs(budgetval - parval)
            elif objective=='mse':             thismismatch =    (budgetval - parval)**2
            else:
                errormsg = 'autofit(): "objective" not known; you entered "%s", but must be one of:\n' % objective
                errormsg += '"wape"/"mape" = weighted/mean absolute percentage error (default)\n'
                errormsg += '"mad"  = mean absolute difference\n'
                errormsg += '"mse"  = mean squared error'
                raise OptimaException(errormsg)
        else:
            thismismatch = 0.0 # Give up
        allmismatches.append(thismismatch)
        mismatch += thismismatch
        printv('%45s | %30s | par: %s | budget: %s | mismatch: %s' % ((budgetparpair[0],budgetparpair[1])+sigfig([parval,budgetval,thismismatch],4)), 3, verbose)
    return mismatch


    def plotallcoverage(self,t,parset,existingFigure=None,verbose=2,bounds=None):
        ''' Plot the cost-coverage curve for all programs'''

        cost_coverage_figures = odict()
        for thisprog in self.programs.keys():
            if self.programs[thisprog].optimizable():
                if not self.programs[thisprog].costcovfn.ccopars:
                    printv('WARNING: no cost-coverage function defined for optimizable program', 1, verbose)
                else:
                    cost_coverage_figures[thisprog] = self.programs[thisprog].plotcoverage(t=t,parset=parset,existingFigure=existingFigure,bounds=bounds)

        return cost_coverage_figures


class Program(object):
    '''
    Defines a single program. 
    Can be initialized with:
    ccpars, e.g. {'t': [2015,2016], 'saturation': [.90,1.], 'unitcost': [40,30]}
    targetpars, e.g. [{'param': 'hivtest', 'pop': 'FSW'}, {'param': 'hivtest', 'pop': 'MSM'}]
    targetpops, e.g. ['FSW','MSM']
    '''

    def __init__(self, short, targetpars=None, targetpops=None, ccopars=None, costcovdata=None, nonhivdalys=0,
        category='No category', name='', criteria=None, targetcomposition=None):
        '''Initialize'''
        self.short = short
        self.name = name
        self.uid = uuid()
        if targetpars:
            self.targetpars = targetpars
        else: self.targetpars = []
        self.targetpops = targetpops if targetpops else []
        try:
            self.targetpartypes = list(set([thispar['param'] for thispar in self.targetpars])) if self.targetpars else []
        except:
            print("Error while initializing targetpartypes in program %s for targetpars %s" % (short, self.targetpars))
            self.targetpartypes = []
        self.costcovfn = Costcov(ccopars=ccopars)
        self.costcovdata = costcovdata if costcovdata else {'t':[],'cost':[],'coverage':[]}
        self.category = category
        self.criteria = criteria if criteria else {'hivstatus': 'allstates', 'pregnant': False}
        self.targetcomposition = targetcomposition


    def __repr__(self):
        ''' Print out useful info'''
        output = defaultrepr(self)
        output += '          Program name: %s\n'    % self.short
        output += '  Targeted populations: %s\n'    % self.targetpops
        output += '   Targeted parameters: %s\n'    % self.targetpars
        output += '\n'
        return output


    def optimizable(self):
        return True if self.targetpars else False

    def hasbudget(self):
        return True if self.costcovdata['cost'] else False

    def addtargetpar(self, targetpar, verbose=2):
        '''Add a model parameter to be targeted by this program'''
        if (targetpar['param'],targetpar['pop']) not in [(tp['param'],tp['pop']) for tp in self.targetpars]:
            self.targetpars.append(targetpar)
            printv('\nAdded target parameter "%s" to the list of target parameters affected by "%s". \nAffected parameters are: %s' % (targetpar, self.short, self.targetpars), 4, verbose)
        else:
            index = [(tp['param'],tp['pop']) for tp in self.targetpars].index((targetpar['param'],targetpar['pop']))
            self.targetpars[index] = targetpar # overwrite
        return None


    def rmtargetpar(self, targetpar, verbose=2):
        '''Remove a model parameter from those targeted by this program'''
        if (targetpar['param'],targetpar['pop']) not in [(tp['param'],tp['pop']) for tp in self.targetpars]:
            errormsg = 'The target parameter "%s" you have selected for removal is not in the list of target parameters affected by this program:%s.' % (targetpar, self.targetpars)
            raise OptimaException(errormsg)
        else:
            index = [(tp['param'],tp['pop']) for tp in self.targetpars].index((targetpar['param'],targetpar['pop']))
            self.targetpars.pop(index)
            printv('\nRemoved model parameter "%s" from the list of model parameters affected by "%s". \nAffected parameters are: %s' % (targetpar, self.short, self.targetpars), 4, verbose)
        return None


    def addcostcovdatum(self, costcovdatum, overwrite=False, verbose=2):
        '''Add cost-coverage data point'''
        if costcovdatum['t'] not in self.costcovdata['t']:
            self.costcovdata['t'].append(costcovdatum['t'])
            self.costcovdata['cost'].append(costcovdatum['cost'])
            if costcovdatum.get('coverage'):
                self.costcovdata['coverage'].append(costcovdatum['coverage'])
            else:
                self.costcovdata['coverage'].append(None)

            printv('\nAdded cc data "%s" to program: "%s". \nCC data for this program are: %s' % (costcovdatum, self.short, self.costcovdata), 4, verbose)
        else:
            if overwrite:
                ind = self.costcovdata['t'].index(int(costcovdatum['t']))
                oldcostcovdatum = {'t':self.costcovdata['t'][ind],'cost':self.costcovdata['cost'][ind],'coverage':self.costcovdata['coverage'][ind]}
                self.costcovdata['t'][ind] = costcovdatum['t']
                self.costcovdata['cost'][ind] = costcovdatum['cost']
                self.costcovdata['coverage'][ind] = costcovdatum['coverage']
                newcostcovdatum = {'t':self.costcovdata['t'][ind],'cost':self.costcovdata['cost'][ind],'coverage':self.costcovdata['coverage'][ind]}
                printv('\nModified cc data from "%s" to "%s" for program: "%s". \nCC data for this program are: %s' % (oldcostcovdatum, newcostcovdatum, self.short, self.costcovdata), 4, verbose)
            else:
                errormsg = 'You have already entered cost and/or coverage data for the year %s .' % costcovdatum['t']
                raise OptimaException(errormsg)


    def rmcostcovdatum(self, year, verbose=2):
        '''Remove cost-coverage data point. The point to be removed can be specified by year (int or float).'''
        if int(year) in self.costcovdata['t']:
            self.costcovdata['cost'].pop(self.costcovdata['t'].index(int(year)))
            self.costcovdata['coverage'].pop(self.costcovdata['t'].index(int(year)))
            self.costcovdata['t'].pop(self.costcovdata['t'].index(int(year)))
            printv('\nRemoved cc data in year "%s" from program: "%s". \nCC data for this program are: %s' % (year, self.short, self.costcovdata), 4, verbose)
        else:
            errormsg = 'You have asked to remove data for the year %s, but no data was added for that year. Cost coverage data are: %s' % (year, self.costcovdata)
            raise OptimaException(errormsg)


    def gettargetpopsize(self, t, parset=None, results=None, ind=0, total=True, useelig=False):
        '''Returns target population size in a given year for a given spending amount.'''

        # Validate inputs
        if isnumber(t): t = array([t])
        elif type(t)==list: t = array(t)
        if parset is None:
            if results and results.parset: parset = results.parset
            else: raise OptimaException('Please provide either a parset or a resultset that contains a parset')

        # Initialise outputs
        popsizes = odict()
        targetpopsize = odict()
        
        # If we are ignoring eligibility, just sum the popsizes...
        if not useelig:
            initpopsizes = parset.pars[0]['popsize'].interp(tvec=t)


        # ... otherwise, have to get the PLHIV pops from results. WARNING, this should be improved.
        else: 
            raise Exception('Does not work')

            # Get settings
            settings = self.project.settings
            
            npops = len(parset.pars[ind]['popkeys'])
    
            if not self.criteria['pregnant']:
                if self.criteria['hivstatus']=='allstates':
                    initpopsizes = parset.pars[ind]['popsize'].interp(tvec=t)
        
                else: # If it's a program for HIV+ people, need to find the number of positives
                    if not results: 
                        try: results = parset.getresults(die=True)
                        except OptimaException as E: 
                            print('Failed to extract results because "%s", rerunning the model...' % E.message)
                            results = runmodel(pars=parset.pars[ind], settings=settings)
                            parset.resultsref = results.name # So it doesn't have to be rerun
                    
                    cd4index = sort(cat([settings.__dict__[state] for state in self.criteria['hivstatus']])) # CK: this should be pre-computed and stored if it's useful
                    initpopsizes = zeros((npops,len(t))) 
                    for yrno,yr in enumerate(t):
                        initpopsizes[:,yrno] = results.raw[ind]['people'][cd4index,:,findinds(results.tvec,yr)].sum(axis=0)
                    
            # ... or if it's a program for pregnant women.
            else:
                if self.criteria['hivstatus']=='allstates': # All pregnant women
                    initpopsizes = parset.pars[ind]['popsize'].interp(tvec=t)*parset.pars[0]['birth'].interp(tvec=t)
    
                else: # HIV+ pregnant women
                    initpopsizes = parset.pars[ind]['popsize'].interp(tvec=t)
                    if not results: 
                        try: results = parset.getresults(die=True)
                        except OptimaException as E: 
                            print('Failed to extract results because "%s", rerunning the model...' % E.message)
                            results = runmodel(pars=parset.pars[ind], settings=settings)
                            parset.resultsref = results.name # So it doesn't have to be rerun
                    for yr in t:
                        initpopsizes = parset.pars[ind]['popsize'].interp(tvec=[yr])*parset.pars[ind]['birth'].interp(tvec=[yr])*transpose(results.main['prev'].pops[0,:,findinds(results.tvec,yr)])

        for popno, pop in enumerate(parset.pars[0]['popkeys']):
            popsizes[pop] = initpopsizes[popno,:]
        for targetpop in self.targetpops:
            if targetpop.lower() in ['total','tot','all']:
                targetpopsize[targetpop] = sum(popsizes.values())
            else:
                targetpopsize[targetpop] = popsizes[targetpop]
                
        finalpopsize = array([sum(targetpopsize.values())]) if isnumber(sum(targetpopsize.values())) else sum(targetpopsize.values())
                    
        if total: return finalpopsize
        else: return targetpopsize


    def gettargetcomposition(self, t, parset=None, results=None, total=True):
        '''Tells you the proportion of the total population targeted by a program that is comprised of members from each sub-population group.'''
        targetcomposition = odict()

        poptargeted = self.gettargetpopsize(t=t, parset=parset, results=results, total=False)
        totaltargeted = sum(poptargeted.values())

        for targetpop in self.targetpops:
            targetcomposition[targetpop] = poptargeted[targetpop]/totaltargeted
        return targetcomposition


    def getcoverage(self, x, t, parset=None, results=None, total=True, proportion=False, toplot=False, sample='best', ind=0):
        '''Returns coverage for a time/spending vector'''

        # Validate inputs
        x = promotetoarray(x)
        t = promotetoarray(t)

        poptargeted = self.gettargetpopsize(t=t, parset=parset, results=results, total=False, ind=ind)

        totaltargeted = sum(poptargeted.values())
        totalreached = self.costcovfn.evaluate(x=x, popsize=totaltargeted, t=t, toplot=toplot, sample=sample)

        if total: return totalreached/totaltargeted if proportion else totalreached
        else:
            popreached = odict()
            targetcomposition = self.targetcomposition if self.targetcomposition else self.gettargetcomposition(t=t,parset=parset) 
            for targetpop in self.targetpops:
                popreached[targetpop] = totalreached*targetcomposition[targetpop]
                if proportion: popreached[targetpop] /= poptargeted[targetpop]

            return popreached


    def getbudget(self, x, t, parset=None, results=None, proportion=False, toplot=False, sample='best'):
        '''Returns budget for a coverage vector'''

        poptargeted = self.gettargetpopsize(t=t, parset=parset, results=results, total=False)
        totaltargeted = sum(poptargeted.values())
        if not proportion: reqbudget = self.costcovfn.evaluate(x=x,popsize=totaltargeted,t=t,inverse=True,toplot=False,sample=sample)
        else: reqbudget = self.costcovfn.evaluate(x=x*totaltargeted,popsize=totaltargeted,t=t,inverse=True,toplot=False,sample=sample)
        return reqbudget


    def plotcoverage(self, t, parset=None, results=None, plotoptions=None, existingFigure=None,
        plotbounds=True, npts=100, maxupperlim=1e8, doplot=False):
        ''' Plot the cost-coverage curve for a single program'''
        
        # Put plotting imports here so fails at the last possible moment
        from pylab import figure, figtext, isinteractive, ioff, ion, close, show
        from matplotlib.ticker import MaxNLocator
        import textwrap
        
        wasinteractive = isinteractive() # Get current state of interactivity
        ioff() # Just in case, so we don't flood the user's screen with figures

        t = promotetoarray(t)
        colors = gridcolormap(len(t))
        plotdata = odict()
        
        # Get caption & scatter data 
        caption = plotoptions['caption'] if plotoptions and plotoptions.get('caption') else ''
        costdata = dcp(self.costcovdata['cost']) if self.costcovdata.get('cost') else []

        # Make x data... 
        if plotoptions and plotoptions.get('xupperlim') and ~isnan(plotoptions['xupperlim']):
            xupperlim = plotoptions['xupperlim']
        else:
            if costdata: xupperlim = 1.5*max(costdata)
            else: xupperlim = maxupperlim
        xlinedata = linspace(0,xupperlim,npts)

        if plotoptions and plotoptions.get('perperson'):
            xlinedata = linspace(0,xupperlim*self.gettargetpopsize(t[-1],parset),npts)

        # Create x line data and y line data
        try:
            y_l = self.getcoverage(x=xlinedata, t=t, parset=parset, results=results, total=True, proportion=False, toplot=True, sample='l')
            y_m = self.getcoverage(x=xlinedata, t=t, parset=parset, results=results, total=True, proportion=False, toplot=True, sample='best')
            y_u = self.getcoverage(x=xlinedata, t=t, parset=parset, results=results, total=True, proportion=False, toplot=True, sample='u')
        except:
            y_l,y_m,y_u = None,None,None
        plotdata['ylinedata_l'] = y_l
        plotdata['ylinedata_m'] = y_m
        plotdata['ylinedata_u'] = y_u
        plotdata['xlabel'] = 'Spending'
        plotdata['ylabel'] = 'Number covered'

        # Flag to indicate whether we will adjust by population or not
        if plotoptions and plotoptions.get('perperson'):
            if costdata:
                for yrno, yr in enumerate(self.costcovdata['t']):
                    targetpopsize = self.gettargetpopsize(t=yr, parset=parset, results=results)
                    costdata[yrno] /= targetpopsize[0]
            if not (plotoptions and plotoptions.get('xupperlim') and ~isnan(plotoptions['xupperlim'])):
                if costdata: xupperlim = 1.5*max(costdata) 
                else: xupperlim = 1e3
            plotdata['xlinedata'] = linspace(0,xupperlim,npts)
        else:
            plotdata['xlinedata'] = xlinedata
            
        cost_coverage_figure = existingFigure if existingFigure else figure()
        cost_coverage_figure.hold(True)
        axis = cost_coverage_figure.gca()

        axis.set_position((0.1, 0.35, .8, .6)) # to make a bit of room for extra text
        figtext(.1, .05, textwrap.fill(caption))
        
        if y_m is not None:
            for yr in range(y_m.shape[0]):
                axis.plot(
                    plotdata['xlinedata'],
                    plotdata['ylinedata_m'][yr],
                    linestyle='-',
                    linewidth=2,
                    color=colors[yr],
                    label=t[yr])
                if plotbounds:
                    axis.fill_between(plotdata['xlinedata'],
                                      plotdata['ylinedata_l'][yr],
                                      plotdata['ylinedata_u'][yr],
                                      facecolor=colors[yr],
                                      alpha=.1,
                                      lw=0)
        axis.scatter(
            costdata,
            self.costcovdata['coverage'],
            color='#666666')
        

        axis.set_xlim([0, xupperlim])
        axis.set_ylim(bottom=0)
        axis.tick_params(axis='both', which='major', labelsize=11)
        axis.set_xlabel(plotdata['xlabel'], fontsize=11)
        axis.set_ylabel(plotdata['ylabel'], fontsize=11)
        axis.get_xaxis().set_major_locator(MaxNLocator(nbins=3))
        axis.set_title(self.short)
        axis.get_xaxis().get_major_formatter().set_scientific(False)
        axis.get_yaxis().get_major_formatter().set_scientific(False)
        if len(t)>1: axis.legend(loc=4)
        
        # Tidy up
        if not doplot: close(cost_coverage_figure)
        if wasinteractive: ion()
        if doplot: show()

        return cost_coverage_figure

########################################################
# COST COVERAGE OUTCOME FUNCTIONS
########################################################
class CCOF(object):
    '''Cost-coverage, coverage-outcome and cost-outcome objects'''
    def __init__(self,ccopars=None,interaction=None):
        self.ccopars = ccopars if ccopars else odict()
        self.interaction = interaction

    def __repr__(self):
        ''' Print out useful info'''
        output = '\n'
        output += 'Programmatic parameters: %s\n'    % self.ccopars
        output += '            Interaction: %s\n'    % self.interaction
        output += '\n'
        return output

    def addccopar(self, ccopar, overwrite=False, verbose=2):
        ''' Add or replace parameters for cost-coverage functions'''

        # Fill in the missing information for cost-coverage curves
        if ccopar.get('unitcost') is not None:
            if not ccopar.get('saturation'): ccopar['saturation'] = (1.,1.)

        if not self.ccopars:
            for ccopartype in ccopar.keys():
                self.ccopars[ccopartype] = [ccopar[ccopartype]]
        else:
            if (not self.ccopars['t']) or (ccopar['t'] not in self.ccopars['t']):
                for ccopartype in self.ccopars.keys():
                    if ccopartype in ccopar.keys():
                        self.ccopars[ccopartype].append(ccopar[ccopartype])
                printv('\nAdded CCO parameters "%s". \nCCO parameters are: %s' % (ccopar, self.ccopars), 4, verbose)
            else:
                if overwrite:
                    ind = self.ccopars['t'].index(int(ccopar['t']))
                    oldccopar = odict()
                    for ccopartype in ccopar.keys():
                        if self.ccopars[ccopartype]:
                            oldccopar[ccopartype] = self.ccopars[ccopartype][ind]
                            printv('\nModified CCO parameter "%s" from "%s" to "%s"' % (ccopartype, oldccopar[ccopartype], ccopar[ccopartype]), 4, verbose)
                        else:
                            printv('Added CCO parameter "%s" with value "%s"' % (ccopartype, ccopar[ccopartype]), 4, verbose)
                        self.ccopars[ccopartype][ind] = ccopar[ccopartype]
                    
                else:
                    errormsg = 'You have already entered CCO parameters for the year %s. If you want to overwrite it, set overwrite=True when calling addccopar().' % ccopar['t']
                    raise OptimaException(errormsg)
        return None

    def rmccopar(self, t, verbose=2):
        '''Remove cost-coverage-outcome data point. The point to be removed can be specified by year (int or float).'''
        if isnumber(t):
            if int(t) in self.ccopars['t']:
                ind = self.ccopars['t'].index(int(t))
                for ccopartype in self.ccopars.keys():
                    self.ccopars[ccopartype].pop(ind)
                printv('\nRemoved CCO parameters in year "%s". \nCCO parameters are: %s' % (t, self.ccopars), 4, verbose)
            else:
                errormsg = 'You have asked to remove CCO parameters for the year %s, but no data was added for that year. Available parameters are: %s' % (t, self.ccopars)
                raise OptimaException(errormsg)
        return None


    def getccopar(self, t, verbose=2, sample='best'):
        '''
        Get a cost-coverage-outcome parameter set for any year in range 1900-2100

        Args:
            t: years to interpolate sets of ccopar
            verbose: level of verbosity
            bounds: None - take middle of intervals,
                    'upper' - take top of intervals,
                    'lower' - take bottom if intervals
            randseed: takes a 
        '''

        # Error checks
        if not self.ccopars:
            raise OptimaException('Need parameters for at least one year before function can be evaluated.')

        # Set up necessary variables
        ccopar = odict()
        ccopars_sample = odict()
        t = promotetoarray(t)
        nyrs = len(t)
        
        # Get the appropriate sample type
        for parname, parvalue in self.ccopars.iteritems():
            if parname is not 't' and len(parvalue):
                ccopars_sample[parname] = zeros(len(parvalue))
                for j in range(len(parvalue)):
                    thisval = parvalue[j]
                    if isnumber(thisval): thisval = (thisval, thisval)
                    if sample in ['median', 'm', 'best', 'b', 'average', 'av', 'single']:
                        ccopars_sample[parname][j] = mean(array(thisval[:]))
                    elif sample in ['lower','l','low']:
                        ccopars_sample[parname][j] = thisval[0]
                    elif sample in ['upper','u','up','high','h']:
                        ccopars_sample[parname][j] = thisval[1]
                    elif sample in ['random','rand','r']:
                        ccopars_sample[parname][j] = uniform(parvalue[j][0],parvalue[j][1])
                    else:
                        raise OptimaException('Unrecognised bounds.')
        
        # CK: I feel there might be a more direct way of doing all of this...
        ccopartuples = sorted(zip(self.ccopars['t'], *ccopars_sample.values())) # Rather than forming a tuple and then pulling out the elements, maybe keep the arrays separate?
        knownt = array([ccopartuple[0] for ccopartuple in ccopartuples])

        # Calculate interpolated parameters
        for j,param in enumerate(ccopars_sample.keys()): 
            knownparam = array([ccopartuple[j+1] for ccopartuple in ccopartuples])
            allparams = smoothinterp(t, knownt, knownparam, smoothness=1)
            ccopar[param] = zeros(nyrs)
            for yr in range(nyrs):
                ccopar[param][yr] = allparams[yr]
            if isinstance(t,list): ccopar[param] = ccopar[param].tolist()

        ccopar['t'] = t
        printv('\nCalculated CCO parameters in year(s) %s to be %s' % (t, ccopar), 4, verbose)
        return ccopar

    def evaluate(self, x, popsize, t, toplot, inverse=False, sample='best', verbose=2):
        x = promotetoarray(x)
        t = promotetoarray(t)
        if (not toplot) and (not len(x)==len(t)):
            try: 
                x = x[0:1]
                t = t[0:1]
            except:
                x = array([0]) # WARNING, this should maybe not be here, or should be handled with kwargs
                t = array([2015])
            printv('x needs to be the same length as t, we assume one spending amount per time point.', 1, verbose)
        ccopar = self.getccopar(t=t,sample=sample)
        if not inverse: return self.function(x=x,ccopar=ccopar,popsize=popsize)
        else: return self.inversefunction(x=x,ccopar=ccopar,popsize=popsize)


########################################################
# COST COVERAGE FUNCTIONS
########################################################
class Costcov(CCOF):
    '''
    Cost-coverage object - used to calculate the coverage for a certain
    budget in a program. Best initialized with empty parameters,
    and later, add cost-coverage parameters with self.addccopar.

    Methods:

        addccopar(ccopar, overwrite=False, verbose=2)
            Adds a set of cost-coverage parameters for a budget year

            Args:
                ccopar: {
                            't': [2015,2016],
                            'saturation': [.90,1.],
                            'unitcost': [40,30]
                        }
                        The intervals in ccopar allow a randomization
                        to explore uncertainties in the model.

                overwrite: whether it should be added or replaced for
                           interpolation

        getccopar(t, verbose=2, sample='best')
            Returns an odict of cost-coverage parameters
                { 'saturation': [..], 'unitcost': [...], 't':[...] }
            used for self.evaulate.

            Args:
                t: a number/list of years to interpolate the ccopar
                randseed: used to randomly generate a varying set of parameters
                          to help determine the sensitivity/uncertainty of
                          certain parameters

        evaluate(x, popsize, t, toplot, inverse=False, randseed=None, bounds=None, verbose=2)
            Returns coverage if x=cost, or cost if x=coverage, this is defined by inverse.

            Args
                x: number, or list of numbers, representing cost or coverage
                t: years for each value of cost/coverage
                inverse: False - returns a coverage, True - returns a cost
                randseed: allows a randomization of the cost-cov parameters within
                    the given intervals

    '''

    def function(self, x, ccopar, popsize, eps=None):
        '''Returns coverage in a given year for a given spending amount.'''
        u = array(ccopar['unitcost'])
        s = array(ccopar['saturation'])
        if eps is None: eps = Settings().eps # Warning, use project-nonspecific eps
        if isnumber(popsize): popsize = array([popsize])

        nyrs,npts = len(u),len(x)
        eps = array([eps]*npts)
        if nyrs==npts: return maximum((2*s/(1+exp(-2*x/(popsize*s*u)))-s)*popsize,eps)
        else:
            y = zeros((nyrs,npts))
            for yr in range(nyrs):
                y[yr,:] = maximum((2*s[yr]/(1+exp(-2*x/(popsize[yr]*s[yr]*u[yr])))-s[yr])*popsize[yr],eps)
            return y

    def inversefunction(self, x, ccopar, popsize, eps=None):
        '''Returns coverage in a given year for a given spending amount.'''
        u = array(ccopar['unitcost'])
        s = array(ccopar['saturation'])
        if eps is None: eps = Settings().eps # Warning, use project-nonspecific eps
        if isnumber(popsize): popsize = array([popsize])

        nyrs,npts = len(u),len(x)
        eps = array([eps]*npts)
        if nyrs==npts: return maximum(-0.5*popsize*s*u*log(maximum(s*popsize-x,0)/(s*popsize+x)),eps)
        else:
            y = zeros((nyrs,npts))
            for yr in range(nyrs):
                y[yr,:] = maximum(-0.5*popsize[yr]*s[yr]*u[yr]*log(maximum(s[yr]*popsize[yr]-x,0)/(s[yr]*popsize[yr]+x)),eps)
            return y
            

########################################################
# COVERAGE OUTCOME FUNCTIONS
########################################################
class Covout(CCOF):
    '''Coverage-outcome objects'''
<|MERGE_RESOLUTION|>--- conflicted
+++ resolved
@@ -164,11 +164,7 @@
         details = []
         for thispartype in self.covout.keys():
             for thispop in self.covout[thispartype].keys():
-<<<<<<< HEAD
-                if self.covout[thispartype][thispop].ccopars['intercept'] is None:
-=======
                 if self.covout[thispartype][thispop].ccopars.get('intercept', None) is None:
->>>>>>> 1b96f365
                     result = False
                     details.append((thispartype,thispop))
                 if thispartype not in coveragepars:
