"""
This module defines the Program and Programset classes, which are
used to define a single program/modality (e.g., FSW programs) and a
set of programs, respectively.

Version: 2016feb06
"""

from optima import OptimaException, printv, uuid, today, sigfig, getdate, dcp, smoothinterp, findinds, odict, Settings, sanitize, defaultrepr, gridcolormap, isnumber, promotetoarray, vec2obj, runmodel, asd, convertlimits
from numpy import ones, prod, array, zeros, exp, log, linspace, append, nan, isnan, maximum, minimum, sort, concatenate as cat, transpose, mean
from random import uniform
import abc

# WARNING, this should not be hard-coded!!! Available from
# [par.coverage for par in P.parsets[0].pars[0].values() if hasattr(par,'coverage')]
# ...though would be nice to have an easier way!
coveragepars=['numtx','numpmtct','numost','numcirc'] 


class Programset(object):

    def __init__(self, name='default', programs=None, default_interaction='random', project=None):
        ''' Initialize '''
        self.name = name
        self.uid = uuid()
        self.default_interaction = default_interaction
        self.programs = odict()
        if programs is not None: self.addprograms(programs)
        else: self.updateprogset()
        self.defaultbudget = odict()
        self.created = today()
        self.modified = today()
        self.project = project # Store pointer for the project, if available

    def __repr__(self):
        ''' Print out useful information'''
        output = defaultrepr(self)
        output += '    Program set name: %s\n'    % self.name
        output += '            Programs: %s\n'    % [prog for prog in self.programs]
        output += 'Targeted populations: %s\n'    % self.targetpops
        output += '        Date created: %s\n'    % getdate(self.created)
        output += '       Date modified: %s\n'    % getdate(self.modified)
        output += '                 UID: %s\n'    % self.uid
        output += '============================================================\n'
        
        return output

    def getsettings(self, project=None, parset=None, results=None):
        ''' Try to get the freshest settings available '''

        try: settings = project.settings
        except:
            try: settings = self.project.settings
            except:
                try: settings = parset.project.settings
                except:
                    try: settings = results.project.settings
                    except: settings = Settings()
        
        return settings
        
    def gettargetpops(self):
        '''Update populations targeted by some program in the response'''
        self.targetpops = []
        if self.programs:
            for prog in self.programs.values():
                for thispop in prog.targetpops: self.targetpops.append(thispop)
            self.targetpops = list(set(self.targetpops))

    def gettargetpars(self):
        '''Update model parameters targeted by some program in the response'''
        self.targetpars = []
        if self.programs:
            for thisprog in self.programs.values():
                for thispop in thisprog.targetpars: self.targetpars.append(thispop)

    def gettargetpartypes(self):
        '''Update model parameter types targeted by some program in the response'''
        self.targetpartypes = []
        if self.programs:
            for thisprog in self.programs.values():
                for thispartype in thisprog.targetpartypes: self.targetpartypes.append(thispartype)
            self.targetpartypes = list(set(self.targetpartypes))

    def initialize_covout(self):
        '''Sets up the required coverage-outcome curves.
           Parameters for actually defining these should be added using 
           R.covout[paramtype][parampop].addccopar()'''
        if not hasattr(self, 'covout'): self.covout = odict()

        for targetpartype in self.targetpartypes: # Loop over parameter types
            if not self.covout.get(targetpartype): self.covout[targetpartype] = odict() # Initialize if it's not there already
            for thispop in self.progs_by_targetpar(targetpartype).keys(): # Loop over populations
                if self.covout[targetpartype].get(thispop): # Take the pre-existing one if it's there... 
                    ccopars = self.covout[targetpartype][thispop].ccopars 
                else: # ... or if not, set it up
                    ccopars = odict()
                    ccopars['intercept'] = []
                    ccopars['t'] = []
                targetingprogs = [thisprog.short for thisprog in self.progs_by_targetpar(targetpartype)[thispop]]
                for tp in targetingprogs:
                    if not ccopars.get(tp): ccopars[tp] = []
                                    
                # Delete any stored programs that are no longer needed (if removing a program)
                progccopars = dcp(ccopars)
                del progccopars['t'], progccopars['intercept']
                for prog in progccopars.keys(): 
                    if prog not in targetingprogs: del ccopars[prog]

                self.covout[targetpartype][thispop] = Covout(ccopars=ccopars,interaction=self.default_interaction)

        # Delete any stored effects that aren't needed (if removing a program)
        for tpt in self.covout.keys():
            if tpt not in self.targetpartypes: del self.covout[tpt]
            else: 
                for tp in self.covout[tpt].keys():
                    if type(tp) in [tuple,str,unicode] and tp not in self.progs_by_targetpar(tpt).keys(): del self.covout[tpt][tp]

    def updateprogset(self, verbose=2):
        ''' Update (run this is you change something... )'''
        self.gettargetpars()
        self.gettargetpartypes()
        self.gettargetpops()
        self.initialize_covout()
        printv('\nUpdated programset "%s"' % (self.name), 4, verbose)

    def addprograms(self, newprograms, verbose=2):
        ''' Add new programs'''
        if type(newprograms)==Program: newprograms = [newprograms]
        if type(newprograms)==list:
            for newprogram in newprograms: 
                if newprogram not in self.programs.values():
                    self.programs[newprogram.short] = newprogram
                    printv('\nAdded program "%s" to programset "%s". \nPrograms in this programset are: %s' % (newprogram.short, self.name, [thisprog.short for thisprog in self.programs.values()]), 3, verbose)
                else:
                    raise OptimaException('Program "%s" is already present in programset "%s".' % (newprogram.short, self.name))
        self.updateprogset()

    def rmprogram(self,program,verbose=2):
        ''' Remove a program. Expects type(program) in [Program,str]'''
        if not type(program) == str: program = program.short
        if program not in self.programs:
            errormsg = 'You have asked to remove program "%s", but there is no program by this name in programset "%s". Available programs are' % (program, self.name, [thisprog for thisprog in self.programs])
            raise OptimaException(errormsg)
        else:
            self.programs.pop(program)
            self.updateprogset()
            printv('\nRemoved program "%s" from programset "%s". \nPrograms in this programset are: %s' % (program, self.name, [thisprog.short for thisprog in self.programs.values()]), 4, verbose)

    def optimizable(self):
        return [True if prog.optimizable() else False for prog in self.programs.values()]

    def optimizableprograms(self):
        return odict((program.short, program) for program in self.programs.values() if program.optimizable())

    def hasbudget(self):
        return [True if prog.hasbudget() else False for prog in self.programs.values()]

    def programswithbudget(self):
        return odict((program.short, program) for program in self.programs.values() if program.hasbudget())

    def hasallcovoutpars(self, detail=False):
        ''' Checks whether all the **required** coverage-outcome parameters are there for coverage-outcome rships'''
        result = True
        details = []
        for thispartype in self.covout.keys():
            for thispop in self.covout[thispartype].keys():
<<<<<<< HEAD
                if 'intercept' not in self.covout[thispartype][thispop].ccopars or not self.covout[thispartype][thispop].ccopars['intercept']:
=======
                if self.covout[thispartype][thispop].ccopars.get('intercept', None) is None:
>>>>>>> 1b96f365
                    result = False
                    details.append((thispartype,thispop))
                if thispartype not in coveragepars:
                    for thisprog in self.progs_by_targetpar(thispartype)[thispop]: 
                        if self.covout[thispartype][thispop].ccopars.get(thisprog.short, None) is None:
                            result = False
                            details.append((thispartype,thispop))
        if detail: return list(set(details))
        else: return result

    def hasallcostcovpars(self, detail=False):
        ''' Checks whether all the **required** cost-coverage parameters are there for coverage-outcome rships'''
        result = True
        details = []
        for prog in self.optimizableprograms().values():
            if prog.costcovfn.ccopars.get('unitcost', None) is None:
                details.append(prog.name)
                result = False
        if detail: return list(set(details))
        else: return result
                
    def readytooptimize(self):
        ''' True if the progset is ready to optimize (i.e. has all required pars) and False otherwise''' 
        return (self.hasallcostcovpars() and self.hasallcovoutpars())        

    def coveragepar(self, coveragepars=coveragepars):
        return [True if par in coveragepars else False for par in self.targetpartypes]

    def changepopname(self, oldname=None, newname=None):
        '''
        Change the short name of a population in a progset.
        
        Example:
            import optima as op
            P = op.defaultproject('concentrated')
            P.progset().changepopname(oldname='PWID',newname='IDU')
            print(P.progset())
        '''

        if oldname == None: 
            errormsg = 'Please specify the old name of the population that you want to change. Available popnames are' % (self.targetpops)
            raise OptimaException(errormsg)
        if newname == None: 
            errormsg = 'Please specify the new name that you want the population to be called.'
            raise OptimaException(errormsg)
        
        # Helper function for renaming things in tuples
        def changepopobj(popnameobj, oldname=oldname, newname=newname):
            if isinstance(popnameobj,basestring):
                if popnameobj == oldname: 
                    popnameobj = newname
                return popnameobj
            elif isinstance(popnameobj,(tuple,list)):
                pshiplist = list(popnameobj)
                for pn,pop in enumerate(pshiplist):
                    if pop==oldname:
                        pshiplist[pn] = newname
                return tuple(pshiplist)
            else:
                raise OptimaException('changepopobj() only works on strings, tuples, and lists, not %s' % type(popnameobj)) 
    
        # Change name in programs
        for program in self.programs.values():

            # Change name in targetpars
            for targetpar in program.targetpars:
                targetpar['pop'] = changepopobj(targetpar['pop'], oldname=oldname, newname=newname)

            # Change name in targetpops
            for tn, targetpop in enumerate(program.targetpops):
                program.targetpops[tn] = changepopobj(targetpop, oldname=oldname, newname=newname)
                    
        # Change name in covout objects
        for covoutpar in self.covout.keys():
            self.covout[covoutpar] = odict((changepopobj(k, oldname=oldname, newname=newname) if oldname in k else k, v) for k, v in self.covout[covoutpar].iteritems())
        
        # Update WARNING IS THIS REQUIRED?
        self.updateprogset()
        
        return None


    def progs_by_targetpop(self, filter_pop=None):
        '''Return a dictionary with:
             keys: all populations targeted by programs
             values: programs targeting that population '''
        progs_by_targetpop = odict()
        for thisprog in self.programs.values():
            targetpops = thisprog.targetpops if thisprog.targetpops else None
            if targetpops:
                for thispop in targetpops:
                    if thispop not in progs_by_targetpop: progs_by_targetpop[thispop] = []
                    progs_by_targetpop[thispop].append(thisprog)
        if filter_pop: return progs_by_targetpop[filter_pop]
        else: return progs_by_targetpop

    def progs_by_targetpartype(self, filter_partype=None):
        '''Return a dictionary with:
             keys: all populations targeted by programs
             values: programs targeting that population '''
        progs_by_targetpartype = odict()
        for thisprog in self.programs.values():
            targetpartypes = thisprog.targetpartypes if thisprog.targetpartypes else None
            if targetpartypes:
                for thispartype in targetpartypes:
                    if thispartype not in progs_by_targetpartype: progs_by_targetpartype[thispartype] = []
                    progs_by_targetpartype[thispartype].append(thisprog)
        if filter_partype: return progs_by_targetpartype[filter_partype]
        else: return progs_by_targetpartype

    def progs_by_targetpar(self, filter_partype=None):
        '''Return a dictionary with:
             keys: all populations targeted by programs
             values: programs targeting that population '''
        progs_by_targetpar = odict()
        for thispartype in self.targetpartypes:
            progs_by_targetpar[thispartype] = odict()
            for prog in self.progs_by_targetpartype(thispartype):
                targetpars = prog.targetpars if prog.targetpars else None
                for targetpar in targetpars:
                    if thispartype == targetpar['param']:
                        if targetpar['pop'] not in progs_by_targetpar[thispartype]: progs_by_targetpar[thispartype][targetpar['pop']] = []
                        progs_by_targetpar[thispartype][targetpar['pop']].append(prog)
            progs_by_targetpar[thispartype] = progs_by_targetpar[thispartype]
        if filter_partype: return progs_by_targetpar[filter_partype]
        else: return progs_by_targetpar


    def getdefaultbudget(self, t=None, verbose=2):
        ''' Extract the budget if cost data has been provided'''
        
        # Initialise outputs
        totalbudget, lastbudget, selectbudget = odict(), odict(), odict()

        # Validate inputs
        if t is not None: t = promotetoarray(t)

        # Set up internal variables
        settings = self.getsettings()
        tvec = settings.maketvec() 
        emptyarray = array([nan]*len(tvec))
        
        # Get cost data for each program in each year that it exists
        for program in self.programs:
            totalbudget[program] = dcp(emptyarray)
            selectbudget[program] = []
            if self.programs[program].costcovdata['t']:
                for yrno, yr in enumerate(self.programs[program].costcovdata['t']):
                    yrindex = findinds(tvec,yr)
                    totalbudget[program][yrindex] = self.programs[program].costcovdata['cost'][yrno]
                lastbudget[program] = sanitize(totalbudget[program])[-1]
            else: 
                printv('\nWARNING: no cost data defined for program "%s"...' % program, 1, verbose)
                lastbudget[program] = nan

            # Extract cost data for particular years, if requested 
            if t is not None:
                for yr in t:
                    yrindex = findinds(tvec,yr)
                    selectbudget[program].append(totalbudget[program][yrindex][0])
                    
        # TEMP: store default budget as an attribute
        self.defaultbudget = lastbudget
        return selectbudget if t is not None else lastbudget

    def getdefaultcoverage(self, t=None, parset=None, results=None, verbose=2, ind=0, sample='best'):
        ''' Extract the coverage levels corresponding to the default budget'''
        defaultbudget = self.getdefaultbudget()
        defaultcoverage = self.getprogcoverage(budget=defaultbudget, t=t, parset=parset, results=results, sample=sample, ind=ind)
        for progno in range(len(defaultcoverage)):
            defaultcoverage[progno] = defaultcoverage[progno][0] if defaultcoverage[progno] else nan    
        return defaultcoverage

    def getprogcoverage(self, budget, t, parset=None, results=None, proportion=False, sample='best', verbose=2, ind=0):
        '''Budget is currently assumed to be a DICTIONARY OF ARRAYS'''

        # Initialise output
        coverage = odict()

        # Validate inputs
        if isnumber(t): t = [t]
        if isinstance(budget, list) or isinstance(budget,type(array([]))):
            budget = vec2obj(orig=self.getdefaultbudget(), newvec=budget) # It seems to be a vector: convert to odict
        if type(budget)==dict: budget = odict(budget) # Convert to odict
        budget = budget.sort([p.short for p in self.programs.values()])

        # Get program-level coverage for each program
        for thisprog in self.programs.keys():
            if self.programs[thisprog].optimizable():
                if not self.programs[thisprog].costcovfn.ccopars:
                    printv('WARNING: no cost-coverage function defined for optimizable program, setting coverage to None...', 1, verbose)
                    coverage[thisprog] = None
                else:
                    spending = budget[thisprog] # Get the amount of money spent on this program
                    coverage[thisprog] = self.programs[thisprog].getcoverage(x=spending, t=t, parset=parset, results=results, proportion=proportion, sample=sample, ind=ind)
            else: coverage[thisprog] = None

        return coverage


    def getprogbudget(self, coverage, t, parset=None, results=None, proportion=False, sample='best', verbose=2):
        '''Return budget associated with specified coverage levels'''

        # Initialise output
        budget = odict()

        # Validate inputs
        if isnumber(t): t = [t]
        if not isinstance(coverage,dict): raise OptimaException('Currently only accepting budgets as dictionaries.')
        if not isinstance(coverage,odict): budget = odict(budget)
        coverage = coverage.sort([p.short for p in self.programs.values()])

        # Get budget for each program
        for thisprog in self.programs.keys():
            if self.programs[thisprog].optimizable():
                if not self.programs[thisprog].costcovfn.ccopars:
                    printv('WARNING: no cost-coverage function defined for optimizable program, setting coverage to None...', 1, verbose)
                    budget[thisprog] = None
                else:
                    cov = coverage[thisprog] # Get the amount of money spent on this program
                    budget[thisprog] = self.programs[thisprog].getbudget(x=cov, t=t, parset=parset, results=results, proportion=proportion, sample=sample)
            else: budget[thisprog] = None

        return budget


    def getpopcoverage(self, budget, t, parset=None, results=None, sample='best', verbose=2, ind=0):
        '''Get the number of people from each population covered by each program.'''

        # Initialise output
        popcoverage = odict()

        # Validate inputs
        if not isinstance(budget,dict): raise OptimaException('Currently only accepting budgets as dictionaries.')
        if not isinstance(budget,odict): budget = odict(budget)
        budget = budget.sort([p.short for p in self.programs.values()])

        # Get population-level coverage for each program
        for thisprog in self.programs.keys():
            if self.programs[thisprog].optimizable():
                if not self.programs[thisprog].costcovfn.ccopars:
                    printv('WARNING: no cost-coverage function defined for optimizable program, setting coverage to None...', 1, verbose)
                    popcoverage[thisprog] = None
                else:
                    spending = budget[thisprog] # Get the amount of money spent on this program
                    popcoverage[thisprog] = self.programs[thisprog].getcoverage(x=spending, t=t, parset=parset, results=results, total=False, sample=sample, ind=ind)
            else: popcoverage[thisprog] = None

        return popcoverage


    def getoutcomes(self, coverage=None, t=None, parset=None, results=None, sample='best', coveragepars=coveragepars, ind=0):
        ''' Get the model parameters corresponding to dictionary of coverage values'''

        # Initialise output
        outcomes = odict()

        # Validate inputs
        if isnumber(t): t = [t]
        if parset is None:
            if results and results.parset: 
                parset = results.parset
            else: 
                try:    parset = self.project.parset() # Get default parset
                except: raise OptimaException('Please provide either a parset or a resultset that contains a parset')
        if coverage is None:
            coverage = self.getdefaultcoverage(t=t, parset=parset, results=results, sample=sample, ind=ind)
        for covkey, coventry in coverage.iteritems(): # Ensure coverage level values are lists
            if isnumber(coventry): coverage[covkey] = [coventry]

        # Set up internal variables
        nyrs = len(t)
        infbudget = odict((k,array([1e9]*len(coverage[k]))) if self.programs[k].optimizable() else (k,None) for k in coverage.keys())

        # Loop over parameter types
        for thispartype in self.targetpartypes:
            outcomes[thispartype] = odict()
            
            # Loop over populations relevant for this parameter type
            for popno, thispop in enumerate(self.progs_by_targetpar(thispartype).keys()):

                # If it's a coverage parameter, you are done
                if thispartype in coveragepars:
                    outcomes[thispartype][thispop] = array(self.covout[thispartype][thispop].getccopar(t=t, sample=sample)['intercept'])
                    for thisprog in self.progs_by_targetpar(thispartype)[thispop]: # Loop over the programs that target this parameter/population combo
                        if thispop == 'tot':
                            popcoverage = coverage[thisprog.short]
                        else: popcoverage = coverage[thisprog.short]*thisprog.gettargetcomposition(t=t, parset=parset, results=results)[thispop]
                        outcomes[thispartype][thispop] += popcoverage

                # If it's an outcome parameter, need to get outcomes
                else:
                    
                    delta, thiscov = odict(), odict()
    
                    # Loop over the programs that target this parameter/population combo
                    for thisprog in self.progs_by_targetpar(thispartype)[thispop]: 
                        if type(thispop)==tuple: thiscovpop = thisprog.targetpops[0] # If it's a partnership parameters, get the target population separately
                        else: thiscovpop = None
                        if not self.covout[thispartype][thispop].ccopars[thisprog.short]:
                            print('WARNING: no coverage-outcome function defined for optimizable program  "%s", skipping over... ' % (thisprog.short))
                            outcomes[thispartype][thispop] = None
                        else:
                            outcomes[thispartype][thispop] = self.covout[thispartype][thispop].getccopar(t=t, sample=sample)['intercept']
                            fullx = infbudget[thisprog.short]
                            if thiscovpop:
                                part1 = coverage[thisprog.short]*thisprog.gettargetcomposition(t=t, parset=parset, results=results)[thiscovpop]
                                part2 = thisprog.getcoverage(x=fullx, t=t, parset=parset, results=results, proportion=False,total=False,ind=ind)[thiscovpop]
                                thiscov[thisprog.short] = part1/part2
                            else:
                                part1 = coverage[thisprog.short]*thisprog.gettargetcomposition(t=t, parset=parset, results=results)[thispop]
                                part2 = thisprog.getcoverage(x=fullx,t=t, parset=parset, results=results, proportion=False,total=False,ind=ind)[thispop]
                                thiscov[thisprog.short] = part1/part2
                            delta[thisprog.short] = [self.covout[thispartype][thispop].getccopar(t=t, sample=sample)[thisprog.short][j] - outcomes[thispartype][thispop][j] for j in range(nyrs)]
                            
                    # ADDITIVE CALCULATION
                    # NB, if there's only one program targeting this parameter, just do simple additive calc
                    if self.covout[thispartype][thispop].interaction == 'additive' or len(self.progs_by_targetpar(thispartype)[thispop])==1:
                        # Outcome += c1*delta_out1 + c2*delta_out2
                        for thisprog in self.progs_by_targetpar(thispartype)[thispop]:
                            if not self.covout[thispartype][thispop].ccopars[thisprog.short]:
                                print('WARNING: no coverage-outcome parameters defined for program  "%s", population "%s" and parameter "%s". Skipping over... ' % (thisprog.short, thispop, thispartype))
                                outcomes[thispartype][thispop] = None
                            else: outcomes[thispartype][thispop] += thiscov[thisprog.short]*delta[thisprog.short]
                            
                    # NESTED CALCULATION
                    elif self.covout[thispartype][thispop].interaction == 'nested':
                        # Outcome += c3*max(delta_out1,delta_out2,delta_out3) + (c2-c3)*max(delta_out1,delta_out2) + (c1 -c2)*delta_out1, where c3<c2<c1.
                        for yr in range(nyrs):
                            cov,delt = [],[]
                            for thisprog in thiscov.keys():
                                cov.append(thiscov[thisprog][yr])
                                delt.append(delta[thisprog][yr])
                            cov_tuple = sorted(zip(cov,delt)) # A tuple storing the coverage and delta out, ordered by coverage
                            for j in range(len(cov_tuple)): # For each entry in here
                                if j == 0: c1 = cov_tuple[j][0]
                                else: c1 = cov_tuple[j][0]-cov_tuple[j-1][0]
                                outcomes[thispartype][thispop][yr] += c1*max([ct[1] for ct in cov_tuple[j:]])                
                
                    # RANDOM CALCULATION
                    elif self.covout[thispartype][thispop].interaction == 'random':
                        # Outcome += c1(1-c2)* delta_out1 + c2(1-c1)*delta_out2 + c1c2* max(delta_out1,delta_out2)
    
                        if all(self.covout[thispartype][thispop].ccopars.values()):
                    
                            for prog1 in thiscov.keys():
                                product = ones(thiscov[prog1].shape)
                                for prog2 in thiscov.keys():
                                    if prog1 != prog2:
                                        product *= (1-thiscov[prog2])
                
                                outcomes[thispartype][thispop] += delta[prog1]*thiscov[prog1]*product 
        
                            # Recursion over overlap levels
                            def overlap_calc(indexes,target_depth):
                                if len(indexes) < target_depth:
                                    accum = 0
                                    for j in range(indexes[-1]+1,len(thiscov)):
                                        accum += overlap_calc(indexes+[j],target_depth)
                                    return thiscov.values()[indexes[-1]]*accum
                                else:
                                    return thiscov.values()[indexes[-1]]* max([delta.values()[x] for x in [0]],0)
        
                            # Iterate over overlap levels
                            for i in range(2,len(thiscov)): # Iterate over numbers of overlapping programs
                                for j in range(0,len(thiscov)-1): # Iterate over the index of the first program in the sum
                                    outcomes[thispartype][thispop] += overlap_calc([j],i)[0]

                            # All programs together
                            outcomes[thispartype][thispop] += prod(array(thiscov.values()),0)*[max([c[j] for c in delta.values()]) for j in range(nyrs)]
                    
                    else: raise OptimaException('Unknown reachability type "%s"',self.covout[thispartype][thispop].interaction)
        
        # Validate
        for outcome in outcomes.keys():
            for key in outcomes[outcome].keys():
                if outcomes[outcome][key] is not None and len(outcomes[outcome][key])!=nyrs:
                    raise OptimaException('Parameter lengths must match (len(outcome)=%i, nyrs=%i)' % (len(outcomes[outcome][key]), nyrs))

        return outcomes
        
        
        
    def getpars(self, coverage, t=None, parset=None, results=None, ind=0, sample='best', die=False, verbose=2):
        ''' Make pars'''
        
        years = t # WARNING, not renaming in the function definition for now so as to not break things
        
        
        # Validate inputs
        if years is None: raise OptimaException('To get pars, one must supply years')
        if isnumber(years): years = [years]
        if parset is None:
            if results and results.parset: parset = results.parset
            else: raise OptimaException('Please provide either a parset or a resultset that contains a parset')
        
        # Get settings
        settings = self.getsettings()

        # Get outcome dictionary
        outcomes = self.getoutcomes(coverage=coverage, t=years, parset=parset, results=results, sample=sample)

        # Create a parset and copy over parameter changes
        pars = dcp(parset.pars[ind])
        for outcome in outcomes.keys():
            thispar = pars[outcome]
            
            # Find last good value -- WARNING, copied from scenarios.py!!! and shouldn't be in this loop!
            last_t = min(years) - settings.dt # Last timestep before the scenario starts
            last_y = thispar.interp(tvec=last_t, dt=settings.dt, asarray=False, usemeta=False) # Find what the model would get for this value
            
            for pop in outcomes[outcome].keys(): # WARNING, 'pop' should be renamed 'key' or something for e.g. partnerships
                
                # Validate outcome
                thisoutcome = outcomes[outcome][pop] # Shorten
                lower = float(thispar.limits[0]) # Lower limit, cast to float just to be sure (is probably int)
                upper = settings.convertlimits(limits=thispar.limits[1]) # Upper limit -- have to convert from string to float based on settings for this project
                if thisoutcome is not None:
                    if any(array(thisoutcome<lower).flatten()) or any(array(thisoutcome>upper).flatten()):
                        errormsg = 'Parameter value "%s" for population "%s" based on coverage is outside allowed limits: value=%s (%f, %f)' % (thispar.name, pop, thisoutcome, lower, upper)
                        if die:
                            raise OptimaException(errormsg)
                        else:
                            printv(errormsg, 3, verbose) # WARNING, not sure how serious this is...feels like it shouldn't happen
                            thisoutcome = maximum(thisoutcome, lower) # Impose lower limit
                            thisoutcome = minimum(thisoutcome, upper) # Impose upper limit
                
                    # Remove years after the last good year
                    if last_t < max(thispar.t[pop]):
                        thispar.t[pop] = thispar.t[pop][findinds(thispar.t[pop] <= last_t)]
                        thispar.y[pop] = thispar.y[pop][findinds(thispar.t[pop] <= last_t)]
                    
                    # Append the last good year, and then the new years
                    thispar.t[pop] = append(thispar.t[pop], last_t)
                    thispar.y[pop] = append(thispar.y[pop], last_y[pop]) 
                    thispar.t[pop] = append(thispar.t[pop], years)
                    thispar.y[pop] = append(thispar.y[pop], thisoutcome) 
                
                if len(thispar.t[pop])!=len(thispar.y[pop]):
                    raise OptimaException('Parameter lengths must match (t=%i, y=%i)' % (len(thispar.t[pop]), len(thispar.y[pop])))

            pars[outcome] = thispar # WARNING, probably not needed
                

        return pars
    
    
    
    def compareoutcomes(self, parset=None, year=None, ind=0, doprint=False):
        ''' For every parameter affected by a program, return a list comparing the default parameter values with the budget ones '''
        outcomes = self.getoutcomes(t=year, parset=parset, ind=ind)
        comparison = list()
        maxnamelen = 0
        maxkeylen = 0
        for key1 in outcomes.keys():
            for key2 in outcomes[key1].keys():
                name = parset.pars[ind][key1].name
                maxnamelen = max(len(name),maxnamelen)
                maxkeylen = max(len(str(key2)),maxkeylen)
                parvalue = parset.pars[ind][key1].interp(tvec=year, asarray=False)[key2]
                budgetvalue = outcomes[key1][key2] 
                if budgetvalue is not None: comparison.append([name, key2, parvalue[0], budgetvalue[0]])
                else: comparison.append([name, key2, parvalue[0], None])
        
        if doprint:
            for item in comparison:
                strctrl = '%%%is | %%%is | Par: %%8s | Budget: %%8s' % (maxnamelen, maxkeylen)
                print(strctrl % (item[0], item[1], sigfig(item[2]), sigfig(item[3])))
                
        return comparison
    

    def cco2odict(self, t=None, sample='best'):
        ''' Parse the cost-coverage-outcome tree and pull out parameter values into an odict '''
        if t is None: raise OptimaException('Please supply a year')
        pardict = odict()
        for targetpartype in self.covout.keys():
            for targetparpop in self.covout[targetpartype].keys():
                pardict[(targetpartype,targetparpop,'intercept')] = [self.covout[targetpartype][targetparpop].getccopar(t=t,sample='lower')['intercept'][0],self.covout[targetpartype][targetparpop].getccopar(t=t,sample='upper')['intercept'][0]]
                for thisprog in self.progs_by_targetpar(targetpartype)[targetparpop]:
                    try: pardict[(targetpartype,targetparpop,thisprog.short)] = [self.covout[targetpartype][targetparpop].getccopar(t=t,sample='lower')[thisprog.short][0], self.covout[targetpartype][targetparpop].getccopar(t=t,sample='upper')[thisprog.short][0]]
                    except: pass # Must be something like ART, which does not have adjustable parameters -- WARNING, could test explicitly!
        return pardict



    def odict2cco(self, modifiablepars=None, t=None):
        ''' Take an odict and use it to update the cost-coverage-outcome tree '''
        if modifiablepars is None: raise OptimaException('Please supply modifiablepars')
        for key,val in modifiablepars.items():
            targetpartype,targetparpop,thisprogkey = key # Split out tuple
            self.covout[targetpartype][targetparpop].ccopars[thisprogkey] = [tuple(val)]
            if t: self.covout[targetpartype][targetparpop].ccopars['t'] = [t] # WARNING, reassigned multiple times, but shouldn't matter...
        return None
    
    
    
    def reconcile(self, parset=None, year=None, ind=0, objective='mape', maxiters=400, uselimits=True, verbose=2, **kwargs):
        '''
        A method for automatically reconciling coverage-outcome parameters with model parameters.
        
        Example code to test:
        
        import optima as op
        P = op.defaults.defaultproject('best')
        P.progset().reconcile(year=2016, uselimits=False, verbose=4)
        '''
        printv('Reconciling cost-coverage outcomes with model parameters....', 1, verbose)
        
        # Try defaults if none supplied
        if not hasattr(self,'project'):
            try: self.project = parset.project
            except: raise OptimaException('Could not find a usable project')
                
        if parset is None:
            try: parset = self.project.parset()
            except: raise OptimaException('Could not find a usable parset')
        
        # Initialise internal variables 
        settings = self.getsettings()
        origpardict = dcp(self.cco2odict(t=year))
        pardict = dcp(origpardict)
        pararray = dcp(pardict[:]) # Turn into array format
        parmeans = pararray.mean(axis=1)
        if uselimits: # Use user-specified limits
            parlower = dcp(pararray[:,0])
            parupper = dcp(pararray[:,1])
        else: # Just use parameter limits
            npars = len(parmeans)            
            parlower = zeros(npars)
            parupper = zeros(npars)
            for k,tmp in enumerate(pardict.keys()):
                parname = tmp[0] # First entry is parameter name
                limits = convertlimits(parset.pars[0][parname].limits, dt=settings.dt)
                parlower[k] = limits[0]
                parupper[k] = limits[1]
        if any(parupper<parlower): 
            problemind = findinds(parupper<parlower)
            errormsg = 'At least one lower limit is higher than one upper limit:\n%s %s' % (pardict.keys()[problemind], pardict[problemind])
            raise OptimaException(errormsg)
        
        # Prepare inputs to optimization method
        args = odict([('pardict',pardict), ('progset',self), ('parset',parset), ('year',year), ('ind',ind), ('objective',objective), ('verbose',verbose)])
        origmismatch = costfuncobjectivecalc(parmeans, **args) # Calculate initial mismatch too get initial probabilities (pinitial)
            
        parvecnew, fval, exitflag, output = asd(costfuncobjectivecalc, parmeans, args=args, xmin=parlower, xmax=parupper, MaxIter=maxiters, verbose=verbose, **kwargs)
        currentmismatch = costfuncobjectivecalc(parvecnew, **args) # Calculate initial mismatch, just, because
        
        # Wrap up
        pardict[:] = replicatevec(parvecnew)
        self.odict2cco(pardict) # Copy best values
        printv('Reconciliation reduced mismatch from %f to %f' % (origmismatch, currentmismatch), 2, verbose)
        return None


def replicatevec(vec,n=2):
    ''' Tiny function to turn a vector into a form suitable for feeding into an odict '''
    output = []
    for i in vec: output.append([i]*n) # Make a list of lists, with the sublists having length n
    return output
    

def costfuncobjectivecalc(parmeans=None, pardict=None, progset=None, parset=None, year=None, ind=None, objective=None, verbose=2, eps=1e-3):
    ''' Calculate the mismatch between the budget-derived cost function parameter values and the model parameter values for a given year '''
    pardict[:] = replicatevec(parmeans)
    progset.odict2cco(dcp(pardict), t=year)
    comparison = progset.compareoutcomes(parset=parset, year=year, ind=ind)
    allmismatches = []
    mismatch = 0
    for budgetparpair in comparison:
        parval = budgetparpair[2]
        budgetval = budgetparpair[3]
        if parval and budgetval: # If either of these values are zero, probably hopeless trying to calculate mismatch
            if   objective in ['wape','mape']: thismismatch = abs(budgetval - parval) / (parval+eps)
            elif objective=='mad':             thismismatch = abs(budgetval - parval)
            elif objective=='mse':             thismismatch =    (budgetval - parval)**2
            else:
                errormsg = 'autofit(): "objective" not known; you entered "%s", but must be one of:\n' % objective
                errormsg += '"wape"/"mape" = weighted/mean absolute percentage error (default)\n'
                errormsg += '"mad"  = mean absolute difference\n'
                errormsg += '"mse"  = mean squared error'
                raise OptimaException(errormsg)
        else:
            thismismatch = 0.0 # Give up
        allmismatches.append(thismismatch)
        mismatch += thismismatch
        printv('%45s | %30s | par: %s | budget: %s | mismatch: %s' % ((budgetparpair[0],budgetparpair[1])+sigfig([parval,budgetval,thismismatch],4)), 3, verbose)
    return mismatch


    def plotallcoverage(self,t,parset,existingFigure=None,verbose=2,bounds=None):
        ''' Plot the cost-coverage curve for all programs'''

        cost_coverage_figures = odict()
        for thisprog in self.programs.keys():
            if self.programs[thisprog].optimizable():
                if not self.programs[thisprog].costcovfn.ccopars:
                    printv('WARNING: no cost-coverage function defined for optimizable program', 1, verbose)
                else:
                    cost_coverage_figures[thisprog] = self.programs[thisprog].plotcoverage(t=t,parset=parset,existingFigure=existingFigure,bounds=bounds)

        return cost_coverage_figures


class Program(object):
    '''
    Defines a single program. 
    Can be initialized with:
    ccpars, e.g. {'t': [2015,2016], 'saturation': [.90,1.], 'unitcost': [40,30]}
    targetpars, e.g. [{'param': 'hivtest', 'pop': 'FSW'}, {'param': 'hivtest', 'pop': 'MSM'}]
    targetpops, e.g. ['FSW','MSM']
    '''

    def __init__(self, short, targetpars=None, targetpops=None, ccopars=None, costcovdata=None, nonhivdalys=0,
        category='No category', name='', criteria=None, targetcomposition=None):
        '''Initialize'''
        self.short = short
        self.name = name
        self.uid = uuid()
        if targetpars:
            self.targetpars = targetpars
        else: self.targetpars = []
        self.targetpops = targetpops if targetpops else []
        try:
            self.targetpartypes = list(set([thispar['param'] for thispar in self.targetpars])) if self.targetpars else []
        except:
            print("Error while initializing targetpartypes in program %s for targetpars %s" % (short, self.targetpars))
            self.targetpartypes = []
        self.costcovfn = Costcov(ccopars=ccopars)
        self.costcovdata = costcovdata if costcovdata else {'t':[],'cost':[],'coverage':[]}
        self.category = category
        self.criteria = criteria if criteria else {'hivstatus': 'allstates', 'pregnant': False}
        self.targetcomposition = targetcomposition


    def __repr__(self):
        ''' Print out useful info'''
        output = defaultrepr(self)
        output += '          Program name: %s\n'    % self.short
        output += '  Targeted populations: %s\n'    % self.targetpops
        output += '   Targeted parameters: %s\n'    % self.targetpars
        output += '\n'
        return output


    def optimizable(self):
        return True if self.targetpars else False

    def hasbudget(self):
        return True if self.costcovdata['cost'] else False

    def addtargetpar(self, targetpar, verbose=2):
        '''Add a model parameter to be targeted by this program'''
        if (targetpar['param'],targetpar['pop']) not in [(tp['param'],tp['pop']) for tp in self.targetpars]:
            self.targetpars.append(targetpar)
            printv('\nAdded target parameter "%s" to the list of target parameters affected by "%s". \nAffected parameters are: %s' % (targetpar, self.short, self.targetpars), 4, verbose)
        else:
            index = [(tp['param'],tp['pop']) for tp in self.targetpars].index((targetpar['param'],targetpar['pop']))
            self.targetpars[index] = targetpar # overwrite
        return None


    def rmtargetpar(self, targetpar, verbose=2):
        '''Remove a model parameter from those targeted by this program'''
        if (targetpar['param'],targetpar['pop']) not in [(tp['param'],tp['pop']) for tp in self.targetpars]:
            errormsg = 'The target parameter "%s" you have selected for removal is not in the list of target parameters affected by this program:%s.' % (targetpar, self.targetpars)
            raise OptimaException(errormsg)
        else:
            index = [(tp['param'],tp['pop']) for tp in self.targetpars].index((targetpar['param'],targetpar['pop']))
            self.targetpars.pop(index)
            printv('\nRemoved model parameter "%s" from the list of model parameters affected by "%s". \nAffected parameters are: %s' % (targetpar, self.short, self.targetpars), 4, verbose)
        return None


    def addcostcovdatum(self, costcovdatum, overwrite=False, verbose=2):
        '''Add cost-coverage data point'''
        if costcovdatum['t'] not in self.costcovdata['t']:
            self.costcovdata['t'].append(costcovdatum['t'])
            self.costcovdata['cost'].append(costcovdatum['cost'])
            if costcovdatum.get('coverage'):
                self.costcovdata['coverage'].append(costcovdatum['coverage'])
            else:
                self.costcovdata['coverage'].append(None)

            printv('\nAdded cc data "%s" to program: "%s". \nCC data for this program are: %s' % (costcovdatum, self.short, self.costcovdata), 4, verbose)
        else:
            if overwrite:
                ind = self.costcovdata['t'].index(int(costcovdatum['t']))
                oldcostcovdatum = {'t':self.costcovdata['t'][ind],'cost':self.costcovdata['cost'][ind],'coverage':self.costcovdata['coverage'][ind]}
                self.costcovdata['t'][ind] = costcovdatum['t']
                self.costcovdata['cost'][ind] = costcovdatum['cost']
                self.costcovdata['coverage'][ind] = costcovdatum['coverage']
                newcostcovdatum = {'t':self.costcovdata['t'][ind],'cost':self.costcovdata['cost'][ind],'coverage':self.costcovdata['coverage'][ind]}
                printv('\nModified cc data from "%s" to "%s" for program: "%s". \nCC data for this program are: %s' % (oldcostcovdatum, newcostcovdatum, self.short, self.costcovdata), 4, verbose)
            else:
                errormsg = 'You have already entered cost and/or coverage data for the year %s .' % costcovdatum['t']
                raise OptimaException(errormsg)


    def rmcostcovdatum(self, year, verbose=2):
        '''Remove cost-coverage data point. The point to be removed can be specified by year (int or float).'''
        if int(year) in self.costcovdata['t']:
            self.costcovdata['cost'].pop(self.costcovdata['t'].index(int(year)))
            self.costcovdata['coverage'].pop(self.costcovdata['t'].index(int(year)))
            self.costcovdata['t'].pop(self.costcovdata['t'].index(int(year)))
            printv('\nRemoved cc data in year "%s" from program: "%s". \nCC data for this program are: %s' % (year, self.short, self.costcovdata), 4, verbose)
        else:
            errormsg = 'You have asked to remove data for the year %s, but no data was added for that year. Cost coverage data are: %s' % (year, self.costcovdata)
            raise OptimaException(errormsg)


    def gettargetpopsize(self, t, parset=None, results=None, ind=0, total=True, useelig=False):
        '''Returns target population size in a given year for a given spending amount.'''

        # Validate inputs
        if isnumber(t): t = array([t])
        elif type(t)==list: t = array(t)
        if parset is None:
            if results and results.parset: parset = results.parset
            else: raise OptimaException('Please provide either a parset or a resultset that contains a parset')

        # Initialise outputs
        popsizes = odict()
        targetpopsize = odict()
        
        # If we are ignoring eligibility, just sum the popsizes...
        if not useelig:
            initpopsizes = parset.pars[0]['popsize'].interp(tvec=t)


        # ... otherwise, have to get the PLHIV pops from results. WARNING, this should be improved.
        else: 

            # Get settings
            settings = self.getsettings()
            
            npops = len(parset.pars[ind]['popkeys'])
    
            if not self.criteria['pregnant']:
                if self.criteria['hivstatus']=='allstates':
                    initpopsizes = parset.pars[ind]['popsize'].interp(tvec=t)
        
                else: # If it's a program for HIV+ people, need to find the number of positives
                    if not results: 
                        try: results = parset.getresults(die=True)
                        except OptimaException as E: 
                            print('Failed to extract results because "%s", rerunning the model...' % E.message)
                            results = runmodel(pars=parset.pars[ind], settings=settings)
                            parset.resultsref = results.name # So it doesn't have to be rerun
                    
                    cd4index = sort(cat([settings.__dict__[state] for state in self.criteria['hivstatus']])) # CK: this should be pre-computed and stored if it's useful
                    initpopsizes = zeros((npops,len(t))) 
                    for yrno,yr in enumerate(t):
                        initpopsizes[:,yrno] = results.raw[ind]['people'][cd4index,:,findinds(results.tvec,yr)].sum(axis=0)
                    
            # ... or if it's a program for pregnant women.
            else:
                if self.criteria['hivstatus']=='allstates': # All pregnant women
                    initpopsizes = parset.pars[ind]['popsize'].interp(tvec=t)*parset.pars[0]['birth'].interp(tvec=t)
    
                else: # HIV+ pregnant women
                    initpopsizes = parset.pars[ind]['popsize'].interp(tvec=t)
                    if not results: 
                        try: results = parset.getresults(die=True)
                        except OptimaException as E: 
                            print('Failed to extract results because "%s", rerunning the model...' % E.message)
                            results = runmodel(pars=parset.pars[ind], settings=settings)
                            parset.resultsref = results.name # So it doesn't have to be rerun
                    for yr in t:
                        initpopsizes = parset.pars[ind]['popsize'].interp(tvec=[yr])*parset.pars[ind]['birth'].interp(tvec=[yr])*transpose(results.main['prev'].pops[0,:,findinds(results.tvec,yr)])

        for popno, pop in enumerate(parset.pars[0]['popkeys']):
            popsizes[pop] = initpopsizes[popno,:]
        for targetpop in self.targetpops:
            if targetpop.lower() in ['total','tot','all']:
                targetpopsize[targetpop] = sum(popsizes.values())
            else:
                targetpopsize[targetpop] = popsizes[targetpop]
                
        finalpopsize = array([sum(targetpopsize.values())]) if isnumber(sum(targetpopsize.values())) else sum(targetpopsize.values())
                    
        if total: return finalpopsize
        else: return targetpopsize


    def gettargetcomposition(self, t, parset=None, results=None, total=True):
        '''Tells you the proportion of the total population targeted by a program that is comprised of members from each sub-population group.'''
        targetcomposition = odict()

        poptargeted = self.gettargetpopsize(t=t, parset=parset, results=results, total=False)
        totaltargeted = sum(poptargeted.values())

        for targetpop in self.targetpops:
            targetcomposition[targetpop] = poptargeted[targetpop]/totaltargeted
        return targetcomposition


    def getcoverage(self, x, t, parset=None, results=None, total=True, proportion=False, toplot=False, sample='best', ind=0):
        '''Returns coverage for a time/spending vector'''

        # Validate inputs
        x = promotetoarray(x)
        t = promotetoarray(t)

        poptargeted = self.gettargetpopsize(t=t, parset=parset, results=results, total=False, ind=ind)

        totaltargeted = sum(poptargeted.values())
        totalreached = self.costcovfn.evaluate(x=x, popsize=totaltargeted, t=t, toplot=toplot, sample=sample)

        if total: return totalreached/totaltargeted if proportion else totalreached
        else:
            popreached = odict()
            targetcomposition = self.targetcomposition if self.targetcomposition else self.gettargetcomposition(t=t,parset=parset) 
            for targetpop in self.targetpops:
                popreached[targetpop] = totalreached*targetcomposition[targetpop]
                if proportion: popreached[targetpop] /= poptargeted[targetpop]

            return popreached


    def getbudget(self, x, t, parset=None, results=None, proportion=False, toplot=False, sample='best'):
        '''Returns budget for a coverage vector'''

        poptargeted = self.gettargetpopsize(t=t, parset=parset, results=results, total=False)
        totaltargeted = sum(poptargeted.values())
        if not proportion: reqbudget = self.costcovfn.evaluate(x=x,popsize=totaltargeted,t=t,inverse=True,toplot=False,sample=sample)
        else: reqbudget = self.costcovfn.evaluate(x=x*totaltargeted,popsize=totaltargeted,t=t,inverse=True,toplot=False,sample=sample)
        return reqbudget


    def plotcoverage(self, t, parset=None, results=None, plotoptions=None, existingFigure=None,
        plotbounds=True, npts=100, maxupperlim=1e8, doplot=False):
        ''' Plot the cost-coverage curve for a single program'''
        
        # Put plotting imports here so fails at the last possible moment
        from pylab import figure, figtext, isinteractive, ioff, ion, close, show
        from matplotlib.ticker import MaxNLocator
        import textwrap
        
        wasinteractive = isinteractive() # Get current state of interactivity
        ioff() # Just in case, so we don't flood the user's screen with figures

        t = promotetoarray(t)
        colors = gridcolormap(len(t))
        plotdata = odict()
        
        # Get caption & scatter data 
        caption = plotoptions['caption'] if plotoptions and plotoptions.get('caption') else ''
        costdata = dcp(self.costcovdata['cost']) if self.costcovdata.get('cost') else []

        # Make x data... 
        if plotoptions and plotoptions.get('xupperlim') and ~isnan(plotoptions['xupperlim']):
            xupperlim = plotoptions['xupperlim']
        else:
            if costdata: xupperlim = 1.5*max(costdata)
            else: xupperlim = maxupperlim
        xlinedata = linspace(0,xupperlim,npts)

        if plotoptions and plotoptions.get('perperson'):
            xlinedata = linspace(0,xupperlim*self.gettargetpopsize(t[-1],parset),npts)

        # Create x line data and y line data
        try:
            y_l = self.getcoverage(x=xlinedata, t=t, parset=parset, results=results, total=True, proportion=False, toplot=True, sample='l')
            y_m = self.getcoverage(x=xlinedata, t=t, parset=parset, results=results, total=True, proportion=False, toplot=True, sample='best')
            y_u = self.getcoverage(x=xlinedata, t=t, parset=parset, results=results, total=True, proportion=False, toplot=True, sample='u')
        except:
            y_l,y_m,y_u = None,None,None
        plotdata['ylinedata_l'] = y_l
        plotdata['ylinedata_m'] = y_m
        plotdata['ylinedata_u'] = y_u
        plotdata['xlabel'] = 'Spending'
        plotdata['ylabel'] = 'Number covered'

        # Flag to indicate whether we will adjust by population or not
        if plotoptions and plotoptions.get('perperson'):
            if costdata:
                for yrno, yr in enumerate(self.costcovdata['t']):
                    targetpopsize = self.gettargetpopsize(t=yr, parset=parset, results=results)
                    costdata[yrno] /= targetpopsize[0]
            if not (plotoptions and plotoptions.get('xupperlim') and ~isnan(plotoptions['xupperlim'])):
                if costdata: xupperlim = 1.5*max(costdata) 
                else: xupperlim = 1e3
            plotdata['xlinedata'] = linspace(0,xupperlim,npts)
        else:
            plotdata['xlinedata'] = xlinedata
            
        cost_coverage_figure = existingFigure if existingFigure else figure()
        cost_coverage_figure.hold(True)
        axis = cost_coverage_figure.gca()

        axis.set_position((0.1, 0.35, .8, .6)) # to make a bit of room for extra text
        figtext(.1, .05, textwrap.fill(caption))
        
        if y_m is not None:
            for yr in range(y_m.shape[0]):
                axis.plot(
                    plotdata['xlinedata'],
                    plotdata['ylinedata_m'][yr],
                    linestyle='-',
                    linewidth=2,
                    color=colors[yr],
                    label=t[yr])
                if plotbounds:
                    axis.fill_between(plotdata['xlinedata'],
                                      plotdata['ylinedata_l'][yr],
                                      plotdata['ylinedata_u'][yr],
                                      facecolor=colors[yr],
                                      alpha=.1,
                                      lw=0)
        axis.scatter(
            costdata,
            self.costcovdata['coverage'],
            color='#666666')
        

        axis.set_xlim([0, xupperlim])
        axis.set_ylim(bottom=0)
        axis.tick_params(axis='both', which='major', labelsize=11)
        axis.set_xlabel(plotdata['xlabel'], fontsize=11)
        axis.set_ylabel(plotdata['ylabel'], fontsize=11)
        axis.get_xaxis().set_major_locator(MaxNLocator(nbins=3))
        axis.set_title(self.short)
        axis.get_xaxis().get_major_formatter().set_scientific(False)
        axis.get_yaxis().get_major_formatter().set_scientific(False)
        if len(t)>1: axis.legend(loc=4)
        
        # Tidy up
        if not doplot: close(cost_coverage_figure)
        if wasinteractive: ion()
        if doplot: show()

        return cost_coverage_figure

########################################################
# COST COVERAGE OUTCOME FUNCTIONS
########################################################
class CCOF(object):
    '''Cost-coverage, coverage-outcome and cost-outcome objects'''
    __metaclass__ = abc.ABCMeta # WARNING, this is the only place where this is used...is it necessary...?

    def __init__(self,ccopars=None,interaction=None):
        self.ccopars = ccopars if ccopars else odict()
        self.interaction = interaction

    def __repr__(self):
        ''' Print out useful info'''
        output = '\n'
        output += 'Programmatic parameters: %s\n'    % self.ccopars
        output += '            Interaction: %s\n'    % self.interaction
        output += '\n'
        return output

    def addccopar(self, ccopar, overwrite=False, verbose=2):
        ''' Add or replace parameters for cost-coverage functions'''

        # Fill in the missing information for cost-coverage curves
        if ccopar.get('unitcost') is not None:
            if not ccopar.get('saturation'): ccopar['saturation'] = (1.,1.)

        if not self.ccopars:
            for ccopartype in ccopar.keys():
                self.ccopars[ccopartype] = [ccopar[ccopartype]]
        else:
            if (not self.ccopars['t']) or (ccopar['t'] not in self.ccopars['t']):
                for ccopartype in self.ccopars.keys():
                    if ccopartype in ccopar.keys():
                        self.ccopars[ccopartype].append(ccopar[ccopartype])
                printv('\nAdded CCO parameters "%s". \nCCO parameters are: %s' % (ccopar, self.ccopars), 4, verbose)
            else:
                if overwrite:
                    ind = self.ccopars['t'].index(int(ccopar['t']))
                    oldccopar = odict()
                    for ccopartype in ccopar.keys():
                        if self.ccopars[ccopartype]:
                            oldccopar[ccopartype] = self.ccopars[ccopartype][ind]
                            printv('\nModified CCO parameter "%s" from "%s" to "%s"' % (ccopartype, oldccopar[ccopartype], ccopar[ccopartype]), 4, verbose)
                        else:
                            printv('Added CCO parameter "%s" with value "%s"' % (ccopartype, ccopar[ccopartype]), 4, verbose)
                        self.ccopars[ccopartype][ind] = ccopar[ccopartype]
                    
                else:
                    errormsg = 'You have already entered CCO parameters for the year %s. If you want to overwrite it, set overwrite=True when calling addccopar().' % ccopar['t']
                    raise OptimaException(errormsg)
        return None

    def rmccopar(self, t, verbose=2):
        '''Remove cost-coverage-outcome data point. The point to be removed can be specified by year (int or float).'''
        if isnumber(t):
            if int(t) in self.ccopars['t']:
                ind = self.ccopars['t'].index(int(t))
                for ccopartype in self.ccopars.keys():
                    self.ccopars[ccopartype].pop(ind)
                printv('\nRemoved CCO parameters in year "%s". \nCCO parameters are: %s' % (t, self.ccopars), 4, verbose)
            else:
                errormsg = 'You have asked to remove CCO parameters for the year %s, but no data was added for that year. Available parameters are: %s' % (t, self.ccopars)
                raise OptimaException(errormsg)
        return None


    def getccopar(self, t, verbose=2, sample='best'):
        '''
        Get a cost-coverage-outcome parameter set for any year in range 1900-2100

        Args:
            t: years to interpolate sets of ccopar
            verbose: level of verbosity
            bounds: None - take middle of intervals,
                    'upper' - take top of intervals,
                    'lower' - take bottom if intervals
            randseed: takes a 
        '''

        # Error checks
        if not self.ccopars:
            raise OptimaException('Need parameters for at least one year before function can be evaluated.')

        # Set up necessary variables
        ccopar = odict()
        ccopars_sample = odict()
        t = promotetoarray(t)
        nyrs = len(t)
        
        # Get the appropriate sample type
        for parname, parvalue in self.ccopars.iteritems():
            if parname is not 't' and len(parvalue):
                ccopars_sample[parname] = zeros(len(parvalue))
                for j in range(len(parvalue)):
                    thisval = parvalue[j]
                    if isnumber(thisval): thisval = (thisval, thisval)
                    if sample in ['median', 'm', 'best', 'b', 'average', 'av', 'single']:
                        ccopars_sample[parname][j] = mean(array(thisval[:]))
                    elif sample in ['lower','l','low']:
                        ccopars_sample[parname][j] = thisval[0]
                    elif sample in ['upper','u','up','high','h']:
                        ccopars_sample[parname][j] = thisval[1]
                    elif sample in ['random','rand','r']:
                        ccopars_sample[parname][j] = uniform(parvalue[j][0],parvalue[j][1])
                    else:
                        raise OptimaException('Unrecognised bounds.')
        
        # CK: I feel there might be a more direct way of doing all of this...
        ccopartuples = sorted(zip(self.ccopars['t'], *ccopars_sample.values())) # Rather than forming a tuple and then pulling out the elements, maybe keep the arrays separate?
        knownt = array([ccopartuple[0] for ccopartuple in ccopartuples])

        # Calculate interpolated parameters
        for j,param in enumerate(ccopars_sample.keys()): 
            knownparam = array([ccopartuple[j+1] for ccopartuple in ccopartuples])
            allparams = smoothinterp(t, knownt, knownparam, smoothness=1)
            ccopar[param] = zeros(nyrs)
            for yr in range(nyrs):
                ccopar[param][yr] = allparams[yr]
            if isinstance(t,list): ccopar[param] = ccopar[param].tolist()

        ccopar['t'] = t
        printv('\nCalculated CCO parameters in year(s) %s to be %s' % (t, ccopar), 4, verbose)
        return ccopar

    def evaluate(self, x, popsize, t, toplot, inverse=False, sample='best', verbose=2):
        x = promotetoarray(x)
        t = promotetoarray(t)
        if (not toplot) and (not len(x)==len(t)):
            try: 
                x = x[0:1]
                t = t[0:1]
            except:
                x = array([0]) # WARNING, this should maybe not be here, or should be handled with kwargs
                t = array([2015])
            printv('x needs to be the same length as t, we assume one spending amount per time point.', 1, verbose)
        ccopar = self.getccopar(t=t,sample=sample)
        if not inverse: return self.function(x=x,ccopar=ccopar,popsize=popsize)
        else: return self.inversefunction(x=x,ccopar=ccopar,popsize=popsize)

    @abc.abstractmethod # This method must be defined by the derived class
    def function(self, x, ccopar, popsize):
        pass

    @abc.abstractmethod # This method must be defined by the derived class
    def inversefunction(self, x, ccopar, popsize):
        pass


########################################################
# COST COVERAGE FUNCTIONS
########################################################
class Costcov(CCOF):
    '''
    Cost-coverage object - used to calculate the coverage for a certain
    budget in a program. Best initialized with empty parameters,
    and later, add cost-coverage parameters with self.addccopar.

    Methods:

        addccopar(ccopar, overwrite=False, verbose=2)
            Adds a set of cost-coverage parameters for a budget year

            Args:
                ccopar: {
                            't': [2015,2016],
                            'saturation': [.90,1.],
                            'unitcost': [40,30]
                        }
                        The intervals in ccopar allow a randomization
                        to explore uncertainties in the model.

                overwrite: whether it should be added or replaced for
                           interpolation

        getccopar(t, verbose=2, sample='best')
            Returns an odict of cost-coverage parameters
                { 'saturation': [..], 'unitcost': [...], 't':[...] }
            used for self.evaulate.

            Args:
                t: a number/list of years to interpolate the ccopar
                randseed: used to randomly generate a varying set of parameters
                          to help determine the sensitivity/uncertainty of
                          certain parameters

        evaluate(x, popsize, t, toplot, inverse=False, randseed=None, bounds=None, verbose=2)
            Returns coverage if x=cost, or cost if x=coverage, this is defined by inverse.

            Args
                x: number, or list of numbers, representing cost or coverage
                t: years for each value of cost/coverage
                inverse: False - returns a coverage, True - returns a cost
                randseed: allows a randomization of the cost-cov parameters within
                    the given intervals

    '''

    def function(self, x, ccopar, popsize, eps=None):
        '''Returns coverage in a given year for a given spending amount.'''
        u = array(ccopar['unitcost'])
        s = array(ccopar['saturation'])
        if eps is None: eps = Settings().eps # Warning, use project-nonspecific eps
        if isnumber(popsize): popsize = array([popsize])

        nyrs,npts = len(u),len(x)
        eps = array([eps]*npts)
        if nyrs==npts: return maximum((2*s/(1+exp(-2*x/(popsize*s*u)))-s)*popsize,eps)
        else:
            y = zeros((nyrs,npts))
            for yr in range(nyrs):
                y[yr,:] = maximum((2*s[yr]/(1+exp(-2*x/(popsize[yr]*s[yr]*u[yr])))-s[yr])*popsize[yr],eps)
            return y

    def inversefunction(self, x, ccopar, popsize, eps=None):
        '''Returns coverage in a given year for a given spending amount.'''
        u = array(ccopar['unitcost'])
        s = array(ccopar['saturation'])
        if eps is None: eps = Settings().eps # Warning, use project-nonspecific eps
        if isnumber(popsize): popsize = array([popsize])

        nyrs,npts = len(u),len(x)
        eps = array([eps]*npts)
        if nyrs==npts: return maximum(-0.5*popsize*s*u*log(maximum(s*popsize-x,0)/(s*popsize+x)),eps)
        else:
            y = zeros((nyrs,npts))
            for yr in range(nyrs):
                y[yr,:] = maximum(-0.5*popsize[yr]*s[yr]*u[yr]*log(maximum(s[yr]*popsize[yr]-x,0)/(s[yr]*popsize[yr]+x)),eps)
            return y
            

########################################################
# COVERAGE OUTCOME FUNCTIONS
########################################################
class Covout(CCOF):
    '''Coverage-outcome objects'''

    def function(self,x,ccopar,popsize):
        pass

    def inversefunction(self, x, ccopar, popsize):
        pass
<|MERGE_RESOLUTION|>--- conflicted
+++ resolved
@@ -165,11 +165,7 @@
         details = []
         for thispartype in self.covout.keys():
             for thispop in self.covout[thispartype].keys():
-<<<<<<< HEAD
-                if 'intercept' not in self.covout[thispartype][thispop].ccopars or not self.covout[thispartype][thispop].ccopars['intercept']:
-=======
                 if self.covout[thispartype][thispop].ccopars.get('intercept', None) is None:
->>>>>>> 1b96f365
                     result = False
                     details.append((thispartype,thispop))
                 if thispartype not in coveragepars:
