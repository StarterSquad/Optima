"""
This module defines the Program and Programset classes, which are
used to define a single program/modality (e.g., FSW programs) and a
set of programs, respectively.

Version: 2016jan27
"""

from optima import OptimaException, printv, uuid, today, getdate, dcp, smoothinterp, findinds, odict, Settings, runmodel, sanitize, objatt, objmeth
from numpy import ones, max, prod, array, arange, zeros, exp, linspace, append, log, sort, transpose, nan, isnan, ndarray, concatenate as cat, maximum, minimum
import abc

# WARNING, this should not be hard-coded!!! Available from
# [par.coverage for par in P.parsets[0].pars[0].values() if hasattr(par,'coverage')]
# ...though would be nice to have an easier way!
coveragepars=['numtx','numpmtct','numost','numcircum'] 


class Programset(object):

    def __init__(self, name='default', programs=None, default_interaction='random'):
        ''' Initialize '''
        self.name = name
        self.uid = uuid()
        self.default_interaction = default_interaction
        self.programs = odict()
        if programs is not None: self.addprograms(programs)
        self.created = today()
        self.modified = today()

    def __repr__(self):
        ''' Print out useful information'''
        output = '\n'
        output += '    Program set name: %s\n'    % self.name
        output += '            Programs: %s\n'    % [prog for prog in self.programs]
        output += 'Targeted populations: %s\n'    % self.targetpops
        output += '        Date created: %s\n'    % getdate(self.created)
        output += '       Date modified: %s\n'    % getdate(self.modified)
        output += '                 UID: %s\n'    % self.uid
        output += '============================================================\n'
        output += objatt(self)
        output += '============================================================\n'
        output += objmeth(self)
        output += '============================================================\n'
        return output

    def getsettings(self):
        ''' Try to get the freshest settings available '''
#        print('Warning, using default settings with program set "%s"' % self.name)
        settings = Settings() # WARNING KLUDGY should fix by having project an attribute of Programset
        return settings
        
    def gettargetpops(self):
        '''Update populations targeted by some program in the response'''
        self.targetpops = []
        if self.programs:
            for prog in self.programs.values():
                for thispop in prog.targetpops: self.targetpops.append(thispop)
            self.targetpops = list(set(self.targetpops))

    def gettargetpars(self):
        '''Update model parameters targeted by some program in the response'''
        self.targetpars = []
        if self.programs:
            for thisprog in self.programs.values():
                for thispop in thisprog.targetpars: self.targetpars.append(thispop)

    def gettargetpartypes(self):
        '''Update model parameter types targeted by some program in the response'''
        self.targetpartypes = []
        if self.programs:
            for thisprog in self.programs.values():
                for thispartype in thisprog.targetpartypes: self.targetpartypes.append(thispartype)
            self.targetpartypes = list(set(self.targetpartypes))

    def initialize_covout(self):
        '''Sets up the required coverage-outcome curves.
           Parameters for actually defining these should be added using 
           R.covout[paramtype][parampop].addccopar()'''
        if not hasattr(self, 'covout'): self.covout = odict()

        for targetpartype in self.targetpartypes: # Loop over parameter types
            if not self.covout.get(targetpartype): self.covout[targetpartype] = {} # Initialize if it's not there already
            for thispop in self.progs_by_targetpar(targetpartype).keys(): # Loop over populations
                if self.covout[targetpartype].get(thispop): # Take the pre-existing one if it's there... 
                    ccopars = self.covout[targetpartype][thispop].ccopars 
                else: # ... or if not, set it up
                    ccopars = {}
                    ccopars['intercept'] = []
                    ccopars['t'] = []
                targetingprogs = [thisprog.short for thisprog in self.progs_by_targetpar(targetpartype)[thispop]]
                for tp in targetingprogs:
                    if not ccopars.get(tp): ccopars[tp] = []
                                    
                # Delete any stored programs that are no longer needed (if removing a program)
                progccopars = dcp(ccopars)
                del progccopars['t'], progccopars['intercept']
                for prog in progccopars.keys(): 
                    if prog not in targetingprogs: del ccopars[prog]

                self.covout[targetpartype][thispop] = Covout(ccopars=ccopars,interaction=self.default_interaction)

        # Delete any stored effects that aren't needed (if removing a program)
        for tpt in self.covout.keys():
            if tpt not in self.targetpartypes: del self.covout[tpt]
            else: 
                for tp in self.covout[tpt].keys():
                    if type(tp)==str and tp not in self.progs_by_targetpar(tpt).keys(): del self.covout[tpt][tp]

    def updateprogset(self, verbose=2):
        ''' Update (run this is you change something... )'''
        self.gettargetpars()
        self.gettargetpartypes()
        self.gettargetpops()
        self.initialize_covout()
        printv('\nUpdated programset "%s"' % (self.name), 4, verbose)

    def addprograms(self, newprograms, verbose=2):
        ''' Add new programs'''
        if type(newprograms)==Program: newprograms = [newprograms]
        if type(newprograms)==list:
            for newprogram in newprograms: 
                if newprogram not in self.programs.values():
                    self.programs[newprogram.short] = newprogram
                    print('\nAdded program "%s" to programset "%s". \nPrograms in this programset are: %s' % (newprogram.short, self.name, [thisprog.short for thisprog in self.programs.values()]))
                else:
                    raise OptimaException('Program "%s" is already present in programset "%s".' % (newprogram.short, self.name))
        self.updateprogset()
                   
    def rmprogram(self,program,verbose=2):
        ''' Remove a program. Expects type(program) in [Program,str]'''
        if not type(program) == str: program = program.short
        if program not in self.programs:
            errormsg = 'You have asked to remove program "%s", but there is no program by this name in programset "%s". Available programs are' % (program, self.name, [thisprog for thisprog in self.programs])
            raise OptimaException(errormsg)
        else:
            self.programs.pop(program)
            self.updateprogset()
            printv('\nRemoved program "%s" from programset "%s". \nPrograms in this programset are: %s' % (program, self.name, [thisprog.short for thisprog in self.programs.values()]), 4, verbose)

    def optimizable(self):
        return [True if prog.optimizable() else False for prog in self.programs.values()]

    def optimizableprograms(self):
        return odict((program.short, program) for program in self.programs.values() if program.optimizable())

    def coveragepar(self, coveragepars=coveragepars):
        return [True if par in coveragepars else False for par in self.targetpartypes]

    def progs_by_targetpop(self, filter_pop=None):
        '''Return a dictionary with:
             keys: all populations targeted by programs
             values: programs targeting that population '''
        progs_by_targetpop = odict()
        for thisprog in self.programs.values():
            targetpops = thisprog.targetpops if thisprog.targetpops else None
            if targetpops:
                for thispop in targetpops:
                    if thispop not in progs_by_targetpop: progs_by_targetpop[thispop] = []
                    progs_by_targetpop[thispop].append(thisprog)
        if filter_pop: return progs_by_targetpop[filter_pop]
        else: return progs_by_targetpop

    def progs_by_targetpartype(self, filter_partype=None):
        '''Return a dictionary with:
             keys: all populations targeted by programs
             values: programs targeting that population '''
        progs_by_targetpartype = odict()
        for thisprog in self.programs.values():
            targetpartypes = thisprog.targetpartypes if thisprog.targetpartypes else None
            if targetpartypes:
                for thispartype in targetpartypes:
                    if thispartype not in progs_by_targetpartype: progs_by_targetpartype[thispartype] = []
                    progs_by_targetpartype[thispartype].append(thisprog)
        if filter_partype: return progs_by_targetpartype[filter_partype]
        else: return progs_by_targetpartype

    def progs_by_targetpar(self, filter_partype=None):
        '''Return a dictionary with:
             keys: all populations targeted by programs
             values: programs targeting that population '''
        progs_by_targetpar = odict()
        for thispartype in self.targetpartypes:
            progs_by_targetpar[thispartype] = odict()
            for prog in self.progs_by_targetpartype(thispartype):
                targetpars = prog.targetpars if prog.targetpars else None
                for targetpar in targetpars:
                    if thispartype == targetpar['param']:
                        if targetpar['pop'] not in progs_by_targetpar[thispartype]: progs_by_targetpar[thispartype][targetpar['pop']] = []
                        progs_by_targetpar[thispartype][targetpar['pop']].append(prog)
            progs_by_targetpar[thispartype] = progs_by_targetpar[thispartype]
        if filter_partype: return progs_by_targetpar[filter_partype]
        else: return progs_by_targetpar


    def getdefaultbudget(self, years=None, verbose=2):
        ''' Extract the budget if cost data has been provided'''
        
        # Initialise outputs
        totalbudget, lastbudget, selectbudget = odict(), odict(), odict()

        # Validate inputs
        if type(years) in [int, float]: years = [years]
        if isinstance(years,ndarray): years = years.tolist()

        # Set up internal variables
        settings = self.getsettings()
        tvec = settings.maketvec() 
        emptyarray = array([nan]*len(tvec))
        
        # Get cost data for each program in each year that it exists
        for program in self.programs:
            totalbudget[program] = dcp(emptyarray)
            selectbudget[program] = []
            if self.programs[program].costcovdata['t']:
                for yrno, yr in enumerate(self.programs[program].costcovdata['t']):
                    yrindex = findinds(tvec,yr)
                    totalbudget[program][yrindex] = self.programs[program].costcovdata['cost'][yrno]
                    lastbudget[program] = sanitize(totalbudget[program])[-1]
            else: 
                printv('\nWARNING: no cost data defined for program "%s"...' % program, 1, verbose)
                lastbudget[program] = nan

            # Extract cost data for particular years, if requested 
            if years is not None:
                for yr in years:
                    yrindex = findinds(tvec,yr)
                    selectbudget[program].append(totalbudget[program][yrindex][0])

        return selectbudget if years is not None else lastbudget


    def getprogcoverage(self, budget, t, parset=None, results=None, proportion=False, perturb=False, verbose=2):
        '''Budget is currently assumed to be a DICTIONARY OF ARRAYS'''

        # Initialise output
        coverage = odict()

        # Validate inputs
        if type(t) in [int, float]: t = [t]
        if isinstance(budget, list) or isinstance(budget,type(array([]))):
            budget = vec2budget(self, budget) # It seems to be a vector: convert to odict
        if type(budget)==dict: budget = odict(budget) # Convert to odict
        budget = budget.sort([p.short for p in self.programs.values()])

        # Get program-level coverage for each program
        for thisprog in self.programs.keys():
            if self.programs[thisprog].optimizable():
                if not self.programs[thisprog].costcovfn.ccopars:
                    printv('WARNING: no cost-coverage function defined for optimizable program, setting coverage to None...', 1, verbose)
                    coverage[thisprog] = None
                else:
                    spending = budget[thisprog] # Get the amount of money spent on this program
                    coverage[thisprog] = self.programs[thisprog].getcoverage(x=spending, t=t, parset=parset, results=results, proportion=proportion)
            else: coverage[thisprog] = None

        return coverage


    def getprogbudget(self, coverage, t, parset=None, results=None, proportion=False, perturb=False, verbose=2):
        '''Return budget associated with specified coverage levels'''

        # Initialise output
        budget = odict()

        # Validate inputs
        if type(t) in [int, float]: t = [t]
        if not isinstance(coverage,dict): raise OptimaException('Currently only accepting budgets as dictionaries.')
        if not isinstance(coverage,odict): budget = odict(budget)
        coverage = coverage.sort([p.short for p in self.programs.values()])

        # Get budget for each program
        for thisprog in self.programs.keys():
            if self.programs[thisprog].optimizable():
                if not self.programs[thisprog].costcovfn.ccopars:
                    printv('WARNING: no cost-coverage function defined for optimizable program, setting coverage to None...', 1, verbose)
                    budget[thisprog] = None
                else:
                    cov = coverage[thisprog] # Get the amount of money spent on this program
                    budget[thisprog] = self.programs[thisprog].getbudget(x=cov, t=t, parset=parset, results=results, proportion=proportion)
            else: budget[thisprog] = None

        return budget


    def getpopcoverage(self, budget, t, parset=None, results=None, perturb=False, verbose=2):
        '''Get the number of people from each population covered by each program.'''

        # Initialise output
        popcoverage = odict()

        # Validate inputs
        if not isinstance(budget,dict): raise OptimaException('Currently only accepting budgets as dictionaries.')
        if not isinstance(budget,odict): budget = odict(budget)
        budget = budget.sort([p.short for p in self.programs.values()])

        # Get population-level coverage for each program
        for thisprog in self.programs.keys():
            if self.programs[thisprog].optimizable():
                if not self.programs[thisprog].costcovfn.ccopars:
                    printv('WARNING: no cost-coverage function defined for optimizable program, setting coverage to None...', 1, verbose)
                    popcoverage[thisprog] = None
                else:
                    spending = budget[thisprog] # Get the amount of money spent on this program
                    popcoverage[thisprog] = self.programs[thisprog].getcoverage(x=spending, t=t, parset=parset, results=results, total=False)
            else: popcoverage[thisprog] = None

        return popcoverage


    def getoutcomes(self,coverage, t, parset=None, results=None, perturb=False,coveragepars=coveragepars):
        ''' Get the model parameters corresponding to dictionary of coverage values'''

        # Initialise output
        outcomes = odict()

        # Validate inputs
        if type(t) in [int,float]: t = [t]
        if parset is None:
            if results and results.parset: parset = results.parset
            else: raise OptimaException('Please provide either a parset or a resultset that contains a parset')

        # Set up internal variables
        nyrs = len(t)
        
        budget = self.getprogbudget(coverage=coverage, t=t, parset=parset, results=results, proportion=False)

        # Loop over parameter types
        for thispartype in self.targetpartypes:
            outcomes[thispartype] = odict()
            
            # Loop over populations releavent for this parameter type
            for thispop in self.progs_by_targetpar(thispartype).keys():

                # If it's a coverage parameter, you are done
                if thispartype in coveragepars: # and thispop.lower() in ['total','tot','all']:
                    outcomes[thispartype][thispop] = self.covout[thispartype][thispop].getccopar(t=t)['intercept']
                    for thisprog in self.progs_by_targetpar(thispartype)[thispop]: # Loop over the programs that target this parameter/population combo
                        outcomes[thispartype][thispop] += coverage[thisprog.short]

                # If it's an outcome parameter, need to get outcomes
                else:
                    
                    delta, thiscov = odict(), odict()
    
                    # Loop over the programs that target this parameter/population combo
                    for thisprog in self.progs_by_targetpar(thispartype)[thispop]: 
                        if type(thispop)==tuple: thiscovpop = thisprog.targetpops[0] # If it's a partnership parameters, get the target population separately
                        else: thiscovpop = None
                        if not self.covout[thispartype][thispop].ccopars[thisprog.short]:
                            print('WARNING: no coverage-outcome function defined for optimizable program  "%s", skipping over... ' % (thisprog.short))
                            outcomes[thispartype][thispop] = None
                        else:
                            outcomes[thispartype][thispop] = self.covout[thispartype][thispop].getccopar(t=t)['intercept']
                            x = budget[thisprog.short]
                            if thiscovpop: thiscov[thisprog.short] = thisprog.getcoverage(x=x,t=t, parset=parset, results=results, proportion=True,total=False)[thiscovpop]
                            else: thiscov[thisprog.short] = thisprog.getcoverage(x=x, t=t, parset=parset, results=results, proportion=True, total=False)[thispop]
                            delta[thisprog.short] = [self.covout[thispartype][thispop].getccopar(t=t)[thisprog.short][j] - outcomes[thispartype][thispop][j] for j in range(nyrs)]
                            
                    # ADDITIVE CALCULATION
                    # NB, if there's only one program targeting this parameter, just do simple additive calc
                    if self.covout[thispartype][thispop].interaction == 'additive' or len(self.progs_by_targetpar(thispartype)[thispop])==1:
                        # Outcome += c1*delta_out1 + c2*delta_out2
                        for thisprog in self.progs_by_targetpar(thispartype)[thispop]:
                            if not self.covout[thispartype][thispop].ccopars[thisprog.short]:
                                print('WARNING: no coverage-outcome parameters defined for program  "%s", population "%s" and parameter "%s". Skipping over... ' % (thisprog.short, thispop, thispartype))
                                outcomes[thispartype][thispop] = None
                            else: outcomes[thispartype][thispop] += thiscov[thisprog.short]*delta[thisprog.short]
                            
                    # NESTED CALCULATION
                    elif self.covout[thispartype][thispop].interaction == 'nested':
                        # Outcome += c3*max(delta_out1,delta_out2,delta_out3) + (c2-c3)*max(delta_out1,delta_out2) + (c1 -c2)*delta_out1, where c3<c2<c1.
                        for yr in range(nyrs):
                            cov,delt = [],[]
                            for thisprog in thiscov.keys():
                                cov.append(thiscov[thisprog][yr])
                                delt.append(delta[thisprog][yr])
                            cov_tuple = sorted(zip(cov,delt)) # A tuple storing the coverage and delta out, ordered by coverage
                            for j in range(len(cov_tuple)): # For each entry in here
                                if j == 0: c1 = cov_tuple[j][0]
                                else: c1 = cov_tuple[j][0]-cov_tuple[j-1][0]
                                outcomes[thispartype][thispop][yr] += c1*max([ct[1] for ct in cov_tuple[j:]])                
                
                    # RANDOM CALCULATION
                    elif self.covout[thispartype][thispop].interaction == 'random':
                        # Outcome += c1(1-c2)* delta_out1 + c2(1-c1)*delta_out2 + c1c2* max(delta_out1,delta_out2)
    
                        if all(self.covout[thispartype][thispop].ccopars.values()):
                    
                            for prog1 in thiscov.keys():
                                product = ones(thiscov[prog1].shape)
                                for prog2 in thiscov.keys():
                                    if prog1 != prog2:
                                        product *= (1-thiscov[prog2])
                
                                outcomes[thispartype][thispop] += delta[prog1]*thiscov[prog1]*product 
        
                            # Recursion over overlap levels
                            def overlap_calc(indexes,target_depth):
                                if len(indexes) < target_depth:
                                    accum = 0
                                    for j in range(indexes[-1]+1,len(thiscov)):
                                        accum += overlap_calc(indexes+[j],target_depth)
                                    return thiscov.values()[indexes[-1]]*accum
                                else:
                                    return thiscov.values()[indexes[-1]]* max([delta.values()[x] for x in [0]],0)
        
                            # Iterate over overlap levels
                            for i in range(2,len(thiscov)): # Iterate over numbers of overlapping programs
                                for j in range(0,len(thiscov)-1): # Iterate over the index of the first program in the sum
                                    outcomes[thispartype][thispop] += overlap_calc([j],i)
        
                            # All programs together
                            outcomes[thispartype][thispop] += prod(array(thiscov.values()),0)*[max([c[j] for c in delta.values()]) for j in range(nyrs)]
                    
                    else: raise OptimaException('Unknown reachability type "%s"',self.covout[thispartype][thispop].interaction)
        
        return outcomes
        
    def getpars(self, coverage, t=None, parset=None, results=None, ind=0, perturb=False, die=False, verbose=2):
        ''' Make pars'''
        
        years = t # WARNING, not renaming in the function definition for now so as to not break things
        
        # Validate inputs
        if years is None: raise OptimaException('To get pars, one must supply years')
        if type(years) in [int,float]: years = [years]
        settings = None
        if parset is None:
            if results and results.parset: parset = results.parset
            else: raise OptimaException('Please provide either a parset or a resultset that contains a parset')
        
        # Get settings from somewhere
        try: settings = parset.project.settings
        except:
            printv('Warning, could not extract settings, using defaults', 1, verbose)
            settings = Settings()

        # Get outcome dictionary
        outcomes = self.getoutcomes(coverage=coverage, t=years, parset=parset, results=results, perturb=perturb)

        # Create a parset and copy over parameter changes
        pars = dcp(parset.pars[ind])
        for outcome in outcomes.keys():
            for p in outcomes[outcome].keys():
                
                # Validate outcome
                thisoutcome = outcomes[outcome][p] # Shorten
                lower = float(pars[outcome].limits[0]) # Lower limit, cast to float just to be sure (is probably int)
<<<<<<< HEAD
                upper = settings.setmaxes(pars[outcome].limits[1]) # Upper limit -- have to convert from string to float based on settings for this project
                try: any(thisoutcome<lower) or any(thisoutcome>upper)
                except: import traceback; traceback.print_exc(); import pdb; pdb.set_trace()
=======
                upper = settings.convertlimits(limits=pars[outcome].limits[1]) # Upper limit -- have to convert from string to float based on settings for this project
>>>>>>> 1864d4c0
                if any(thisoutcome<lower) or any(thisoutcome>upper):
                    errormsg = 'Parameter value based on coverage is outside allowed limits: value=%s (%f, %f)' % (thisoutcome, lower, upper)
                    if die:
                        raise OptimaException(errormsg)
                    else:
                        printv(errormsg, 1, verbose)
                        thisoutcome = maximum(thisoutcome, lower) # Impose lower limit
                        thisoutcome = minimum(thisoutcome, upper) # Impose upper limit
                
                # Overwrite parameter indices
                par_t = pars[outcome].t[p] # Shorten time values
                par_y = pars[outcome].y[p] # Shorten y values
                minyear = min(years) # Find the earliest year
                tokeep = findinds(par_t<minyear) # Keep only the indices from before the program
                if len(tokeep)==0: tokeep = array([0]) # Keep at least one year
                pars[outcome].t[p] = append(par_t[tokeep], years) 
                pars[outcome].y[p] = append(par_y[tokeep], thisoutcome)

        return pars

    def plotallcoverage(self,t,parset,existingFigure=None,verbose=2,randseed=None,bounds=None):
        ''' Plot the cost-coverage curve for all programs'''

        cost_coverage_figures = {}
        for thisprog in self.programs.keys():
            if self.programs[thisprog].optimizable():
                if not self.programs[thisprog].costcovfn.ccopars:
                    printv('WARNING: no cost-coverage function defined for optimizable program', 1, verbose)
                else:
                    cost_coverage_figures[thisprog] = self.programs[thisprog].plotcoverage(t=t,parset=parset,existingFigure=existingFigure,randseed=randseed,bounds=bounds)

        return cost_coverage_figures


class Program(object):
    '''
    Defines a single program. 
    Can be initialized with:
    ccpars, e.g. {'t': [2015,2016], 'saturation': [.90,1.], 'unitcost': [40,30]}
    targetpars, e.g. [{'param': 'hivtest', 'pop': 'FSW'}, {'param': 'hivtest', 'pop': 'MSM'}]
    targetpops, e.g. ['FSW','MSM']
    '''

    def __init__(self, short, targetpars=None, targetpops=None, ccopars=None, costcovdata=None, nonhivdalys=0,
        category='No category', name='', criteria=None, targetcomposition=None):
        '''Initialize'''
        self.short = short
        self.name = name
        self.uid = uuid()
        if targetpars:
            self.targetpars = targetpars
        else: self.targetpars = []
        self.targetpops = targetpops if targetpops else []
        try:
            self.targetpartypes = list(set([thispar['param'] for thispar in self.targetpars])) if self.targetpars else []
        except:
            print("Error while initializing targetpartypes in program %s for targetpars %s" % (short, self.targetpars))
            self.targetpartypes = []
        self.costcovfn = Costcov(ccopars=ccopars)
        self.costcovdata = costcovdata if costcovdata else {'t':[],'cost':[],'coverage':[]}
        self.category = category
        self.criteria = criteria if criteria else {'hivstatus': 'allstates', 'pregnant': False}
        self.targetcomposition = targetcomposition


    def __repr__(self):
        ''' Print out useful info'''
        output = '\n'
        output += '          Program name: %s\n'    % self.short
        output += '  Targeted populations: %s\n'    % self.targetpops
        output += '   Targeted parameters: %s\n'    % self.targetpars
        output += '\n'
        return output


    def optimizable(self):
        return True if self.targetpars else False


    def addtargetpar(self, targetpar, verbose=2):
        '''Add a model parameter to be targeted by this program'''
        if (targetpar['param'],targetpar['pop']) not in [(tp['param'],tp['pop']) for tp in self.targetpars]:
            self.targetpars.append(targetpar)
            printv('\nAdded target parameter "%s" to the list of target parameters affected by "%s". \nAffected parameters are: %s' % (targetpar, self.short, self.targetpars), 4, verbose)
        else:
            index = [(tp['param'],tp['pop']) for tp in self.targetpars].index((targetpar['param'],targetpar['pop']))
            self.targetpars[index] = targetpar # overwrite
        return None


    def rmtargetpar(self, targetpar, verbose=2):
        '''Remove a model parameter from those targeted by this program'''
        if (targetpar['param'],targetpar['pop']) not in [(tp['param'],tp['pop']) for tp in self.targetpars]:
            errormsg = 'The target parameter "%s" you have selected for removal is not in the list of target parameters affected by this program:%s.' % (targetpar, self.targetpars)
            raise OptimaException(errormsg)
        else:
            index = [(tp['param'],tp['pop']) for tp in self.targetpars].index((targetpar['param'],targetpar['pop']))
            self.targetpars.pop(index)
            printv('\nRemoved model parameter "%s" from the list of model parameters affected by "%s". \nAffected parameters are: %s' % (targetpar, self.short, self.targetpars), 4, verbose)
        return None


    def addcostcovdatum(self, costcovdatum, overwrite=False, verbose=2):
        '''Add cost-coverage data point'''
        if costcovdatum['t'] not in self.costcovdata['t']:
            self.costcovdata['t'].append(costcovdatum['t'])
            self.costcovdata['cost'].append(costcovdatum['cost'])
            self.costcovdata['coverage'].append(costcovdatum['coverage'])
            printv('\nAdded cc data "%s" to program: "%s". \nCC data for this program are: %s' % (costcovdatum, self.short, self.costcovdata), 4, verbose)
        else:
            if overwrite:
                ind = self.costcovdata['t'].index(int(costcovdatum['t']))
                oldcostcovdatum = {'t':self.costcovdata['t'][ind],'cost':self.costcovdata['cost'][ind],'coverage':self.costcovdata['coverage'][ind]}
                self.costcovdata['t'][ind] = costcovdatum['t']
                self.costcovdata['cost'][ind] = costcovdatum['cost']
                self.costcovdata['coverage'][ind] = costcovdatum['coverage']
                newcostcovdatum = {'t':self.costcovdata['t'][ind],'cost':self.costcovdata['cost'][ind],'coverage':self.costcovdata['coverage'][ind]}
                printv('\nModified cc data from "%s" to "%s" for program: "%s". \nCC data for this program are: %s' % (oldcostcovdatum, newcostcovdatum, self.short, self.costcovdata), 4, verbose)
            else:
                errormsg = 'You have already entered cost and/or coverage data for the year %s .' % costcovdatum['t']
                raise OptimaException(errormsg)


    def rmcostcovdatum(self, year, verbose=2):
        '''Remove cost-coverage data point. The point to be removed can be specified by year (int or float).'''
        if int(year) in self.costcovdata['t']:
            self.costcovdata['cost'].pop(self.costcovdata['t'].index(int(year)))
            self.costcovdata['coverage'].pop(self.costcovdata['t'].index(int(year)))
            self.costcovdata['t'].pop(self.costcovdata['t'].index(int(year)))
            printv('\nRemoved cc data in year "%s" from program: "%s". \nCC data for this program are: %s' % (year, self.short, self.costcovdata), 4, verbose)
        else:
            errormsg = 'You have asked to remove data for the year %s, but no data was added for that year. Cost coverage data are: %s' % (year, self.costcovdata)
            raise OptimaException(errormsg)


    def gettargetpopsize(self, t, parset=None, results=None, ind=0, total=True):
        '''Returns target population size in a given year for a given spending amount.'''

        # Validate inputs
        if type(t) in [float,int]: t = array([t])
        elif type(t)==list: t = array(t)
        if parset is None:
            if results and results.parset: parset = results.parset
            else: raise OptimaException('Please provide either a parset or a resultset that contains a parset')

        # Initialise outputs
        popsizes = {}
        targetpopsize = {}
        
        # Do everything possible to get settings
        try: settings = parset.project.settings
        except: 
            try: settings = results.project.settings
            except:
                print('Warning, could not find settings for program "%s", using default' % self.name)
                settings = Settings()
        
        

        # If it's a program for everyone... 
        if not self.criteria['pregnant']:
            if self.criteria['hivstatus']=='allstates':
                initpopsizes = parset.pars[ind]['popsize'].interp(tvec=t)
    
            else: # If it's a program for HIV+ people, need to find the number of positives
                if not results: 
                    try: results = parset.getresults(die=True)
                    except OptimaException as E: 
                        print('Failed to extract results because "%s", rerunning the model...' % E.message)
                        results = runmodel(pars=parset.pars[ind], settings=settings)
                        parset.resultsref = results.uid # So it doesn't have to be rerun
                
                cd4index = sort(cat([settings.__dict__[state] for state in self.criteria['hivstatus']])) # CK: this should be pre-computed and stored if it's useful
                eligplhiv = results.raw[ind]['people'][cd4index,:,:].sum(axis=0)
                for yr in t:
                    initpopsizes = eligplhiv[:,findinds(results.tvec,yr)]
                
        # ... or if it's a program for pregnant women.
        else:
            if self.criteria['hivstatus']=='allstates': # All pregnant women
                initpopsizes = parset.pars[ind]['popsize'].interp(tvec=t)*parset.pars[0]['birth'].interp(tvec=t)

            else: # HIV+ pregnant women
                initpopsizes = parset.pars[ind]['popsize'].interp(tvec=t)
                if not results: 
                    try: results = parset.getresults(die=True)
                    except OptimaException as E: 
                        print('Failed to extract results because "%s", rerunning the model...' % E.message)
                        results = runmodel(pars=parset.pars[ind], settings=settings)
                        parset.resultsref = results.uid # So it doesn't have to be rerun
                for yr in t:
                    initpopsizes = parset.pars[ind]['popsize'].interp(tvec=[yr])*parset.pars[ind]['birth'].interp(tvec=[yr])*transpose(results.main['prev'].pops[0,:,findinds(results.tvec,yr)])

        for popnumber, pop in enumerate(parset.pars[ind]['popkeys']):
            popsizes[pop] = initpopsizes[popnumber,:]
        for targetpop in self.targetpops:
            if targetpop.lower() in ['total','tot','all']:
                targetpopsize[targetpop] = sum(popsizes.values())
            else:
                targetpopsize[targetpop] = popsizes[targetpop]
                    
        if total: return sum(targetpopsize.values())
        else: return targetpopsize


    def gettargetcomposition(self, t, parset=None, results=None, total=True):
        '''Tells you the proportion of the total population targeted by a program that is comprised of members from each sub-population group.'''
        targetcomposition = {}

        poptargeted = self.gettargetpopsize(t=t, parset=parset, results=results, total=False)
        totaltargeted = sum(poptargeted.values())

        for targetpop in self.targetpops:
            targetcomposition[targetpop] = poptargeted[targetpop]/totaltargeted
        return targetcomposition


    def getcoverage(self, x, t, parset=None, results=None, total=True, proportion=False, toplot=False, bounds=None):
        '''Returns coverage for a time/spending vector'''

        # Validate inputs
        if isinstance(x, (int,float)): x = [x]
        if isinstance(t, (int,float)): t = [t]
        if isinstance(x, list): x = array(x)
        if isinstance(t, list): t = array(t)

        poptargeted = self.gettargetpopsize(t=t, parset=parset, results=results, total=False)
        totaltargeted = sum(poptargeted.values())
        totalreached = self.costcovfn.evaluate(x=x, popsize=totaltargeted, t=t, toplot=toplot, bounds=bounds)

        if total: return totalreached/totaltargeted if proportion else totalreached
        else:
            popreached = {}
            targetcomposition = self.targetcomposition if self.targetcomposition else self.gettargetcomposition(t=t,parset=parset) 
            for targetpop in self.targetpops:
                popreached[targetpop] = totalreached*targetcomposition[targetpop]
                if proportion: popreached[targetpop] /= poptargeted[targetpop]

            return popreached


    def getbudget(self, x, t, parset=None, results=None, proportion=False, toplot=False, bounds=None):
        '''Returns budget for a coverage vector'''

        poptargeted = self.gettargetpopsize(t=t, parset=parset, results=results, total=False)
        totaltargeted = sum(poptargeted.values())
        if not proportion: reqbudget = self.costcovfn.evaluate(x=x,popsize=totaltargeted,t=t,inverse=True,toplot=False,bounds=bounds)
        else: reqbudget = self.costcovfn.evaluate(x=x*totaltargeted,popsize=totaltargeted,t=t,inverse=True,toplot=False,bounds=bounds)
        return reqbudget


    def plotcoverage(self, t, parset=None, results=None, plotoptions=None, existingFigure=None,
        randseed=None, bounds=None, npts=100, maxupperlim=1e8):
        ''' Plot the cost-coverage curve for a single program'''
        
        # Put plotting imports here so fails at the last possible moment
        from pylab import figure, figtext
        from matplotlib.ticker import MaxNLocator
        import textwrap

        if type(t) in [int,float]: t = [t]
        plotdata = {}
        
        # Get caption & scatter data 
        caption = plotoptions['caption'] if plotoptions and plotoptions.get('caption') else ''
        costdata = dcp(self.costcovdata['cost']) if self.costcovdata.get('cost') else []

        # Make x data... 
        if plotoptions and plotoptions.get('xupperlim') and ~isnan(plotoptions['xupperlim']):
            xupperlim = plotoptions['xupperlim']
        else: 
            if costdata: xupperlim = 1.5*max(costdata)
            else: xupperlim = maxupperlim
        xlinedata = linspace(0,xupperlim,npts)

        if plotoptions and plotoptions.get('perperson'):
            xlinedata = linspace(0,xupperlim*self.gettargetpopsize(t[-1],parset),npts)

        # Create x line data and y line data
        try:
            y_l = self.getcoverage(x=xlinedata, t=t, parset=parset, results=results, total=True, proportion=False,toplot=True, bounds='l')
            y_m = self.getcoverage(x=xlinedata, t=t, parset=parset, results=results, total=True, proportion=False,toplot=True, bounds=None)
            y_u = self.getcoverage(x=xlinedata, t=t, parset=parset, results=results, total=True, proportion=False,toplot=True, bounds='u')
        except:
            y_l,y_m,y_u = None,None,None
        plotdata['ylinedata_l'] = y_l
        plotdata['ylinedata_m'] = y_m
        plotdata['ylinedata_u'] = y_u
        plotdata['xlabel'] = 'USD'
        plotdata['ylabel'] = 'Number covered'

        # Flag to indicate whether we will adjust by population or not
        if plotoptions and plotoptions.get('perperson'):
            if costdata:
                for yrno, yr in enumerate(self.costcovdata['t']):
                    targetpopsize = self.gettargetpopsize(t=yr, parset=parset, results=results)
                    costdata[yrno] /= targetpopsize[0]
            if not (plotoptions and plotoptions.get('xupperlim') and ~isnan(plotoptions['xupperlim'])):
                if costdata: xupperlim = 1.5*max(costdata) 
                else: xupperlim = 1e3
            plotdata['xlinedata'] = linspace(0,xupperlim,npts)
        else:
            plotdata['xlinedata'] = xlinedata
            
        cost_coverage_figure = existingFigure if existingFigure else figure()
        cost_coverage_figure.hold(True)
        axis = cost_coverage_figure.gca()

        axis.set_position((0.1, 0.35, .8, .6)) # to make a bit of room for extra text
        figtext(.1, .05, textwrap.fill(caption))
        
        if y_m is not None:
            for yr in range(y_m.shape[0]):
                axis.plot(
                    plotdata['xlinedata'],
                    plotdata['ylinedata_m'][yr],
                    linestyle='-',
                    linewidth=2,
                    color='#a6cee3')
                axis.plot(
                    plotdata['xlinedata'],
                    plotdata['ylinedata_l'][yr],
                    linestyle='--',
                    linewidth=2,
                    color='#000000')
                axis.plot(
                    plotdata['xlinedata'],
                    plotdata['ylinedata_u'][yr],
                    linestyle='--',
                    linewidth=2,
                    color='#000000')
        axis.scatter(
            costdata,
            self.costcovdata['coverage'],
            color='#666666')
        

        axis.set_xlim([0, xupperlim])
        axis.set_ylim(bottom=0)
        axis.tick_params(axis='both', which='major', labelsize=11)
        axis.set_xlabel(plotdata['xlabel'], fontsize=11)
        axis.set_ylabel(plotdata['ylabel'], fontsize=11)
        axis.get_xaxis().set_major_locator(MaxNLocator(nbins=3))
        axis.set_title(self.short)
        axis.get_xaxis().get_major_formatter().set_scientific(False)
        axis.get_yaxis().get_major_formatter().set_scientific(False)

        return cost_coverage_figure

########################################################
# COST COVERAGE OUTCOME FUNCTIONS
########################################################
class CCOF(object):
    '''Cost-coverage, coverage-outcome and cost-outcome objects'''
    __metaclass__ = abc.ABCMeta # WARNING, this is the only place where this is used...is it necessary...?

    def __init__(self,ccopars=None,interaction=None):
        self.ccopars = ccopars if ccopars else {}
        self.interaction = interaction

    def __repr__(self):
        ''' Print out useful info'''
        output = '\n'
        output += 'Programmatic parameters: %s\n'    % self.ccopars
        output += '            Interaction: %s\n'    % self.interaction
        output += '\n'
        return output

    def addccopar(self, ccopar, overwrite=False, verbose=2):
        ''' Add or replace parameters for cost-coverage functions'''

        # Fill in the missing information for cost-coverage curves
        if ccopar.get('unitcost'):
            if not ccopar.get('saturation'): ccopar['saturation'] = (1.,1.)

        if not self.ccopars:
            for ccopartype in ccopar.keys():
                self.ccopars[ccopartype] = [ccopar[ccopartype]]
        else:
            if (not self.ccopars['t']) or (ccopar['t'] not in self.ccopars['t']):
                for ccopartype in self.ccopars.keys():
                    if not ccopar.get(ccopartype): 
                        printv('WARNING: no parameter value supplied for "%s", setting to ZERO...' %(ccopartype), 1, verbose)
                        ccopar[ccopartype] = (0,0)
                    self.ccopars[ccopartype].append(ccopar[ccopartype])
                printv('\nAdded CCO parameters "%s". \nCCO parameters are: %s' % (ccopar, self.ccopars), 4, verbose)
            else:
                if overwrite:
                    ind = self.ccopars['t'].index(int(ccopar['t']))
                    oldccopar = {}
                    for ccopartype in self.ccopars.keys():
                        oldccopar[ccopartype] = self.ccopars[ccopartype][ind]
                        self.ccopars[ccopartype][ind] = ccopar[ccopartype]
                    printv('\nModified CCO parameter from "%s" to "%s". \nCCO parameters for are: %s' % (oldccopar, ccopar, self.ccopars), 4, verbose)
                else:
                    errormsg = 'You have already entered CCO parameters for the year %s. If you want to overwrite it, set overwrite=True when calling addccopar().' % ccopar['t']
                    raise OptimaException(errormsg)
        return None

    def rmccopar(self, t, verbose=2):
        '''Remove cost-coverage-outcome data point. The point to be removed can be specified by year (int or float).'''
        if isinstance(t, (int,float)):
            if int(t) in self.ccopars['t']:
                ind = self.ccopars['t'].index(int(t))
                for ccopartype in self.ccopars.keys():
                    self.ccopars[ccopartype].pop(ind)
                printv('\nRemoved CCO parameters in year "%s". \nCCO parameters are: %s' % (t, self.ccopars), 4, verbose)
            else:
                errormsg = 'You have asked to remove CCO parameters for the year %s, but no data was added for that year. Available parameters are: %s' % (t, self.ccopars)
                raise OptimaException(errormsg)
        return None

    def getccopar(self, t, verbose=2, randseed=None, bounds=None):
        '''Get a cost-coverage-outcome parameter set for any year in range 1900-2100'''

        # Error checks
        if not self.ccopars:
            raise OptimaException('Need parameters for at least one year before function can be evaluated.')
        if randseed and bounds:
            raise OptimaException('Either select bounds or specify randseed')

        # Set up necessary variables
        ccopar = {}
        if isinstance(t,(float,int)): t = [t]
        nyrs = len(t)
        ccopars_no_t = dcp(self.ccopars)
        del ccopars_no_t['t']
        
        # Deal with bounds
        if not bounds:
            for parname, parvalue in ccopars_no_t.iteritems():
                for j in range(len(parvalue)):
                    ccopars_no_t[parname][j] = (parvalue[j][0]+parvalue[j][1])/2
        elif bounds in ['upper','u','up','high','h']:
            for parname, parvalue in ccopars_no_t.iteritems():
                for j in range(len(parvalue)):
                    if parname=='saturation': ccopars_no_t[parname][j] = parvalue[j][0]
                    else: ccopars_no_t[parname][j] = parvalue[j][1]
        elif bounds in ['lower','l','low']:
            for parname, parvalue in ccopars_no_t.iteritems():
                for j in range(len(parvalue)):
                    if parname=='saturation': ccopars_no_t[parname][j] = parvalue[j][1]
                    else: ccopars_no_t[parname][j] = parvalue[j][0]
        else:
            raise OptimaException('Unrecognised bounds.')
            
        ccopartuples = sorted(zip(self.ccopars['t'], *ccopars_no_t.values()))
        knownt = array([ccopartuple[0] for ccopartuple in ccopartuples])
        allt = arange(1900,2100)
        j = 1

        # Calculate interpolated parameters
        for param in ccopars_no_t.keys():
            knownparam = array([ccopartuple[j] for ccopartuple in ccopartuples])
            allparams = smoothinterp(allt, knownt, knownparam, smoothness=1)
            ccopar[param] = zeros(nyrs)
            for yr in range(nyrs):
                ccopar[param][yr] = allparams[findinds(allt,t[yr])]
            if isinstance(t,list): ccopar[param] = ccopar[param].tolist()
            j += 1

        ccopar['t'] = t
        printv('\nCalculated CCO parameters in year(s) %s to be %s' % (t, ccopar), 4, verbose)
        return ccopar

    def evaluate(self, x, popsize, t, toplot, inverse=False, randseed=None, bounds=None):
        if (not toplot) and (not len(x)==len(t)): raise OptimaException('x needs to be the same length as t, we assume one spending amount per time point.')
        ccopar = self.getccopar(t=t,randseed=randseed,bounds=bounds)
        if not inverse: return self.function(x=x,ccopar=ccopar,popsize=popsize)
        else: return self.inversefunction(x=x,ccopar=ccopar,popsize=popsize)

    @abc.abstractmethod # This method must be defined by the derived class
    def emptypars(self):
        pass

    @abc.abstractmethod # This method must be defined by the derived class
    def function(self, x, ccopar, popsize):
        pass

    @abc.abstractmethod # This method must be defined by the derived class
    def inversefunction(self, x, ccopar, popsize):
        pass


########################################################
# COST COVERAGE FUNCTIONS
########################################################
class Costcov(CCOF):
    '''Cost-coverage objects'''

    def function(self, x, ccopar, popsize):
        '''Returns coverage in a given year for a given spending amount.'''
        u = array(ccopar['unitcost'])
        s = array(ccopar['saturation'])
        if isinstance(popsize,(float,int)): popsize = array([popsize])

        nyrs,npts = len(u),len(x)
        if nyrs==npts: return (2*s/(1+exp(-2*x/(popsize*s*u)))-s)*popsize
        else:
            y = zeros((nyrs,npts))
            for yr in range(nyrs):
                y[yr,:] = (2*s[yr]/(1+exp(-2*x/(popsize[yr]*s[yr]*u[yr])))-s[yr])*popsize[yr]
            return y

    def inversefunction(self, x, ccopar, popsize):
        '''Returns coverage in a given year for a given spending amount.'''
        u = array(ccopar['unitcost'])
        s = array(ccopar['saturation'])
        eps = 1e-3 # TEMP FIX TO STOP LOGGING ZERO
        if isinstance(popsize, (float, int)): popsize = array([popsize])

        nyrs,npts = len(u),len(x)
        if nyrs==npts: return -0.5*popsize*s*u*log(2*s/(x/popsize+s)-1+eps)
        else: raise OptimaException('coverage vector should be the same length as params.')

    def emptypars(self):
        ccopars = {}
        ccopars['saturation'] = None
        ccopars['unitcost'] = None
        ccopars['t'] = None
        return ccopars

########################################################
# COVERAGE OUTCOME FUNCTIONS
########################################################
class Covout(CCOF):
    '''Coverage-outcome objects'''

    def function(self,x,ccopar,popsize):
        pass

    def inversefunction(self, x, ccopar, popsize):
        pass

    def emptypars(self):
        ccopars = {}
        ccopars['intercept'] = None
        ccopars['t'] = None
        return ccopars

########################################################
# HELPER FUNCTIONS
########################################################
def vec2budget(progset=None, budgetvec=None):
    ''' Function to convert a budget/coverage vector into a budget/coverage odict '''
    
    # Validate input
    if any([item is None for item in [progset, budgetvec]]): raise OptimaException('vec2budget() requires both a program set and a budget vector as input')
    if type(progset)!=Programset: raise OptimaException('First input to vec2budget must be a program set')
    
    # Get budget structure and populate
    budget = progset.getdefaultbudget() # Returns an odict with the correct structure
    if len(budget)==len(budgetvec):
        for k,key in enumerate(budget.keys()):
            budget[key] = [budgetvec[k]] # Make this budget value a list so has len()
    else:
        errormsg = 'Could not convert budget vector into budget: incompatible lengths (%i vs. %i)' % (len(budgetvec), len(budget))
        raise OptimaException(errormsg)
    
    return budget<|MERGE_RESOLUTION|>--- conflicted
+++ resolved
@@ -447,13 +447,7 @@
                 # Validate outcome
                 thisoutcome = outcomes[outcome][p] # Shorten
                 lower = float(pars[outcome].limits[0]) # Lower limit, cast to float just to be sure (is probably int)
-<<<<<<< HEAD
-                upper = settings.setmaxes(pars[outcome].limits[1]) # Upper limit -- have to convert from string to float based on settings for this project
-                try: any(thisoutcome<lower) or any(thisoutcome>upper)
-                except: import traceback; traceback.print_exc(); import pdb; pdb.set_trace()
-=======
                 upper = settings.convertlimits(limits=pars[outcome].limits[1]) # Upper limit -- have to convert from string to float based on settings for this project
->>>>>>> 1864d4c0
                 if any(thisoutcome<lower) or any(thisoutcome>upper):
                     errormsg = 'Parameter value based on coverage is outside allowed limits: value=%s (%f, %f)' % (thisoutcome, lower, upper)
                     if die:
