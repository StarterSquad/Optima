"""
This module defines the Program and Programset classes, which are
used to define a single program/modality (e.g., FSW programs) and a
set of programs, respectively.

Version: 2017feb19
"""

<<<<<<< HEAD
from optima import OptimaException, Link, Settings, Par, odict, dataframe # Classes
from optima import objrepr, defaultrepr, promotetoarray, promotetolist, checktype, isnumber, indent # Utilities
from numpy.random import uniform
=======
from optima import OptimaException, Link, printv, uuid, today, sigfig, getdate, dcp, smoothinterp, findinds, odict, Settings, sanitize, defaultrepr, isnumber, promotetoarray, vec2obj, asd, convertlimits
from numpy import ones, prod, array, zeros, exp, log, append, nan, maximum, minimum, sort, concatenate as cat, transpose, mean
from random import uniform
import abc

# WARNING, this should not be hard-coded!!! Available from
# [par.coverage for par in P.parsets[0].pars[0].values() if hasattr(par,'coverage')]
# ...though would be nice to have an easier way!
coveragepars=['numtx','numpmtct','numost','numcirc','numvlmon'] 
>>>>>>> 4952a826


class Programset(object):
    """
    Object to store all programs. Coverage-outcome data and functions belong to the program set, 
    while cost-coverage data/functions belong to the individual programs.
    """

    def __init__(self, name='default', parsetname=-1, project=None, programs=None, covout=None):
        ''' Initialize '''
        if project is None:
            errormsg = 'To create a program set, you must supply a project as an argument'
            raise OptimaException(errormsg)
        
        self.name = name
        self.programs = odict()
        self.covout = odict()
        self.parsetname = parsetname # Store the parset name
        self.projectref = Link(project) # Store pointer for the project, if available
        if programs is not None: self.addprograms(programs)
        if covout is not None: self.addcovout(covout)
#        self.denominators = self.setdenominators() # Calculate the denominators for different coverage values
        return None

    def __repr__(self):
        """ Print out useful information"""
        output = objrepr(self)
        output += indent('    Program set name: ', self.name)
        output += indent('            Programs: ', self.programs.keys())
        output += indent('Optimizable programs: ', self.optimizableprograms())
#        output += '      Programs valid: %s\n'    % self.checkprograms(doprint=False)
#        output += '        Covout valid: %s\n'    % self.checkcovout()
        output += '============================================================\n'
        return output
    
    
    def addprograms(self, progs=None, replace=False):
        ''' Add a list of programs '''
        
<<<<<<< HEAD
        # Process programs
        if progs is not None:
            progs = promotetolist(progs)
=======
    def gettargetpops(self):
        '''Update populations targeted by some program in the response'''
        self.targetpops = []
        if self.programs:
            for prog in self.programs.values():
                for thispop in prog.targetpops: self.targetpops.append(thispop)
            self.targetpops = list(set(self.targetpops))

    def gettargetpars(self):
        '''Update model parameters targeted by some program in the response'''
        self.targetpars = []
        if self.programs:
            for thisprog in self.programs.values():
                for thispop in thisprog.targetpars: self.targetpars.append(thispop)

    def gettargetpartypes(self):
        '''Update model parameter types targeted by some program in the response'''
        self.targetpartypes = []
        if self.programs:
            for thisprog in self.programs.values():
                for thispartype in thisprog.targetpartypes: self.targetpartypes.append(thispartype)
            self.targetpartypes = list(set(self.targetpartypes))

    def initialize_covout(self):
        '''Sets up the required coverage-outcome curves.
           Parameters for actually defining these should be added using 
           R.covout[paramtype][parampop].addccopar()'''
        if not hasattr(self, 'covout'): self.covout = odict()

        for targetpartype in self.targetpartypes: # Loop over parameter types
            if not self.covout.get(targetpartype): self.covout[targetpartype] = odict() # Initialize if it's not there already
            for thispop in self.progs_by_targetpar(targetpartype).keys(): # Loop over populations
                if self.covout[targetpartype].get(thispop): # Take the pre-existing one if it's there... 
                    ccopars = self.covout[targetpartype][thispop].ccopars 
                else: # ... or if not, set it up
                    ccopars = odict()
                    ccopars['intercept'] = []
                    ccopars['t'] = []
                targetingprogs = [thisprog.short for thisprog in self.progs_by_targetpar(targetpartype)[thispop]]
                for tp in targetingprogs:
                    if not ccopars.get(tp): ccopars[tp] = []
                                    
                # Delete any stored programs that are no longer needed (if removing a program)
                progccopars = dcp(ccopars)
                progccopars.pop('t', None)
                progccopars.pop('intercept', None)
                for prog in progccopars.keys(): 
                    if prog not in targetingprogs:
                        ccopars.pop(prog, None)

                self.covout[targetpartype][thispop] = Covout(ccopars=ccopars,interaction=self.default_interaction)

        # Delete any stored effects that aren't needed (if removing a program)
        for tpt in self.covout.keys():
            if tpt not in self.targetpartypes: self.covout.pop(tpt, None)
            else: 
                for tp in self.covout[tpt].keys():
                    if type(tp) in [tuple,str,unicode] and tp not in self.progs_by_targetpar(tpt).keys(): self.covout[tpt].pop(tp, None)

    def updateprogset(self, verbose=2):
        ''' Update (run this is you change something... )'''
        self.gettargetpars()
        self.gettargetpartypes()
        self.gettargetpops()
        self.initialize_covout()
        printv('Updated program set "%s"' % (self.name), 4, verbose)
        return None

    def addprograms(self, newprograms, verbose=2):
        ''' Add new programs'''
        if type(newprograms)==Program: newprograms = [newprograms]
        if type(newprograms)==list:
            for newprogram in newprograms: 
                if newprogram not in self.programs.values():
                    self.programs[newprogram.short] = newprogram
                    printv('\nAdded program "%s" to programset "%s". \nPrograms in this programset are: %s' % (newprogram.short, self.name, [thisprog.short for thisprog in self.programs.values()]), 3, verbose)
                else:
                    raise OptimaException('Program "%s" is already present in programset "%s".' % (newprogram.short, self.name))
        self.updateprogset()

    def rmprogram(self,program,verbose=2):
        ''' Remove a program. Expects type(program) in [Program,str]'''
        if not type(program) == str: program = program.short
        if program not in self.programs:
            errormsg = 'You have asked to remove program "%s", but there is no program by this name in programset "%s". Available programs are' % (program, self.name, [thisprog for thisprog in self.programs])
            raise OptimaException(errormsg)
>>>>>>> 4952a826
        else:
            errormsg = 'Programs to add should not be None'
            raise OptimaException(errormsg)
        if replace:
            self.programs = odict()
        for prog in progs:
            if isinstance(prog, dict):
                prog = Program(**prog)
            if type(prog)!=Program:
                errormsg = 'Programs to add must be either dicts or program objects, not %s' % type(prog)
                raise OptimaException(errormsg)
            
            # Populate any missing target populations if a target parameter exists
            if prog.targetpars and not prog.targetpops:
                prog.targetpops = self.projectref().pars()['popkeys']
            
            # Save it
            self.programs[prog.short] = prog
        return None


    def rmprograms(self, progs=None, die=True):
        ''' Remove one or more programs from both the list of programs and also from the covout functions '''
        if progs is None:
            self.programs = odict() # Remove them all
        progs = promotetolist(progs)
        for prog in progs:
            try:
                self.programs.pop[prog]
            except:
                errormsg = 'Could not remove program named %s' % prog
                if die: raise OptimaException(errormsg)
                else: print(errormsg)
            for co in self.covout.values(): # Remove from coverage-outcome functions too
                co.progs.pop(prog, None)
        return None
    
    
    def addcovout(self, par=None, pop=None, lowerlim=None, upperlim=None, progs=None):
        ''' add coverage-outcome parameter '''
        self.covout[(par, pop)] = Covout(par=par, pop=pop, lowerlim=lowerlim, upperlim=upperlim, progs=progs)
        return None


<<<<<<< HEAD
    def defaultbudget(self, asdict=False, includebase=False):
        ''' Get default budget -- either per program or total '''
        if asdict: budget = odict()
        else:      budget = 0.0
        for prog in self.programs.values(): # Loop over each program
            thisspend = prog.getspend(total=includebase) # Get the spending for this program
            if asdict: budget[prog.short] = thisspend # Assign it to the dictionary
            else:      budget += thisspend # Or, just sum
        return budget

=======
    def hasallcovoutpars(self, detail=False, verbose=2):
        ''' Checks whether all the **required** coverage-outcome parameters are there for coverage-outcome rships'''
        result = True
        details = []
        printv('Checking covout pars', 4, verbose)
        pars = self.projectref().pars() # Link to pars for getting full names
        for thispartype in self.covout.keys():
            printv('Checking %s partype' % thispartype, 4, verbose)
            for thispop in self.covout[thispartype].keys():
                printv('Checking %s pop' % str(thispop), 4, verbose)
                intercept = self.covout[thispartype][thispop].ccopars.get('intercept', None)
                if not(intercept) and intercept!=0:
                    printv('WARNING: %s %s intercept is none' % (thispartype, str(thispop)), 4, verbose)
                    result = False
                    details.append(pars[thispartype].name)
                else:
                    printv('%s %s intercept is %s' % (thispartype, str(thispop), intercept), 4, verbose)
                if thispartype not in coveragepars:
                    for thisprog in self.progs_by_targetpar(thispartype)[thispop]: 
                        printv('Checking %s program' % thisprog.short, 4, verbose)
                        progeffect = self.covout[thispartype][thispop].ccopars.get(thisprog.short, None)
                        if not(progeffect) and progeffect!=0:
                            printv('WARNING: %s %s %s program effect is none' % (thispartype, str(thispop), thisprog.short), 4, verbose)
                            result = False
                            details.append(pars[thispartype].name)
                        else:
                            printv('%s %s %s program effect is %s' % (thispartype, str(thispop), thisprog.short, progeffect), 4, verbose)
        if detail: return list(set(details))
        else: return result

    def hasallcostcovpars(self, detail=False, verbose=2):
        ''' Checks whether all the **required** cost-coverage parameters are there for coverage-outcome rships'''
        result = True
        details = []
        printv('Checking costcov pars', 4, verbose)
        for key,prog in self.optimizableprograms().items():
            printv('Checking %s program' % key, 4, verbose)
            unitcost = prog.costcovfn.ccopars.get('unitcost', None)
            if not(unitcost) and unitcost!=0:
                printv('WARNING: %s unit cost is none' % key, 4, verbose)
                details.append(prog.name)
                result = False
            else:
                printv('%s unit cost is %s' % (key, unitcost), 4, verbose)
        if detail: return list(set(details))
        else: return result
                
    def readytooptimize(self, detail=False, verbose=2):
        ''' True if the progset is ready to optimize (i.e. has all required pars) and False otherwise''' 
        hasprograms = bool(sum(self.optimizable()))
        if not detail:
            costcovready = self.hasallcostcovpars(verbose=verbose)
            covoutready = self.hasallcovoutpars(verbose=verbose)
            isready = (hasprograms and costcovready and covoutready)
            return isready  
        else:
            if not hasprograms:
                msg = 'No programs have been defined'
            else:
                msg = ''
                costcovlist = self.hasallcostcovpars(detail=True, verbose=verbose)
                covoutlist = self.hasallcovoutpars(detail=True, verbose=verbose)
                costcovmissing = ', '.join(costcovlist)
                covoutmissing = ', '.join(covoutlist)
                if costcovmissing: msg += 'The following program(s) are missing cost-coverage data: %s. ' % costcovmissing
                if covoutmissing: msg += 'The following parameter(s) are missing coverage-outcome data: %s.'% covoutmissing
            return msg
>>>>>>> 4952a826

    def reconcile(self):
        ''' reconcile with parset '''
        pass

    def compareoutcomes(self):
        ''' compare textually '''
        pass
    
    def optimizableprograms(self, doprint=False, boolean=False):
        '''
        Get a list of which programs are optimizable. Returns
        either a list of optimizable program keys (default), or
        else a Boolean list for all programs for whether or not
        they're optimizable.        
        '''
        optimizable = []
        for key,program in self.programs.items():
            if program.optimizable():
                if boolean: optimizable.append(True)
                else:       optimizable.append(key)
            else:
                if boolean: optimizable.append(False)
        return optimizable
    
    
    def programsready(self, doprint=False, detail=False):
        ''' 
        Check that the program has saturation and unit cost data, and that it 
        has target populations/parameters.
        '''
        message = ''
        ready = True
        notready = []
        for key,program in self.programs.items():
            if not program.optimizable(partial=True, doprint=doprint):
                notready.append(key)
        if len(notready):
            message = 'The following programs are not ready to optimize: %s' % notready
            if doprint: print(message)
            ready = False
        
        if detail: return message
        else:      return ready
    
    
    def covoutready(self, doprint=False, detail=False):
        '''
        Check to make sure that the covout keys match the program targetpars exactly,
        and also check that every program is represented in its corresponding covout
        function.
        '''
        coveragepars = self.projectref().parset().coveragepars() # Get the list of coverage parameters
        message = '' # Detailed message to show if required
        actualkeys = self.covout.keys() # The actual covout functions that are defined
        wantedkeys = [] # List of all coverage-outcome keys as requested by the programs
        prognotdefined = [] # List of program effects that aren't defined
        ready = True # Assume true
        for progkey,program in self.programs.items():
            for targetpar in program.targetpars:
                parkey = targetpar['param']
                popkey = targetpar['pop']
                if parkey not in coveragepars: # These aren't supposed to have covout relationships
                    covoutkey = (parkey, popkey) # Append tuple to make key
                    wantedkeys.append(covoutkey) # Make sure the covout function exists
                    try:    self.covout[covoutkey].progs[progkey] # Make sure this program exists in the covout function
                    except: prognotdefined.append((covoutkey, progkey))
        
        if len(set(actualkeys)-set(wantedkeys)):
            ready = False
            message += 'The following covout functions are defined, but not referred to by any programs: %s\n' % list(set(actualkeys)-set(wantedkeys))
        if len(set(wantedkeys)-set(actualkeys)):
            ready = False
            message += 'The following covout functions are required by programs but not defined: %s\n' % list(set(wantedkeys)-set(actualkeys))
        if len(prognotdefined):
            ready = False
            message += 'The following program effects are not defined: %s\n' % prognotdefined
        
        if doprint: print(message)
        if detail: return message
        else:      return ready
        
        
<<<<<<< HEAD
=======
        return None


    def progs_by_targetpop(self, filter_pop=None):
        '''Return a dictionary with:
             keys: all populations targeted by programs
             values: programs targeting that population '''
        progs_by_targetpop = odict()
        for thisprog in self.programs.values():
            targetpops = thisprog.targetpops if thisprog.targetpops else None
            if targetpops:
                for thispop in targetpops:
                    if thispop not in progs_by_targetpop: progs_by_targetpop[thispop] = []
                    progs_by_targetpop[thispop].append(thisprog)
        if filter_pop: return progs_by_targetpop[filter_pop]
        else: return progs_by_targetpop

    def progs_by_targetpartype(self, filter_partype=None):
        '''Return a dictionary with:
             keys: all populations targeted by programs
             values: programs targeting that population '''
        progs_by_targetpartype = odict()
        for thisprog in self.programs.values():
            targetpartypes = thisprog.targetpartypes if thisprog.targetpartypes else None
            if targetpartypes:
                for thispartype in targetpartypes:
                    if thispartype not in progs_by_targetpartype: progs_by_targetpartype[thispartype] = []
                    progs_by_targetpartype[thispartype].append(thisprog)
        if filter_partype: return progs_by_targetpartype[filter_partype]
        else: return progs_by_targetpartype

    def progs_by_targetpar(self, filter_partype=None):
        '''Return a dictionary with:
             keys: all populations targeted by programs
             values: programs targeting that population '''
        progs_by_targetpar = odict()
        for thispartype in self.targetpartypes:
            progs_by_targetpar[thispartype] = odict()
            for prog in self.progs_by_targetpartype(thispartype):
                targetpars = prog.targetpars if prog.targetpars else None
                for targetpar in targetpars:
                    if thispartype == targetpar['param']:
                        if targetpar['pop'] not in progs_by_targetpar[thispartype]: progs_by_targetpar[thispartype][targetpar['pop']] = []
                        progs_by_targetpar[thispartype][targetpar['pop']].append(prog)
            progs_by_targetpar[thispartype] = progs_by_targetpar[thispartype]
        if filter_partype: return progs_by_targetpar[filter_partype]
        else: return progs_by_targetpar


    def getdefaultbudget(self, t=None, verbose=2):
        ''' Extract the budget if cost data has been provided'''
        
        # Initialise outputs
        totalbudget, lastbudget, selectbudget = odict(), odict(), odict()

        # Validate inputs
        if t is not None: t = promotetoarray(t)

        # Set up internal variables
        settings = self.getsettings()
        tvec = settings.maketvec() 
        emptyarray = array([nan]*len(tvec))
        
        # Get cost data for each program in each year that it exists
        for program in self.programs:
            totalbudget[program] = dcp(emptyarray)
            selectbudget[program] = []
            if self.programs[program].costcovdata['t']:
                for yrno, yr in enumerate(self.programs[program].costcovdata['t']):
                    yrindex = findinds(tvec,yr)
                    totalbudget[program][yrindex] = self.programs[program].costcovdata['cost'][yrno]
                lastbudget[program] = sanitize(totalbudget[program])[-1]
            else: 
                printv('WARNING: no cost data defined for program "%s"...' % program, 1, verbose)
                lastbudget[program] = nan

            # Extract cost data for particular years, if requested 
            if t is not None:
                for yr in t:
                    yrindex = findinds(tvec,yr)
                    selectbudget[program].append(totalbudget[program][yrindex][0])
                    
        # TEMP: store default budget as an attribute
        self.defaultbudget = lastbudget
        return selectbudget if t is not None else lastbudget

    def getdefaultcoverage(self, t=None, parset=None, results=None, verbose=2, sample='best'):
        ''' Extract the coverage levels corresponding to the default budget'''
        defaultbudget = self.getdefaultbudget()
        defaultcoverage = self.getprogcoverage(budget=defaultbudget, t=t, parset=parset, results=results, sample=sample)
        for progno in range(len(defaultcoverage)):
            defaultcoverage[progno] = defaultcoverage[progno][0] if defaultcoverage[progno] else nan    
        return defaultcoverage

    def getprogcoverage(self, budget, t, parset=None, results=None, proportion=False, sample='best', verbose=2):
        '''Budget is currently assumed to be a DICTIONARY OF ARRAYS'''

        # Initialise output
        coverage = odict()

        # Validate inputs
        if isnumber(t): t = [t]
        if isinstance(budget, list) or isinstance(budget,type(array([]))):
            budget = vec2obj(orig=self.getdefaultbudget(), newvec=budget) # It seems to be a vector: convert to odict
        if type(budget)==dict: budget = odict(budget) # Convert to odict
        budget.sort([p.short for p in self.programs.values()])

        # Get program-level coverage for each program
        for thisprog in self.programs.keys():
            if self.programs[thisprog].optimizable():
                if not self.programs[thisprog].costcovfn.ccopars:
                    printv('WARNING: no cost-coverage function defined for optimizable program, setting coverage to None...', 1, verbose)
                    coverage[thisprog] = None
                else:
                    spending = budget[thisprog] # Get the amount of money spent on this program
                    coverage[thisprog] = self.programs[thisprog].getcoverage(x=spending, t=t, parset=parset, results=results, proportion=proportion, sample=sample)
            else: coverage[thisprog] = None

        return coverage


    def getprogbudget(self, coverage, t, parset=None, results=None, proportion=False, sample='best', verbose=2):
        '''Return budget associated with specified coverage levels'''

        # Initialise output
        budget = odict()

        # Validate inputs
        if isnumber(t): t = [t]
        if not isinstance(coverage,dict): raise OptimaException('Currently only accepting budgets as dictionaries.')
        if not isinstance(coverage,odict): budget = odict(budget)
        coverage.sort([p.short for p in self.programs.values()])

        # Get budget for each program
        for thisprog in self.programs.keys():
            if self.programs[thisprog].optimizable():
                if not self.programs[thisprog].costcovfn.ccopars:
                    printv('WARNING: no cost-coverage function defined for optimizable program, setting coverage to None...', 1, verbose)
                    budget[thisprog] = None
                else:
                    cov = coverage[thisprog] # Get the amount of money spent on this program
                    budget[thisprog] = self.programs[thisprog].getbudget(x=cov, t=t, parset=parset, results=results, proportion=proportion, sample=sample)
            else: budget[thisprog] = None

        return budget


    def getpopcoverage(self, budget, t, parset=None, results=None, sample='best', verbose=2):
        '''Get the number of people from each population covered by each program.'''

        # Initialise output
        popcoverage = odict()

        # Validate inputs
        if not isinstance(budget,dict): raise OptimaException('Currently only accepting budgets as dictionaries.')
        if not isinstance(budget,odict): budget = odict(budget)
        budget.sort([p.short for p in self.programs.values()])

        # Get population-level coverage for each program
        for thisprog in self.programs.keys():
            if self.programs[thisprog].optimizable():
                if not self.programs[thisprog].costcovfn.ccopars:
                    printv('WARNING: no cost-coverage function defined for optimizable program, setting coverage to None...', 1, verbose)
                    popcoverage[thisprog] = None
                else:
                    spending = budget[thisprog] # Get the amount of money spent on this program
                    popcoverage[thisprog] = self.programs[thisprog].getcoverage(x=spending, t=t, parset=parset, results=results, total=False, sample=sample)
            else: popcoverage[thisprog] = None

        return popcoverage


    def getoutcomes(self, coverage=None, t=None, parset=None, results=None, sample='best', coveragepars=coveragepars):
        ''' Get the model parameters corresponding to dictionary of coverage values'''

        # Initialise output
        outcomes = odict()

        # Validate inputs
        if isnumber(t): t = [t]
        if parset is None:
            if results and results.parset: 
                parset = results.parset
            else: 
                try:    parset = self.projectref().parset() # Get default parset
                except: raise OptimaException('Please provide either a parset or a resultset that contains a parset')
        if coverage is None:
            coverage = self.getdefaultcoverage(t=t, parset=parset, results=results, sample=sample)
        for covkey, coventry in coverage.iteritems(): # Ensure coverage level values are lists
            if isnumber(coventry): coverage[covkey] = [coventry]

        # Set up internal variables
        nyrs = len(t)
        infbudget = odict((k,array([1e9]*len(coverage[k]))) if self.programs[k].optimizable() else (k,None) for k in coverage.keys())

        # Loop over parameter types
        for thispartype in self.targetpartypes:
            outcomes[thispartype] = odict()
            
            # Loop over populations relevant for this parameter type
            for popno, thispop in enumerate(self.progs_by_targetpar(thispartype).keys()):

                # If it's a coverage parameter, you are done
                if thispartype in coveragepars:
                    outcomes[thispartype][thispop] = array(self.covout[thispartype][thispop].getccopar(t=t, sample=sample)['intercept'])
                    for thisprog in self.progs_by_targetpar(thispartype)[thispop]: # Loop over the programs that target this parameter/population combo
                        if thispop == 'tot':
                            popcoverage = coverage[thisprog.short]
                        else: popcoverage = coverage[thisprog.short]*thisprog.gettargetcomposition(t=t, parset=parset, results=results)[thispop]
                        outcomes[thispartype][thispop] += popcoverage

                # If it's an outcome parameter, need to get outcomes
                else:
                    
                    delta, thiscov = odict(), odict()
    
                    # Loop over the programs that target this parameter/population combo
                    for thisprog in self.progs_by_targetpar(thispartype)[thispop]: 
                        if type(thispop)==tuple: thiscovpop = thisprog.targetpops[0] # If it's a partnership parameters, get the target population separately
                        else: thiscovpop = None
                        if not self.covout[thispartype][thispop].ccopars[thisprog.short]:
                            print('WARNING: no coverage-outcome function defined for optimizable program  "%s", skipping over... ' % (thisprog.short))
                            outcomes[thispartype][thispop] = None
                        else:
                            outcomes[thispartype][thispop] = self.covout[thispartype][thispop].getccopar(t=t, sample=sample)['intercept']
                            fullx = infbudget[thisprog.short]
                            if thiscovpop:
                                part1 = coverage[thisprog.short]*thisprog.gettargetcomposition(t=t, parset=parset, results=results)[thiscovpop]
                                part2 = thisprog.getcoverage(x=fullx, t=t, parset=parset, results=results, proportion=False,total=False)[thiscovpop]
                                thiscov[thisprog.short] = part1/part2
                            else:
                                if thispop == 'tot':
                                    part1 = coverage[thisprog.short]
                                    part2 = thisprog.getcoverage(x=fullx,t=t, parset=parset, results=results, proportion=False,total=True)
                                else:
                                    part1 = coverage[thisprog.short]*thisprog.gettargetcomposition(t=t, parset=parset, results=results)[thispop]
                                    part2 = thisprog.getcoverage(x=fullx,t=t, parset=parset, results=results, proportion=False,total=False)[thispop]
                                thiscov[thisprog.short] = part1/part2
                            delta[thisprog.short] = [self.covout[thispartype][thispop].getccopar(t=t, sample=sample)[thisprog.short][j] - outcomes[thispartype][thispop][j] for j in range(nyrs)]
                            
                    # ADDITIVE CALCULATION
                    # NB, if there's only one program targeting this parameter, just do simple additive calc
                    if self.covout[thispartype][thispop].interaction == 'additive' or len(self.progs_by_targetpar(thispartype)[thispop])==1:
                        # Outcome += c1*delta_out1 + c2*delta_out2
                        for thisprog in self.progs_by_targetpar(thispartype)[thispop]:
                            if not self.covout[thispartype][thispop].ccopars[thisprog.short]:
                                print('WARNING: no coverage-outcome parameters defined for program  "%s", population "%s" and parameter "%s". Skipping over... ' % (thisprog.short, thispop, thispartype))
                                outcomes[thispartype][thispop] = None
                            else: outcomes[thispartype][thispop] += thiscov[thisprog.short]*delta[thisprog.short]
                            
                    # NESTED CALCULATION
                    elif self.covout[thispartype][thispop].interaction == 'nested':
                        # Outcome += c3*max(delta_out1,delta_out2,delta_out3) + (c2-c3)*max(delta_out1,delta_out2) + (c1 -c2)*delta_out1, where c3<c2<c1.
                        for yr in range(nyrs):
                            cov,delt = [],[]
                            for thisprog in thiscov.keys():
                                cov.append(thiscov[thisprog][yr])
                                delt.append(delta[thisprog][yr])
                            cov_tuple = sorted(zip(cov,delt)) # A tuple storing the coverage and delta out, ordered by coverage
                            for j in range(len(cov_tuple)): # For each entry in here
                                if j == 0: c1 = cov_tuple[j][0]
                                else: c1 = cov_tuple[j][0]-cov_tuple[j-1][0]
                                outcomes[thispartype][thispop][yr] += c1*max([ct[1] for ct in cov_tuple[j:]])                
>>>>>>> 4952a826
                
                
        
        
        return ready
    
    def ready(self, doprint=False, detail=False):
        ''' Figure out if the programset is ready for use in scenarios, optimization, etc. '''
        programsready = self.programsready(doprint=doprint, detail=detail)
        covoutready   = self.covoutready(doprint=doprint, detail=detail)
        if detail: 
            message = programsready + covoutready
            return message
        else:
            ready = (programsready and covoutready)
            return ready
    
    def getcoverage(self, budget=None, year=None, basespend=True, asarray=None):
        '''
        Get the coverage level for each program, either as an odict if budget is an odict 
        or list, or as a list of odicts if budget is a list of odicts. If budget is a list of
        odicts, then year must be a list of years of the same length.
        
        Arguments:
            budget     = an odict or list/array of budget values, or a list of odicts/arrays. If an array, 
                         it must have the same length as either all programs, or all optimizable programs.
                         If a list of odicts/arrays, then it corresponds to one for each year.
            year       = either a single year or a list/array of years. If None, use Settings().now.
            basespend  = whether or not to include basespend when calculating coverage. By default true.
            asarray    = whether or not to return the result as an array; by default, same as budget
        
        Returns an array or odict of coverage.
        '''
        
        # Define things that will be needed
        progkeys = self.programs.keys() # All program keys
        optimkeys = self.optimizableprograms() # Optimizable programs
        nprogs = len(progkeys) # All programs
        noptim = len(optimkeys) # Optimizable programs
        
        def odictifybudget(budget):
            ''' Make sure budget is in odict format '''
            
            # Handle budgets that are supplied as arrays
            if isinstance(budget, odict):
                pass # Don't need to do anything
            elif checktype(budget, 'arraylike') and isnumber(budget[0]):
                if len(budget)==len(progkeys):
                    budget = odict(zip(progkeys, budget)) # Convert to an odict
                elif len(budget)==len(optimkeys):
                    budget = odict(zip(optimkeys, budget)) # Convert to an odict
                else:
                    errormsg = 'If supplying a budget as an array, it must have length %i (number of programs) or %i (number of optimizable programs), not %i. The budget you spplied was: %s' % (nprogs, noptim, len(budget), budget)
                    raise OptimaException(errormsg)
            elif checktype(budget, 'arraylike') and not(isnumber(budget[0])):
                pass # Assume, for now, that it's a list of odicts
            else:
                errormsg = 'Budget should be a numerical list or an odict, but you supplied: %s' % budget
                raise OptimaException(errormsg)
            return budget
            
        
        # Handle year and budget
        if year is None: year = Settings().now
        year = promotetoarray(year)
        budget = promotetolist(odictifybudget(budget)) # This double call is needed so budgets supplied as lists don't get mistaken for multi-year budgets
        if len(budget)!=len(year):
            errormsg = 'Number of years of budget (%i) supplied must match length of year (%i)' % (len(budget), len(year))
            raise OptimaException(errormsg)
        
        for y in range(len(years)):
            thisyear = year[y]
            thisbudget = budget[y]
            
            
        
        
        
            
                
        
        
                
            
        
        return coverage
    
    
    def getpars(self, budget=None, coverage=None, year=None):
        
<<<<<<< HEAD
        return pars
=======
        # Prepare inputs to optimization method
        args = odict([('pardict',pardict), ('progset',self), ('parset',parset), ('year',year), ('objective',objective), ('verbose',verbose)])
        origmismatch = costfuncobjectivecalc(parmeans, **args) # Calculate initial mismatch too get initial probabilities (pinitial)
            
        parvecnew, fvals, details = asd(costfuncobjectivecalc, parmeans, args=args, xmin=parlower, xmax=parupper, maxiters=maxiters, maxtime=maxtime, verbose=verbose, **kwargs)
        currentmismatch = costfuncobjectivecalc(parvecnew, **args) # Calculate initial mismatch, just, because
>>>>>>> 4952a826
        
    

<<<<<<< HEAD
=======
def costfuncobjectivecalc(parmeans=None, pardict=None, progset=None, parset=None, year=None, objective=None, verbose=2, eps=1e-3):
    ''' Calculate the mismatch between the budget-derived cost function parameter values and the model parameter values for a given year '''
    pardict[:] = replicatevec(parmeans)
    progset.odict2cco(dcp(pardict), t=year)
    comparison = progset.compareoutcomes(parset=parset, year=year)
    allmismatches = []
    mismatch = 0
    for budgetparpair in comparison:
        parval = budgetparpair[2]
        budgetval = budgetparpair[3]
        if parval and budgetval: # If either of these values are zero, probably hopeless trying to calculate mismatch
            if   objective in ['wape','mape']: thismismatch = abs(budgetval - parval) / (parval+eps)
            elif objective=='mad':             thismismatch = abs(budgetval - parval)
            elif objective=='mse':             thismismatch =    (budgetval - parval)**2
            else:
                errormsg = 'autofit(): "objective" not known; you entered "%s", but must be one of:\n' % objective
                errormsg += '"wape"/"mape" = weighted/mean absolute percentage error (default)\n'
                errormsg += '"mad"  = mean absolute difference\n'
                errormsg += '"mse"  = mean squared error'
                raise OptimaException(errormsg)
        else:
            thismismatch = 0.0 # Give up
        allmismatches.append(thismismatch)
        mismatch += thismismatch
        printv('%45s | %30s | par: %s | budget: %s | mismatch: %s' % ((budgetparpair[0],budgetparpair[1])+sigfig([parval,budgetval,thismismatch],4)), 3, verbose)
    return mismatch

>>>>>>> 4952a826


class Program(object):
    '''
    Defines a single program. Example:
    
    FSW = Program(short='FSW', 
               name='FSW programs', 
               category='Prevention',
               data={'year':2016, 'spend':1.34e6, 'basespend':0, 'coverage':67000}, 
               unitcost={'year':2015, 'best':(25, 35)},
               saturation=[0.9,0.85,0.95], # NB, can be a single value
               targetpops='FSW', # NB, can be a list as well
               targetpars=('condcom', ('Clients', 'FSW'))
               )
    
    Values can be set later using the update() method, e.g.:
        FSW.update(spend=1.34e6, coverage=67000)
    
    There is considerable flexibility in how the unitcost and targetpars are specified. For example, with targetpars:
        targetpars = 'numtx' # Sets numtx, assumes 'tot'
        targetpars = ('numtx', 'tot')
        targetpars = {'param':'numtx', 'pop':tot}
        targetpars = ['numtx', 'numpmtct'] # Assumes 'tot' population for both
        targetpars = ['numtx', 'pop'] # NOT valid since assumes a list is a list of parameters
    
    With unitcost:
        unitcost = 21.43 # Assumes current year and no uncertainty
        unitcost = (11.43, 31.43) # Assumes current year, calculates uncertainty
        unitcost = {'year':2017, 'val':(21.43, 11.43, 31.43)} # Sets everything (order doesn't matter)
        unitcost = {'year':2017, 'val':{'best':21.43, 'low':11.43, 'high':31.43}} # Sets everything another way
        unitcost = [{'year':2017, 'val':21.43}, {'year':2018, 'val':16.22}] # Can supply multiple years
    
    Note: the 'year' keyword can be used when specifying data or unitcost without specifying it in the data structure.
    
    Version: 2017feb18 by cliffk  
    '''
    
    def __init__(self, short=None, name=None, category=None, data=None, unitcost=None, year=None, saturation=None, targetpops=None, targetpars=None):
        
        # Initialize all values so you can see what the structure is
        self.short      = None # short name
        self.name       = None # full name
        self.category   = None # spending category
        self.data       = None # latest or estimated expenditure
        self.unitcost   = None # dataframe -- note, 'year' if supplied (not necessary) is stored inside here
        self.saturation = None # saturation coverage value
        self.targetpops = None # key(s) for targeted populations
        self.targetpars = None # which parameters are targeted
        
        # Actually populate the values
        self.update(short=short, name=name, category=category, data=data, unitcost=unitcost, year=year, saturation=saturation, targetpops=targetpops, targetpars=targetpars)
        return None
    
    
    def __repr__(self):
        ''' Print the object nicely '''
        output = objrepr(self)
        output += indent('          Short name: ', self.short)
        output += indent('           Full name: ', self.name)
        output += indent('  Target populations: ', self.targetpops)
        output += indent('   Target parameters: ', list(set([targetpar['param'] for targetpar in self.targetpars]))) # Get only parameters, and remove duplicates
        output += indent('       Default spend: ', self.getspend())
        output += indent('   Default unit cost: ', self.getunitcost())
        output += indent(' Saturation coverage: ', self.saturation('best'))
        output += '\n'
        return output
<<<<<<< HEAD
    
    
    def update(self, short=None, name=None, category=None, data=None, saturation=None, unitcost=None, year=None, targetpops=None, targetpars=None):
        ''' Add data to a program, or otherwise update the values. Same syntax as init(). '''
        
        def settargetpars(targetpars=None):
            ''' Handle targetpars -- a little complicated since it's a list of dicts '''
            targetparkeys = ['param', 'pop']
            targetpars = promotetolist(targetpars) # Let's make sure it's a list before going further
            for tp,targetpar in enumerate(targetpars):
                if isinstance(targetpar, dict): # It's a dict, as it needs to be
                    thesekeys = sorted(targetpar.keys())
                    if thesekeys==targetparkeys: # Keys are correct -- main usage case!!
                        targetpars[tp] = targetpar
                    else:
                        errormsg = 'Keys for a target parameter must be %s, not %s' % (targetparkeys, thesekeys)
                        raise OptimaException(errormsg)
                elif isinstance(targetpar, basestring): # It's a single string: assume only the parameter is specified
                    targetpars[tp] = {'param':targetpar, 'pop':'tot'} # Assume 'tot'
                elif isinstance(targetpar, tuple): # It's a list, assume it's in the usual order
                    if len(targetpar)==2:
                        targetpars[tp] = {'param':targetpar[0], 'pop':targetpar[1]} # If a list or tuple, assume this order
                    else:
                        errormsg = 'When supplying a targetpar as a list or tuple, it must have length 2, not %s' % len(targetpar)
                        raise OptimaException(errormsg)
                else:
                    errormsg = 'Targetpar must be string, tuple, or dict, not %s' % type(targetpar)
                    raise OptimaException(errormsg)
            self.targetpars = targetpars # Actually set it
            return None
        
        def setunitcost(unitcost=None, year=None):
            '''
            Handle the unit cost, also complicated since have to convert to a dataframe. 
            
            Unit costs can be specified as a number, a tuple, or a dict. If a dict, they can be 
            specified with val as a tuple, or best, low, high as keys. Examples:
            
            setunitcost(21) # Assumes current year and that this is the best value
            setunitcost(21, year=2014) # Specifies year
            setunitcost(year=2014, unitcost=(11, 31)) # Specifies year, low, and high
            setunitcost({'year':2014', 'best':21}) # Specifies year and best
            setunitcost({'year':2014', 'val':(21, 11, 31)}) # Specifies year, best, low, and high
            setunitcost({'year':2014', 'best':21, 'low':11, 'high':31) # Specifies year, best, low, and high
            '''
            
            # Preprocessing
            unitcostkeys = ['year', 'best', 'low', 'high']
            if year is None: year = Settings().now # If no year is supplied, reset it; not used if supplied in unitcost dict
            if self.unitcost is None: self.unitcost = dataframe(cols=unitcostkeys) # Create dataframe
            
            # Handle cases
            if isinstance(unitcost, dataframe): 
                self.unitcost = unitcost # Right format already: use directly
            elif checktype(unitcost, 'arraylike'): # It's a list of....something, either a single year with uncertainty bounds or multiple years
                if isnumber(unitcost[0]): # It's a number (or at least the first entry is): convert to values and use
                    best,low,high = Val(unitcost).get('all') # Convert it to a Val to do proper error checking and set best, low, high correctly
                    self.unitcost.addrow([year, best, low, high])
                else: # It's not a list of numbers, so have to iterate
                    for uc in unitcost: # Actually a list of unit costs
                        if isinstance(uc, dict): 
                            setunitcost(uc) # It's a dict: iterate recursively to add unit costs
                        else:
                            errormsg = 'Could not understand list of unit costs: expecting list of floats or list of dicts, not list containing %s' % uc
                            raise OptimaException(errormsg)
            elif isinstance(unitcost, dict): # Other main usage case -- it's a dict
                if any([key not in unitcostkeys+['val'] for key in unitcost.keys()]):
                    errormsg = 'Mismatch between supplied keys %s and key options %s' % (unitcost.keys(), unitcostkeys)
                    raise OptimaException(errormsg)
                val = unitcost.get('val') # First try to get 'val'
                if val is None: # If that fails, get other arguments
                    val = [unitcost.get(key) for key in ['best', 'low', 'high']] # Get an array of values...
                best,low,high = Val(val).get('all') # ... then sanitize them via Val
                self.unitcost.addrow([unitcost.get('year',year), best, low, high]) # Actually add to dataframe
=======


    def optimizable(self):
        return True if self.targetpars else False # and self.hasbudget()

    def hasbudget(self):
        return True if self.costcovdata['cost'] else False

    def addtargetpar(self, targetpar, verbose=2):
        '''Add a model parameter to be targeted by this program'''
        if (targetpar['param'],targetpar['pop']) not in [(tp['param'],tp['pop']) for tp in self.targetpars]:
            self.targetpars.append(targetpar)
            self.targetpartypes = list(set([thispar['param'] for thispar in self.targetpars]))
            printv('\nAdded target parameter "%s" to the list of target parameters affected by "%s". \nAffected parameters are: %s' % (targetpar, self.short, self.targetpars), 4, verbose)
        else:
            index = [(tp['param'],tp['pop']) for tp in self.targetpars].index((targetpar['param'],targetpar['pop']))
            self.targetpars[index] = targetpar # overwrite
        return None


    def rmtargetpar(self, targetpar, verbose=2):
        '''Remove a model parameter from those targeted by this program'''
        if (targetpar['param'],targetpar['pop']) not in [(tp['param'],tp['pop']) for tp in self.targetpars]:
            errormsg = 'The target parameter "%s" you have selected for removal is not in the list of target parameters affected by this program:%s.' % (targetpar, self.targetpars)
            raise OptimaException(errormsg)
        else:
            index = [(tp['param'],tp['pop']) for tp in self.targetpars].index((targetpar['param'],targetpar['pop']))
            self.targetpars.pop(index)
            printv('\nRemoved model parameter "%s" from the list of model parameters affected by "%s". \nAffected parameters are: %s' % (targetpar, self.short, self.targetpars), 4, verbose)
        return None


    def addcostcovdatum(self, costcovdatum, overwrite=False, verbose=2):
        '''Add cost-coverage data point'''
        if costcovdatum['t'] not in self.costcovdata['t']:
            self.costcovdata['t'].append(costcovdatum['t'])
            self.costcovdata['cost'].append(costcovdatum['cost'])
            if costcovdatum.get('coverage'):
                self.costcovdata['coverage'].append(costcovdatum['coverage'])
>>>>>>> 4952a826
            else:
                errormsg = 'Expecting unit cost of type dataframe, list/tuple/array, or dict, not %s' % type(unitcost)
                raise OptimaException(errormsg)
            return None
        
        def setdata(data=None, year=None):
            ''' Handle the spend-coverage, data, also complicated since have to convert to a dataframe '''
            datakeys = ['year', 'spend', 'basespend', 'coverage']
            if self.data is None: self.data = dataframe(cols=datakeys) # Create dataframe
            if year is None: year = Settings().now # If no year is supplied, reset it
            
            if isinstance(data, dataframe): 
                self.data = data # Right format already: use directly
            elif isinstance(data, dict):
                newdata = [data.get(key) for key in datakeys] # Get full row
                year = newdata[0] if newdata[0] is not None else year # Probably a simpler way of doing this, but use the year if it's supplied, else use the default
                currentdata = self.data.getrow(year, asdict=True) # Get current row as a dictionary
                if currentdata:
                    for i,key in enumerate(data.keys()):
                        if newdata[i] is None: newdata[i] = currentdata[key] # Replace with old data if new data is None
                self.data.addrow(newdata) # Add new data
            elif isinstance(data, list): # Assume it's a list of dicts
                for datum in data:
                    if isinstance(datum, dict):
                        setdata(datum) # It's a dict: iterate recursively to add unit costs
                    else:
                        errormsg = 'Could not understand list of data: expecting list of dicts, not list containing %s' % datum
                        raise OptimaException(errormsg)
            else:
                errormsg = 'Can only add data as a dataframe, dict, or list of dicts; this is not valid: %s' % data
                raise OptimaException(errormsg)

            return None
        
        # Actually set everything
        if short      is not None: self.short      = short # short name
        if name       is not None: self.name       = name # full name
        if category   is not None: self.category   = category # spending category
        if saturation is not None: self.saturation = Val(saturation) # saturation coverage value
        if targetpops is not None: self.targetpops = promotetolist(targetpops, 'string') # key(s) for targeted populations
        if targetpars is not None: settargetpars(targetpars) # targeted parameters
        if unitcost   is not None: setunitcost(unitcost, year) # unit cost(s)
        if data       is not None: setdata(data, year) # unit cost(s)
        
        # Finally, check everything
        if self.short is None: # self.short must exist
            errormsg = 'You must supply a short name for a program'
            raise OptimaException(errormsg)
        if self.name is None:       self.name = self.short # If name not supplied, use short
        if self.category is None:   self.category = 'Unspecified'
        if self.targetpops is None: self.targetpops = [] # Empty list
        if self.targetpars is None: self.targetpars = [] # Empty list
            
        return None
    
    
    def adddata(self, data=None, year=None, spend=None, basespend=None, coverage=None):
        ''' Convenience function for adding data. Use either data as a dict/dataframe, or use kwargs, but not both '''
        if data is None:
            data = {'year':year, 'spend':spend, 'basespend':basespend, 'coverage':coverage}
        self.update(data=data)
        return None
        
        
    def addpars(self, unitcost=None, saturation=None, year=None):
        ''' Convenience function for adding saturation and unit cost. year is ignored if supplied in unitcost. '''
        self.update(unitcost=unitcost, saturation=saturation, year=year)
        return None
    
    
    def getspend(self, year=None, total=False, die=False):
        ''' Convenience function for getting the current spending '''
        if year is None: year = Settings().now
        try:
            thisdata = self.data.getrow(year, closest=True, asdict=True) # Get data
            spend = thisdata['spend']
            if spend is None: spend = 0 # If not specified, assume 0
            if total: 
                basespend = thisdata['basespend'] # Add baseline spending
                if basespend is None: basespend = 0 # Likewise assume 0
                spend += basespend
            return spend
        except Exception as E:
            if die:
                errormsg = 'Retrieving spending failed: %s' % E.message
                raise OptimaException(errormsg)
            else:
                return None
    
    
    def getunitcost(self, year=None, die=False):
        ''' Convenience function for getting the current unit cost '''
        if year is None: year = Settings().now
        try:
            thisdata = self.unitcost.getrow(year, closest=True, asdict=True) # Get data
            unitcost = thisdata['best']
            return unitcost
        except Exception as E:
            if die:
                errormsg = 'Retrieving unit cost failed: %s' % E.message
                raise OptimaException(errormsg)
            else: # If not found, don't die, just return None
                return None
    
    def optimizable(self, doprint=False, partial=False):
        '''
        Return whether or not a program can be optimized.
        
        Arguments:
            doprint = whether or not to print out why a program can't be optimized
            partial = flag programs that are only partially ready for optimization (some data entered), skipping those that have no data entered
        '''
        valid = True # Assume the best
        tests = {}
        try:
            tests['targetpops invalid'] = len(self.targetpops)<1
            tests['targetpars invalid'] = len(self.targetpars)<1
            tests['unitcost invalid']   = not(isnumber(self.getunitcost()))
            tests['saturation invalid'] = self.saturation is None
            if any(tests.values()):
                valid = False # It's looking like it can't be optimized
                if partial and all(tests.values()): valid = True # ...but it's probably just an other program, so skip it
                if not valid and doprint:
                    print('Program not optimizable for the following reasons: %s' % '\n'.join([key for key,val in tests.items() if val]))
                
<<<<<<< HEAD
        except Exception as E:
            valid = False
            if doprint:
                print('Program not optimizable because an exception was encountered: %s' % E.message)
        
        return valid
        
        

class Covout(object):
    '''
    A coverage-outcome object -- cost-outcome objects are incorporated in programs. Example:
    
    Covout(par='condcom',
           pop=('Clients','FSW'),
           lowerlim=0.4,
           upperlim=[0.95,0.9,0.99],
           progs={'FSW':0.9, 'SBCC':0.5}
           )
    
    Generally, progset-level methods would be used to manipulate these objects, rather than directly.
    
    Version: 2017feb18 by cliffk
    '''
    
    def __init__(self, par=None, pop=None, lowerlim=None, upperlim=None, progs=None):
        self.par = par
        self.pop = pop
        self.lowerlim = Val(lowerlim)
        self.upperlim = Val(upperlim)
        self.progs = odict()
        if progs is not None: self.add(progs)
        return None
    
    def __repr__(self):
        output = objrepr(self, showatt=False)
        output += indent('   Parameter: ', self.par)
        output += indent('  Population: ', self.pop)
        output += indent(' Lower limit: ', self.lowerlim.get('all'))
        output += indent(' Upper limit: ', self.upperlim.get('all'))
        output += indent('    Programs: ', ', '.join(['%s: %s' % (key,val.get('all')) for key,val in self.progs.items()]))
        output += '\n'
        return output
        
    
    def add(self, prog=None, val=None):
        ''' 
        Accepts either
        self.add([{'FSW':[0.3,0.1,0.4]}, {'SBCC':[0.1,0.05,0.15]}])
        or
        self.add('FSW', 0.3)
        '''
        if isinstance(prog, dict):
            for key,val in prog.items():
                self.progs[key] = Val(val)
        elif isinstance(prog, (list, tuple)):
            for key,val in prog:
                self.progs[key] = Val(val)
        elif isinstance(prog, basestring) and val is not None:
            self.progs[prog] = Val(val)
        else:
            errormsg = 'Could not understand prog=%s and val=%s' % (prog, val)
            raise OptimaException(errormsg)
        return None
            



=======
        finalpopsize = array([sum(targetpopsize.values())]) if isnumber(sum(targetpopsize.values())) else sum(targetpopsize.values())
                    
        if total: return finalpopsize
        else: return targetpopsize


    def gettargetcomposition(self, t, parset=None, results=None, total=True):
        '''Tells you the proportion of the total population targeted by a program that is comprised of members from each sub-population group.'''
        targetcomposition = odict()

        poptargeted = self.gettargetpopsize(t=t, parset=parset, results=results, total=False)
        totaltargeted = sum(poptargeted.values())

        for targetpop in self.targetpops:
            targetcomposition[targetpop] = poptargeted[targetpop]/totaltargeted
        return targetcomposition


    def getcoverage(self, x, t, parset=None, results=None, total=True, proportion=False, toplot=False, sample='best'):
        '''Returns coverage for a time/spending vector'''

        # Validate inputs
        x = promotetoarray(x)
        t = promotetoarray(t)

        poptargeted = self.gettargetpopsize(t=t, parset=parset, results=results, total=False)

        totaltargeted = sum(poptargeted.values())
        totalreached = self.costcovfn.evaluate(x=x, popsize=totaltargeted, t=t, toplot=toplot, sample=sample)

        if total: return totalreached/totaltargeted if proportion else totalreached
        else:
            popreached = odict()
            targetcomposition = self.targetcomposition if self.targetcomposition else self.gettargetcomposition(t=t,parset=parset) 
            for targetpop in self.targetpops:
                popreached[targetpop] = totalreached*targetcomposition[targetpop]
                if proportion: popreached[targetpop] /= poptargeted[targetpop]

            return popreached


    def getbudget(self, x, t, parset=None, results=None, proportion=False, toplot=False, sample='best'):
        '''Returns budget for a coverage vector'''

        poptargeted = self.gettargetpopsize(t=t, parset=parset, results=results, total=False)
        totaltargeted = sum(poptargeted.values())
        if not proportion: reqbudget = self.costcovfn.evaluate(x=x,popsize=totaltargeted,t=t,inverse=True,toplot=False,sample=sample)
        else: reqbudget = self.costcovfn.evaluate(x=x*totaltargeted,popsize=totaltargeted,t=t,inverse=True,toplot=False,sample=sample)
        return reqbudget


########################################################
# COST COVERAGE OUTCOME FUNCTIONS
########################################################
class CCOF(object):
    '''Cost-coverage, coverage-outcome and cost-outcome objects'''
    __metaclass__ = abc.ABCMeta # WARNING, this is the only place where this is used...is it necessary...?

    def __init__(self,ccopars=None,interaction=None):
        self.ccopars = ccopars if ccopars else odict()
        self.interaction = interaction
>>>>>>> 4952a826

class Val(object):
    '''
    A single value including uncertainty -- seems insanely complicated for what it does, I know!
    
    Can be set the following ways:
    v = Val(0.3)
    v = Val([0.2, 0.4])
    v = Val([0.3, 0.2, 0.4])
    v = Val(best=0.3, low=0.2, high=0.4)
    
    Can be called the following ways:
    v() # returns 0.3
    v('best') # returns 0.3
    v(what='best') # returns 0.3
    v('rand') # returns value between low and high (assuming uniform distribution)
    
    Can be updated the following ways:
    v(0.33) # resets best
    v([0.22, 0.44]) # resets everything
    v(best=0.33) # resets best
    
    Version: 2017feb18 by cliffk
    '''
    
    def __init__(self, best=None, low=None, high=None, dist=None):
        ''' Allow the object to be initialized, but keep the same infrastructure for updating '''
        self.best = None
        self.low = None
        self.high = None
        self.dist = None
        self.update(best=best, low=low, high=high, dist=dist)
        return None
    
    
    def __repr__(self):
        ''' Just use the basic unless I think of something better... '''
        output = defaultrepr(self)
        return output
    
    
    def __call__(self, *args, **kwargs):
        ''' Convenience function for both update and get '''
        
        # If it's None or if the key is a string (e.g. 'best'), get the values:
        if len(args)+len(kwargs)==0 or 'what' in kwargs or (len(args) and type(args[0])==str):
            return self.get(*args, **kwargs)
        else: # Otherwise, try to set the values
            self.update(*args, **kwargs)
    
    def __getitem__(self, *args, **kwargs):
        ''' Allows you to call e.g. val['best'] instead of val('best') '''
        return self.get(*args, **kwargs)
    
    
    def update(self, best=None, low=None, high=None, dist=None):
        ''' Actually set the values -- very convoluted, but should be flexible and work :)'''
        
        # Reset these values if already supplied
        if best is None and self.best is not None: best = self.best
        if low  is None and self.low  is not None: low  = self.low 
        if high is None and self.high is not None: high = self.high 
        if dist is None and self.dist is not None: dist = self.dist
        
        # Handle values
        if best is None: # Best is not supplied, so use high and low, e.g. Val(low=0.2, high=0.4)
            if low is None or high is None:
                errormsg = 'If not supplying a best value, you must supply both low and high values'
                raise OptimaException(errormsg)
            else:
                best = (low+high)/2. # Take the average
        elif isinstance(best, dict):
            self.update(**best) # Assume it's a dict of args, e.g. Val({'best':0.3, 'low':0.2, 'high':0.4})
        else: # Best is supplied
            best = promotetoarray(best)
            if len(best)==1: # Only a single value supplied, e.g. Val(0.3)
                best = best[0] # Convert back to number
                if low is None: low = best # If these are missing, just replace them with best
                if high is None: high = best
            elif len(best)==2: # If length 2, assume high-low supplied, e.g. Val([0.2, 0.4])
                if low is not None and high is not None:
                    errormsg = 'If first argument has length 2, you cannot supply high and low values'
                    raise OptimaException(errormsg)
                low = best[0]
                high = best[1]
                best = (low+high)/2.
            elif len(best)==3: # Assume it's called like Val([0.3, 0.2, 0.4])
                low, best, high = sorted(best) # Allows values to be provided in any order
            else:
                errormsg = 'Could not understand input of best=%s, low=%s, high=%s' % (best, low, high)
                raise OptimaException(errormsg)
        
        # Handle distributions
        validdists = ['uniform']
        if dist is None: dist = validdists[0]
        if dist not in validdists:
            errormsg = 'Distribution "%s" not valid; choices are: %s' % (dist, validdists)
            raise OptimaException(errormsg) 
        
        # Store values
        self.best = float(best)
        self.low  = float(low)
        self.high = float(high)
        self.dist = dist
        if not low<=best<=high:
            errormsg = 'Values are out of order (check that low=%s <= best=%s <= high=%s)' % (low, best, high)
            raise OptimaException(errormsg) 
        
        return None
    
    
    def get(self, what=None, n=1):
        '''
        Get the value from this distribution. Examples (with best=0.3, low=0.2, high=0.4):
        
        val.get() # returns 0.3
        val.get('best') # returns 0.3
        val.get(['low', 'best',' high']) # returns [0.2, 0.3, 0.4]
        val.get('rand') # returns, say, 0.3664
        val.get('all') # returns [0.3, 0.2, 0.4]
        
        The seed() call should ensure pseudorandomness.
        '''
        
        if what is None or what is 'best': val = self.best# Haha this is funny but works
        elif what is 'low':                val = self.low
        elif what is 'high':               val = self.high
        elif what is 'all':                val = [self.best, self.low, self.high]
        elif what in ['rand','random']:
            if self.dist=='uniform':       val = uniform(low=self.low, high=self.high, size=n)
            else:
                errormsg = 'Distribution %s is not implemented, sorry' % self.dist
                raise OptimaException(errormsg)
        elif type(what)==list:             val = [self.get(wh) for wh in what]# Allow multiple values to be used
        else:
            errormsg = 'Could not understand %s, expecting a valid string (e.g. "best") or list' % what
            raise OptimaException(errormsg)
        return val
    
    <|MERGE_RESOLUTION|>--- conflicted
+++ resolved
@@ -6,21 +6,9 @@
 Version: 2017feb19
 """
 
-<<<<<<< HEAD
 from optima import OptimaException, Link, Settings, Par, odict, dataframe # Classes
 from optima import objrepr, defaultrepr, promotetoarray, promotetolist, checktype, isnumber, indent # Utilities
 from numpy.random import uniform
-=======
-from optima import OptimaException, Link, printv, uuid, today, sigfig, getdate, dcp, smoothinterp, findinds, odict, Settings, sanitize, defaultrepr, isnumber, promotetoarray, vec2obj, asd, convertlimits
-from numpy import ones, prod, array, zeros, exp, log, append, nan, maximum, minimum, sort, concatenate as cat, transpose, mean
-from random import uniform
-import abc
-
-# WARNING, this should not be hard-coded!!! Available from
-# [par.coverage for par in P.parsets[0].pars[0].values() if hasattr(par,'coverage')]
-# ...though would be nice to have an easier way!
-coveragepars=['numtx','numpmtct','numost','numcirc','numvlmon'] 
->>>>>>> 4952a826
 
 
 class Programset(object):
@@ -60,98 +48,9 @@
     def addprograms(self, progs=None, replace=False):
         ''' Add a list of programs '''
         
-<<<<<<< HEAD
         # Process programs
         if progs is not None:
             progs = promotetolist(progs)
-=======
-    def gettargetpops(self):
-        '''Update populations targeted by some program in the response'''
-        self.targetpops = []
-        if self.programs:
-            for prog in self.programs.values():
-                for thispop in prog.targetpops: self.targetpops.append(thispop)
-            self.targetpops = list(set(self.targetpops))
-
-    def gettargetpars(self):
-        '''Update model parameters targeted by some program in the response'''
-        self.targetpars = []
-        if self.programs:
-            for thisprog in self.programs.values():
-                for thispop in thisprog.targetpars: self.targetpars.append(thispop)
-
-    def gettargetpartypes(self):
-        '''Update model parameter types targeted by some program in the response'''
-        self.targetpartypes = []
-        if self.programs:
-            for thisprog in self.programs.values():
-                for thispartype in thisprog.targetpartypes: self.targetpartypes.append(thispartype)
-            self.targetpartypes = list(set(self.targetpartypes))
-
-    def initialize_covout(self):
-        '''Sets up the required coverage-outcome curves.
-           Parameters for actually defining these should be added using 
-           R.covout[paramtype][parampop].addccopar()'''
-        if not hasattr(self, 'covout'): self.covout = odict()
-
-        for targetpartype in self.targetpartypes: # Loop over parameter types
-            if not self.covout.get(targetpartype): self.covout[targetpartype] = odict() # Initialize if it's not there already
-            for thispop in self.progs_by_targetpar(targetpartype).keys(): # Loop over populations
-                if self.covout[targetpartype].get(thispop): # Take the pre-existing one if it's there... 
-                    ccopars = self.covout[targetpartype][thispop].ccopars 
-                else: # ... or if not, set it up
-                    ccopars = odict()
-                    ccopars['intercept'] = []
-                    ccopars['t'] = []
-                targetingprogs = [thisprog.short for thisprog in self.progs_by_targetpar(targetpartype)[thispop]]
-                for tp in targetingprogs:
-                    if not ccopars.get(tp): ccopars[tp] = []
-                                    
-                # Delete any stored programs that are no longer needed (if removing a program)
-                progccopars = dcp(ccopars)
-                progccopars.pop('t', None)
-                progccopars.pop('intercept', None)
-                for prog in progccopars.keys(): 
-                    if prog not in targetingprogs:
-                        ccopars.pop(prog, None)
-
-                self.covout[targetpartype][thispop] = Covout(ccopars=ccopars,interaction=self.default_interaction)
-
-        # Delete any stored effects that aren't needed (if removing a program)
-        for tpt in self.covout.keys():
-            if tpt not in self.targetpartypes: self.covout.pop(tpt, None)
-            else: 
-                for tp in self.covout[tpt].keys():
-                    if type(tp) in [tuple,str,unicode] and tp not in self.progs_by_targetpar(tpt).keys(): self.covout[tpt].pop(tp, None)
-
-    def updateprogset(self, verbose=2):
-        ''' Update (run this is you change something... )'''
-        self.gettargetpars()
-        self.gettargetpartypes()
-        self.gettargetpops()
-        self.initialize_covout()
-        printv('Updated program set "%s"' % (self.name), 4, verbose)
-        return None
-
-    def addprograms(self, newprograms, verbose=2):
-        ''' Add new programs'''
-        if type(newprograms)==Program: newprograms = [newprograms]
-        if type(newprograms)==list:
-            for newprogram in newprograms: 
-                if newprogram not in self.programs.values():
-                    self.programs[newprogram.short] = newprogram
-                    printv('\nAdded program "%s" to programset "%s". \nPrograms in this programset are: %s' % (newprogram.short, self.name, [thisprog.short for thisprog in self.programs.values()]), 3, verbose)
-                else:
-                    raise OptimaException('Program "%s" is already present in programset "%s".' % (newprogram.short, self.name))
-        self.updateprogset()
-
-    def rmprogram(self,program,verbose=2):
-        ''' Remove a program. Expects type(program) in [Program,str]'''
-        if not type(program) == str: program = program.short
-        if program not in self.programs:
-            errormsg = 'You have asked to remove program "%s", but there is no program by this name in programset "%s". Available programs are' % (program, self.name, [thisprog for thisprog in self.programs])
-            raise OptimaException(errormsg)
->>>>>>> 4952a826
         else:
             errormsg = 'Programs to add should not be None'
             raise OptimaException(errormsg)
@@ -196,7 +95,6 @@
         return None
 
 
-<<<<<<< HEAD
     def defaultbudget(self, asdict=False, includebase=False):
         ''' Get default budget -- either per program or total '''
         if asdict: budget = odict()
@@ -207,7 +105,6 @@
             else:      budget += thisspend # Or, just sum
         return budget
 
-=======
     def hasallcovoutpars(self, detail=False, verbose=2):
         ''' Checks whether all the **required** coverage-outcome parameters are there for coverage-outcome rships'''
         result = True
@@ -275,7 +172,6 @@
                 if costcovmissing: msg += 'The following program(s) are missing cost-coverage data: %s. ' % costcovmissing
                 if covoutmissing: msg += 'The following parameter(s) are missing coverage-outcome data: %s.'% covoutmissing
             return msg
->>>>>>> 4952a826
 
     def reconcile(self):
         ''' reconcile with parset '''
@@ -359,272 +255,6 @@
         else:      return ready
         
         
-<<<<<<< HEAD
-=======
-        return None
-
-
-    def progs_by_targetpop(self, filter_pop=None):
-        '''Return a dictionary with:
-             keys: all populations targeted by programs
-             values: programs targeting that population '''
-        progs_by_targetpop = odict()
-        for thisprog in self.programs.values():
-            targetpops = thisprog.targetpops if thisprog.targetpops else None
-            if targetpops:
-                for thispop in targetpops:
-                    if thispop not in progs_by_targetpop: progs_by_targetpop[thispop] = []
-                    progs_by_targetpop[thispop].append(thisprog)
-        if filter_pop: return progs_by_targetpop[filter_pop]
-        else: return progs_by_targetpop
-
-    def progs_by_targetpartype(self, filter_partype=None):
-        '''Return a dictionary with:
-             keys: all populations targeted by programs
-             values: programs targeting that population '''
-        progs_by_targetpartype = odict()
-        for thisprog in self.programs.values():
-            targetpartypes = thisprog.targetpartypes if thisprog.targetpartypes else None
-            if targetpartypes:
-                for thispartype in targetpartypes:
-                    if thispartype not in progs_by_targetpartype: progs_by_targetpartype[thispartype] = []
-                    progs_by_targetpartype[thispartype].append(thisprog)
-        if filter_partype: return progs_by_targetpartype[filter_partype]
-        else: return progs_by_targetpartype
-
-    def progs_by_targetpar(self, filter_partype=None):
-        '''Return a dictionary with:
-             keys: all populations targeted by programs
-             values: programs targeting that population '''
-        progs_by_targetpar = odict()
-        for thispartype in self.targetpartypes:
-            progs_by_targetpar[thispartype] = odict()
-            for prog in self.progs_by_targetpartype(thispartype):
-                targetpars = prog.targetpars if prog.targetpars else None
-                for targetpar in targetpars:
-                    if thispartype == targetpar['param']:
-                        if targetpar['pop'] not in progs_by_targetpar[thispartype]: progs_by_targetpar[thispartype][targetpar['pop']] = []
-                        progs_by_targetpar[thispartype][targetpar['pop']].append(prog)
-            progs_by_targetpar[thispartype] = progs_by_targetpar[thispartype]
-        if filter_partype: return progs_by_targetpar[filter_partype]
-        else: return progs_by_targetpar
-
-
-    def getdefaultbudget(self, t=None, verbose=2):
-        ''' Extract the budget if cost data has been provided'''
-        
-        # Initialise outputs
-        totalbudget, lastbudget, selectbudget = odict(), odict(), odict()
-
-        # Validate inputs
-        if t is not None: t = promotetoarray(t)
-
-        # Set up internal variables
-        settings = self.getsettings()
-        tvec = settings.maketvec() 
-        emptyarray = array([nan]*len(tvec))
-        
-        # Get cost data for each program in each year that it exists
-        for program in self.programs:
-            totalbudget[program] = dcp(emptyarray)
-            selectbudget[program] = []
-            if self.programs[program].costcovdata['t']:
-                for yrno, yr in enumerate(self.programs[program].costcovdata['t']):
-                    yrindex = findinds(tvec,yr)
-                    totalbudget[program][yrindex] = self.programs[program].costcovdata['cost'][yrno]
-                lastbudget[program] = sanitize(totalbudget[program])[-1]
-            else: 
-                printv('WARNING: no cost data defined for program "%s"...' % program, 1, verbose)
-                lastbudget[program] = nan
-
-            # Extract cost data for particular years, if requested 
-            if t is not None:
-                for yr in t:
-                    yrindex = findinds(tvec,yr)
-                    selectbudget[program].append(totalbudget[program][yrindex][0])
-                    
-        # TEMP: store default budget as an attribute
-        self.defaultbudget = lastbudget
-        return selectbudget if t is not None else lastbudget
-
-    def getdefaultcoverage(self, t=None, parset=None, results=None, verbose=2, sample='best'):
-        ''' Extract the coverage levels corresponding to the default budget'''
-        defaultbudget = self.getdefaultbudget()
-        defaultcoverage = self.getprogcoverage(budget=defaultbudget, t=t, parset=parset, results=results, sample=sample)
-        for progno in range(len(defaultcoverage)):
-            defaultcoverage[progno] = defaultcoverage[progno][0] if defaultcoverage[progno] else nan    
-        return defaultcoverage
-
-    def getprogcoverage(self, budget, t, parset=None, results=None, proportion=False, sample='best', verbose=2):
-        '''Budget is currently assumed to be a DICTIONARY OF ARRAYS'''
-
-        # Initialise output
-        coverage = odict()
-
-        # Validate inputs
-        if isnumber(t): t = [t]
-        if isinstance(budget, list) or isinstance(budget,type(array([]))):
-            budget = vec2obj(orig=self.getdefaultbudget(), newvec=budget) # It seems to be a vector: convert to odict
-        if type(budget)==dict: budget = odict(budget) # Convert to odict
-        budget.sort([p.short for p in self.programs.values()])
-
-        # Get program-level coverage for each program
-        for thisprog in self.programs.keys():
-            if self.programs[thisprog].optimizable():
-                if not self.programs[thisprog].costcovfn.ccopars:
-                    printv('WARNING: no cost-coverage function defined for optimizable program, setting coverage to None...', 1, verbose)
-                    coverage[thisprog] = None
-                else:
-                    spending = budget[thisprog] # Get the amount of money spent on this program
-                    coverage[thisprog] = self.programs[thisprog].getcoverage(x=spending, t=t, parset=parset, results=results, proportion=proportion, sample=sample)
-            else: coverage[thisprog] = None
-
-        return coverage
-
-
-    def getprogbudget(self, coverage, t, parset=None, results=None, proportion=False, sample='best', verbose=2):
-        '''Return budget associated with specified coverage levels'''
-
-        # Initialise output
-        budget = odict()
-
-        # Validate inputs
-        if isnumber(t): t = [t]
-        if not isinstance(coverage,dict): raise OptimaException('Currently only accepting budgets as dictionaries.')
-        if not isinstance(coverage,odict): budget = odict(budget)
-        coverage.sort([p.short for p in self.programs.values()])
-
-        # Get budget for each program
-        for thisprog in self.programs.keys():
-            if self.programs[thisprog].optimizable():
-                if not self.programs[thisprog].costcovfn.ccopars:
-                    printv('WARNING: no cost-coverage function defined for optimizable program, setting coverage to None...', 1, verbose)
-                    budget[thisprog] = None
-                else:
-                    cov = coverage[thisprog] # Get the amount of money spent on this program
-                    budget[thisprog] = self.programs[thisprog].getbudget(x=cov, t=t, parset=parset, results=results, proportion=proportion, sample=sample)
-            else: budget[thisprog] = None
-
-        return budget
-
-
-    def getpopcoverage(self, budget, t, parset=None, results=None, sample='best', verbose=2):
-        '''Get the number of people from each population covered by each program.'''
-
-        # Initialise output
-        popcoverage = odict()
-
-        # Validate inputs
-        if not isinstance(budget,dict): raise OptimaException('Currently only accepting budgets as dictionaries.')
-        if not isinstance(budget,odict): budget = odict(budget)
-        budget.sort([p.short for p in self.programs.values()])
-
-        # Get population-level coverage for each program
-        for thisprog in self.programs.keys():
-            if self.programs[thisprog].optimizable():
-                if not self.programs[thisprog].costcovfn.ccopars:
-                    printv('WARNING: no cost-coverage function defined for optimizable program, setting coverage to None...', 1, verbose)
-                    popcoverage[thisprog] = None
-                else:
-                    spending = budget[thisprog] # Get the amount of money spent on this program
-                    popcoverage[thisprog] = self.programs[thisprog].getcoverage(x=spending, t=t, parset=parset, results=results, total=False, sample=sample)
-            else: popcoverage[thisprog] = None
-
-        return popcoverage
-
-
-    def getoutcomes(self, coverage=None, t=None, parset=None, results=None, sample='best', coveragepars=coveragepars):
-        ''' Get the model parameters corresponding to dictionary of coverage values'''
-
-        # Initialise output
-        outcomes = odict()
-
-        # Validate inputs
-        if isnumber(t): t = [t]
-        if parset is None:
-            if results and results.parset: 
-                parset = results.parset
-            else: 
-                try:    parset = self.projectref().parset() # Get default parset
-                except: raise OptimaException('Please provide either a parset or a resultset that contains a parset')
-        if coverage is None:
-            coverage = self.getdefaultcoverage(t=t, parset=parset, results=results, sample=sample)
-        for covkey, coventry in coverage.iteritems(): # Ensure coverage level values are lists
-            if isnumber(coventry): coverage[covkey] = [coventry]
-
-        # Set up internal variables
-        nyrs = len(t)
-        infbudget = odict((k,array([1e9]*len(coverage[k]))) if self.programs[k].optimizable() else (k,None) for k in coverage.keys())
-
-        # Loop over parameter types
-        for thispartype in self.targetpartypes:
-            outcomes[thispartype] = odict()
-            
-            # Loop over populations relevant for this parameter type
-            for popno, thispop in enumerate(self.progs_by_targetpar(thispartype).keys()):
-
-                # If it's a coverage parameter, you are done
-                if thispartype in coveragepars:
-                    outcomes[thispartype][thispop] = array(self.covout[thispartype][thispop].getccopar(t=t, sample=sample)['intercept'])
-                    for thisprog in self.progs_by_targetpar(thispartype)[thispop]: # Loop over the programs that target this parameter/population combo
-                        if thispop == 'tot':
-                            popcoverage = coverage[thisprog.short]
-                        else: popcoverage = coverage[thisprog.short]*thisprog.gettargetcomposition(t=t, parset=parset, results=results)[thispop]
-                        outcomes[thispartype][thispop] += popcoverage
-
-                # If it's an outcome parameter, need to get outcomes
-                else:
-                    
-                    delta, thiscov = odict(), odict()
-    
-                    # Loop over the programs that target this parameter/population combo
-                    for thisprog in self.progs_by_targetpar(thispartype)[thispop]: 
-                        if type(thispop)==tuple: thiscovpop = thisprog.targetpops[0] # If it's a partnership parameters, get the target population separately
-                        else: thiscovpop = None
-                        if not self.covout[thispartype][thispop].ccopars[thisprog.short]:
-                            print('WARNING: no coverage-outcome function defined for optimizable program  "%s", skipping over... ' % (thisprog.short))
-                            outcomes[thispartype][thispop] = None
-                        else:
-                            outcomes[thispartype][thispop] = self.covout[thispartype][thispop].getccopar(t=t, sample=sample)['intercept']
-                            fullx = infbudget[thisprog.short]
-                            if thiscovpop:
-                                part1 = coverage[thisprog.short]*thisprog.gettargetcomposition(t=t, parset=parset, results=results)[thiscovpop]
-                                part2 = thisprog.getcoverage(x=fullx, t=t, parset=parset, results=results, proportion=False,total=False)[thiscovpop]
-                                thiscov[thisprog.short] = part1/part2
-                            else:
-                                if thispop == 'tot':
-                                    part1 = coverage[thisprog.short]
-                                    part2 = thisprog.getcoverage(x=fullx,t=t, parset=parset, results=results, proportion=False,total=True)
-                                else:
-                                    part1 = coverage[thisprog.short]*thisprog.gettargetcomposition(t=t, parset=parset, results=results)[thispop]
-                                    part2 = thisprog.getcoverage(x=fullx,t=t, parset=parset, results=results, proportion=False,total=False)[thispop]
-                                thiscov[thisprog.short] = part1/part2
-                            delta[thisprog.short] = [self.covout[thispartype][thispop].getccopar(t=t, sample=sample)[thisprog.short][j] - outcomes[thispartype][thispop][j] for j in range(nyrs)]
-                            
-                    # ADDITIVE CALCULATION
-                    # NB, if there's only one program targeting this parameter, just do simple additive calc
-                    if self.covout[thispartype][thispop].interaction == 'additive' or len(self.progs_by_targetpar(thispartype)[thispop])==1:
-                        # Outcome += c1*delta_out1 + c2*delta_out2
-                        for thisprog in self.progs_by_targetpar(thispartype)[thispop]:
-                            if not self.covout[thispartype][thispop].ccopars[thisprog.short]:
-                                print('WARNING: no coverage-outcome parameters defined for program  "%s", population "%s" and parameter "%s". Skipping over... ' % (thisprog.short, thispop, thispartype))
-                                outcomes[thispartype][thispop] = None
-                            else: outcomes[thispartype][thispop] += thiscov[thisprog.short]*delta[thisprog.short]
-                            
-                    # NESTED CALCULATION
-                    elif self.covout[thispartype][thispop].interaction == 'nested':
-                        # Outcome += c3*max(delta_out1,delta_out2,delta_out3) + (c2-c3)*max(delta_out1,delta_out2) + (c1 -c2)*delta_out1, where c3<c2<c1.
-                        for yr in range(nyrs):
-                            cov,delt = [],[]
-                            for thisprog in thiscov.keys():
-                                cov.append(thiscov[thisprog][yr])
-                                delt.append(delta[thisprog][yr])
-                            cov_tuple = sorted(zip(cov,delt)) # A tuple storing the coverage and delta out, ordered by coverage
-                            for j in range(len(cov_tuple)): # For each entry in here
-                                if j == 0: c1 = cov_tuple[j][0]
-                                else: c1 = cov_tuple[j][0]-cov_tuple[j-1][0]
-                                outcomes[thispartype][thispop][yr] += c1*max([ct[1] for ct in cov_tuple[j:]])                
->>>>>>> 4952a826
                 
                 
         
@@ -715,49 +345,10 @@
     
     def getpars(self, budget=None, coverage=None, year=None):
         
-<<<<<<< HEAD
         return pars
-=======
-        # Prepare inputs to optimization method
-        args = odict([('pardict',pardict), ('progset',self), ('parset',parset), ('year',year), ('objective',objective), ('verbose',verbose)])
-        origmismatch = costfuncobjectivecalc(parmeans, **args) # Calculate initial mismatch too get initial probabilities (pinitial)
-            
-        parvecnew, fvals, details = asd(costfuncobjectivecalc, parmeans, args=args, xmin=parlower, xmax=parupper, maxiters=maxiters, maxtime=maxtime, verbose=verbose, **kwargs)
-        currentmismatch = costfuncobjectivecalc(parvecnew, **args) # Calculate initial mismatch, just, because
->>>>>>> 4952a826
-        
-    
-
-<<<<<<< HEAD
-=======
-def costfuncobjectivecalc(parmeans=None, pardict=None, progset=None, parset=None, year=None, objective=None, verbose=2, eps=1e-3):
-    ''' Calculate the mismatch between the budget-derived cost function parameter values and the model parameter values for a given year '''
-    pardict[:] = replicatevec(parmeans)
-    progset.odict2cco(dcp(pardict), t=year)
-    comparison = progset.compareoutcomes(parset=parset, year=year)
-    allmismatches = []
-    mismatch = 0
-    for budgetparpair in comparison:
-        parval = budgetparpair[2]
-        budgetval = budgetparpair[3]
-        if parval and budgetval: # If either of these values are zero, probably hopeless trying to calculate mismatch
-            if   objective in ['wape','mape']: thismismatch = abs(budgetval - parval) / (parval+eps)
-            elif objective=='mad':             thismismatch = abs(budgetval - parval)
-            elif objective=='mse':             thismismatch =    (budgetval - parval)**2
-            else:
-                errormsg = 'autofit(): "objective" not known; you entered "%s", but must be one of:\n' % objective
-                errormsg += '"wape"/"mape" = weighted/mean absolute percentage error (default)\n'
-                errormsg += '"mad"  = mean absolute difference\n'
-                errormsg += '"mse"  = mean squared error'
-                raise OptimaException(errormsg)
-        else:
-            thismismatch = 0.0 # Give up
-        allmismatches.append(thismismatch)
-        mismatch += thismismatch
-        printv('%45s | %30s | par: %s | budget: %s | mismatch: %s' % ((budgetparpair[0],budgetparpair[1])+sigfig([parval,budgetval,thismismatch],4)), 3, verbose)
-    return mismatch
-
->>>>>>> 4952a826
+        
+    
+
 
 
 class Program(object):
@@ -825,7 +416,6 @@
         output += indent(' Saturation coverage: ', self.saturation('best'))
         output += '\n'
         return output
-<<<<<<< HEAD
     
     
     def update(self, short=None, name=None, category=None, data=None, saturation=None, unitcost=None, year=None, targetpops=None, targetpars=None):
@@ -900,47 +490,6 @@
                     val = [unitcost.get(key) for key in ['best', 'low', 'high']] # Get an array of values...
                 best,low,high = Val(val).get('all') # ... then sanitize them via Val
                 self.unitcost.addrow([unitcost.get('year',year), best, low, high]) # Actually add to dataframe
-=======
-
-
-    def optimizable(self):
-        return True if self.targetpars else False # and self.hasbudget()
-
-    def hasbudget(self):
-        return True if self.costcovdata['cost'] else False
-
-    def addtargetpar(self, targetpar, verbose=2):
-        '''Add a model parameter to be targeted by this program'''
-        if (targetpar['param'],targetpar['pop']) not in [(tp['param'],tp['pop']) for tp in self.targetpars]:
-            self.targetpars.append(targetpar)
-            self.targetpartypes = list(set([thispar['param'] for thispar in self.targetpars]))
-            printv('\nAdded target parameter "%s" to the list of target parameters affected by "%s". \nAffected parameters are: %s' % (targetpar, self.short, self.targetpars), 4, verbose)
-        else:
-            index = [(tp['param'],tp['pop']) for tp in self.targetpars].index((targetpar['param'],targetpar['pop']))
-            self.targetpars[index] = targetpar # overwrite
-        return None
-
-
-    def rmtargetpar(self, targetpar, verbose=2):
-        '''Remove a model parameter from those targeted by this program'''
-        if (targetpar['param'],targetpar['pop']) not in [(tp['param'],tp['pop']) for tp in self.targetpars]:
-            errormsg = 'The target parameter "%s" you have selected for removal is not in the list of target parameters affected by this program:%s.' % (targetpar, self.targetpars)
-            raise OptimaException(errormsg)
-        else:
-            index = [(tp['param'],tp['pop']) for tp in self.targetpars].index((targetpar['param'],targetpar['pop']))
-            self.targetpars.pop(index)
-            printv('\nRemoved model parameter "%s" from the list of model parameters affected by "%s". \nAffected parameters are: %s' % (targetpar, self.short, self.targetpars), 4, verbose)
-        return None
-
-
-    def addcostcovdatum(self, costcovdatum, overwrite=False, verbose=2):
-        '''Add cost-coverage data point'''
-        if costcovdatum['t'] not in self.costcovdata['t']:
-            self.costcovdata['t'].append(costcovdatum['t'])
-            self.costcovdata['cost'].append(costcovdatum['cost'])
-            if costcovdatum.get('coverage'):
-                self.costcovdata['coverage'].append(costcovdatum['coverage'])
->>>>>>> 4952a826
             else:
                 errormsg = 'Expecting unit cost of type dataframe, list/tuple/array, or dict, not %s' % type(unitcost)
                 raise OptimaException(errormsg)
@@ -1066,7 +615,6 @@
                 if not valid and doprint:
                     print('Program not optimizable for the following reasons: %s' % '\n'.join([key for key,val in tests.items() if val]))
                 
-<<<<<<< HEAD
         except Exception as E:
             valid = False
             if doprint:
@@ -1135,69 +683,6 @@
 
 
 
-=======
-        finalpopsize = array([sum(targetpopsize.values())]) if isnumber(sum(targetpopsize.values())) else sum(targetpopsize.values())
-                    
-        if total: return finalpopsize
-        else: return targetpopsize
-
-
-    def gettargetcomposition(self, t, parset=None, results=None, total=True):
-        '''Tells you the proportion of the total population targeted by a program that is comprised of members from each sub-population group.'''
-        targetcomposition = odict()
-
-        poptargeted = self.gettargetpopsize(t=t, parset=parset, results=results, total=False)
-        totaltargeted = sum(poptargeted.values())
-
-        for targetpop in self.targetpops:
-            targetcomposition[targetpop] = poptargeted[targetpop]/totaltargeted
-        return targetcomposition
-
-
-    def getcoverage(self, x, t, parset=None, results=None, total=True, proportion=False, toplot=False, sample='best'):
-        '''Returns coverage for a time/spending vector'''
-
-        # Validate inputs
-        x = promotetoarray(x)
-        t = promotetoarray(t)
-
-        poptargeted = self.gettargetpopsize(t=t, parset=parset, results=results, total=False)
-
-        totaltargeted = sum(poptargeted.values())
-        totalreached = self.costcovfn.evaluate(x=x, popsize=totaltargeted, t=t, toplot=toplot, sample=sample)
-
-        if total: return totalreached/totaltargeted if proportion else totalreached
-        else:
-            popreached = odict()
-            targetcomposition = self.targetcomposition if self.targetcomposition else self.gettargetcomposition(t=t,parset=parset) 
-            for targetpop in self.targetpops:
-                popreached[targetpop] = totalreached*targetcomposition[targetpop]
-                if proportion: popreached[targetpop] /= poptargeted[targetpop]
-
-            return popreached
-
-
-    def getbudget(self, x, t, parset=None, results=None, proportion=False, toplot=False, sample='best'):
-        '''Returns budget for a coverage vector'''
-
-        poptargeted = self.gettargetpopsize(t=t, parset=parset, results=results, total=False)
-        totaltargeted = sum(poptargeted.values())
-        if not proportion: reqbudget = self.costcovfn.evaluate(x=x,popsize=totaltargeted,t=t,inverse=True,toplot=False,sample=sample)
-        else: reqbudget = self.costcovfn.evaluate(x=x*totaltargeted,popsize=totaltargeted,t=t,inverse=True,toplot=False,sample=sample)
-        return reqbudget
-
-
-########################################################
-# COST COVERAGE OUTCOME FUNCTIONS
-########################################################
-class CCOF(object):
-    '''Cost-coverage, coverage-outcome and cost-outcome objects'''
-    __metaclass__ = abc.ABCMeta # WARNING, this is the only place where this is used...is it necessary...?
-
-    def __init__(self,ccopars=None,interaction=None):
-        self.ccopars = ccopars if ccopars else odict()
-        self.interaction = interaction
->>>>>>> 4952a826
 
 class Val(object):
     '''
