"""
This module defines the Program and Programset classes, which are
used to define a single program/modality (e.g., FSW programs) and a
set of programs, respectively.

Version: 2016feb06
"""

<<<<<<< HEAD
from optima import OptimaException, printv, uuid, today, sigfig, getdate, dcp, smoothinterp, findinds, odict, Settings, sanitize, objrepr, gridcolormap, isnumber, vec2obj, runmodel
from numpy import ones, prod, array, arange, zeros, exp, linspace, append, nan, isnan, ndarray, maximum, minimum, sort, concatenate as cat, transpose
=======
from optima import OptimaException, printv, uuid, today, sigfig, getdate, dcp, smoothinterp, findinds, odict, Settings, sanitize, objatt, objmeth, gridcolormap, isnumber, promotetoarray, vec2obj, runmodel
from numpy import ones, prod, array, arange, zeros, exp, linspace, append, nan, isnan, maximum, minimum, sort, concatenate as cat, transpose, ndarray
>>>>>>> 0fabaca1
import abc

# WARNING, this should not be hard-coded!!! Available from
# [par.coverage for par in P.parsets[0].pars[0].values() if hasattr(par,'coverage')]
# ...though would be nice to have an easier way!
coveragepars=['numtx','numpmtct','numost','numcirc'] 




class Programset(object):

    def __init__(self, name='default', programs=None, default_interaction='random'):
        ''' Initialize '''
        self.name = name
        self.uid = uuid()
        self.default_interaction = default_interaction
        self.programs = odict()
        if programs is not None: self.addprograms(programs)
        else: self.updateprogset()
        self.defaultbudget = odict()
        self.created = today()
        self.modified = today()

    def __repr__(self):
        ''' Print out useful information'''
        output = objrepr(self)
        output += '    Program set name: %s\n'    % self.name
        output += '            Programs: %s\n'    % [prog for prog in self.programs]
        output += 'Targeted populations: %s\n'    % self.targetpops
        output += '        Date created: %s\n'    % getdate(self.created)
        output += '       Date modified: %s\n'    % getdate(self.modified)
        output += '                 UID: %s\n'    % self.uid
        output += '============================================================\n'
        
        return output

    def getsettings(self):
        ''' Try to get the freshest settings available '''
#        print('Warning, using default settings with program set "%s"' % self.name)
        settings = Settings() # WARNING KLUDGY should fix by having project an attribute of Programset
        return settings
        
    def gettargetpops(self):
        '''Update populations targeted by some program in the response'''
        self.targetpops = []
        if self.programs:
            for prog in self.programs.values():
                for thispop in prog.targetpops: self.targetpops.append(thispop)
            self.targetpops = list(set(self.targetpops))

    def gettargetpars(self):
        '''Update model parameters targeted by some program in the response'''
        self.targetpars = []
        if self.programs:
            for thisprog in self.programs.values():
                for thispop in thisprog.targetpars: self.targetpars.append(thispop)

    def gettargetpartypes(self):
        '''Update model parameter types targeted by some program in the response'''
        self.targetpartypes = []
        if self.programs:
            for thisprog in self.programs.values():
                for thispartype in thisprog.targetpartypes: self.targetpartypes.append(thispartype)
            self.targetpartypes = list(set(self.targetpartypes))

    def initialize_covout(self):
        '''Sets up the required coverage-outcome curves.
           Parameters for actually defining these should be added using 
           R.covout[paramtype][parampop].addccopar()'''
        if not hasattr(self, 'covout'): self.covout = odict()

        for targetpartype in self.targetpartypes: # Loop over parameter types
            if not self.covout.get(targetpartype): self.covout[targetpartype] = odict() # Initialize if it's not there already
            for thispop in self.progs_by_targetpar(targetpartype).keys(): # Loop over populations
                if self.covout[targetpartype].get(thispop): # Take the pre-existing one if it's there... 
                    ccopars = self.covout[targetpartype][thispop].ccopars 
                else: # ... or if not, set it up
                    ccopars = odict()
                    ccopars['intercept'] = []
                    ccopars['t'] = []
                targetingprogs = [thisprog.short for thisprog in self.progs_by_targetpar(targetpartype)[thispop]]
                for tp in targetingprogs:
                    if not ccopars.get(tp): ccopars[tp] = []
                                    
                # Delete any stored programs that are no longer needed (if removing a program)
                progccopars = dcp(ccopars)
                del progccopars['t'], progccopars['intercept']
                for prog in progccopars.keys(): 
                    if prog not in targetingprogs: del ccopars[prog]

                self.covout[targetpartype][thispop] = Covout(ccopars=ccopars,interaction=self.default_interaction)

        # Delete any stored effects that aren't needed (if removing a program)
        for tpt in self.covout.keys():
            if tpt not in self.targetpartypes: del self.covout[tpt]
            else: 
                for tp in self.covout[tpt].keys():
                    if type(tp)==str and tp not in self.progs_by_targetpar(tpt).keys(): del self.covout[tpt][tp]

    def updateprogset(self, verbose=2):
        ''' Update (run this is you change something... )'''
        self.gettargetpars()
        self.gettargetpartypes()
        self.gettargetpops()
        self.initialize_covout()
        printv('\nUpdated programset "%s"' % (self.name), 4, verbose)

    def addprograms(self, newprograms, verbose=2):
        ''' Add new programs'''
        if type(newprograms)==Program: newprograms = [newprograms]
        if type(newprograms)==list:
            for newprogram in newprograms: 
                if newprogram not in self.programs.values():
                    self.programs[newprogram.short] = newprogram
                    printv('\nAdded program "%s" to programset "%s". \nPrograms in this programset are: %s' % (newprogram.short, self.name, [thisprog.short for thisprog in self.programs.values()]), 3, verbose)
                else:
                    raise OptimaException('Program "%s" is already present in programset "%s".' % (newprogram.short, self.name))
        self.updateprogset()

    def rmprogram(self,program,verbose=2):
        ''' Remove a program. Expects type(program) in [Program,str]'''
        if not type(program) == str: program = program.short
        if program not in self.programs:
            errormsg = 'You have asked to remove program "%s", but there is no program by this name in programset "%s". Available programs are' % (program, self.name, [thisprog for thisprog in self.programs])
            raise OptimaException(errormsg)
        else:
            self.programs.pop(program)
            self.updateprogset()
            printv('\nRemoved program "%s" from programset "%s". \nPrograms in this programset are: %s' % (program, self.name, [thisprog.short for thisprog in self.programs.values()]), 4, verbose)

    def optimizable(self):
        return [True if prog.optimizable() else False for prog in self.programs.values()]

    def optimizableprograms(self):
        return odict((program.short, program) for program in self.programs.values() if program.optimizable())

    def hasbudget(self):
        return [True if prog.hasbudget() else False for prog in self.programs.values()]

    def programswithbudget(self):
        return odict((program.short, program) for program in self.programs.values() if program.hasbudget())

    def hasallcovoutpars(self, detail=False):
        ''' Checks whether all the **required** coverage-outcome parameters are there for coverage-outcome rships'''
        result = True
        details = []
        for thispartype in self.covout.keys():
            for thispop in self.covout[thispartype].keys():
                if not self.covout[thispartype][thispop].ccopars['intercept']:
                    result = False
                    details.append((thispartype,thispop))
                if thispartype not in coveragepars:
                    for thisprog in self.progs_by_targetpar(thispartype)[thispop]: 
                        if not self.covout[thispartype][thispop].ccopars[thisprog.short]:
                            result = False
                            details.append((thispartype,thispop))
        if detail: return list(set(details))
        else: return result

    def hasallcostcovpars(self, detail=False):
        ''' Checks whether all the **required** cost-coverage parameters are there for coverage-outcome rships'''
        result = True
        details = []
        for prog in self.optimizableprograms().values():
            if not prog.costcovfn.ccopars.get('unitcost'):
                details.append(prog.name)
                result = False
        if detail: return list(set(details))
        else: return result
                
    def readytooptimize(self):
        ''' True if the progset is ready to optimize (i.e. has all required pars) and False otherwise''' 
        return (self.hasallcostcovpars() and self.hasallcovoutpars())        

    def coveragepar(self, coveragepars=coveragepars):
        return [True if par in coveragepars else False for par in self.targetpartypes]

    def progs_by_targetpop(self, filter_pop=None):
        '''Return a dictionary with:
             keys: all populations targeted by programs
             values: programs targeting that population '''
        progs_by_targetpop = odict()
        for thisprog in self.programs.values():
            targetpops = thisprog.targetpops if thisprog.targetpops else None
            if targetpops:
                for thispop in targetpops:
                    if thispop not in progs_by_targetpop: progs_by_targetpop[thispop] = []
                    progs_by_targetpop[thispop].append(thisprog)
        if filter_pop: return progs_by_targetpop[filter_pop]
        else: return progs_by_targetpop

    def progs_by_targetpartype(self, filter_partype=None):
        '''Return a dictionary with:
             keys: all populations targeted by programs
             values: programs targeting that population '''
        progs_by_targetpartype = odict()
        for thisprog in self.programs.values():
            targetpartypes = thisprog.targetpartypes if thisprog.targetpartypes else None
            if targetpartypes:
                for thispartype in targetpartypes:
                    if thispartype not in progs_by_targetpartype: progs_by_targetpartype[thispartype] = []
                    progs_by_targetpartype[thispartype].append(thisprog)
        if filter_partype: return progs_by_targetpartype[filter_partype]
        else: return progs_by_targetpartype

    def progs_by_targetpar(self, filter_partype=None):
        '''Return a dictionary with:
             keys: all populations targeted by programs
             values: programs targeting that population '''
        progs_by_targetpar = odict()
        for thispartype in self.targetpartypes:
            progs_by_targetpar[thispartype] = odict()
            for prog in self.progs_by_targetpartype(thispartype):
                targetpars = prog.targetpars if prog.targetpars else None
                for targetpar in targetpars:
                    if thispartype == targetpar['param']:
                        if targetpar['pop'] not in progs_by_targetpar[thispartype]: progs_by_targetpar[thispartype][targetpar['pop']] = []
                        progs_by_targetpar[thispartype][targetpar['pop']].append(prog)
            progs_by_targetpar[thispartype] = progs_by_targetpar[thispartype]
        if filter_partype: return progs_by_targetpar[filter_partype]
        else: return progs_by_targetpar


    def getdefaultbudget(self, t=None, verbose=2):
        ''' Extract the budget if cost data has been provided'''
        
        # Initialise outputs
        totalbudget, lastbudget, selectbudget = odict(), odict(), odict()

        # Validate inputs
        if isnumber(t): t = [t]
        if isinstance(t,ndarray): t = t.tolist()

        # Set up internal variables
        settings = self.getsettings()
        tvec = settings.maketvec() 
        emptyarray = array([nan]*len(tvec))
        
        # Get cost data for each program in each year that it exists
        for program in self.programs:
            totalbudget[program] = dcp(emptyarray)
            selectbudget[program] = []
            if self.programs[program].costcovdata['t']:
                for yrno, yr in enumerate(self.programs[program].costcovdata['t']):
                    yrindex = findinds(tvec,yr)
                    totalbudget[program][yrindex] = self.programs[program].costcovdata['cost'][yrno]
                lastbudget[program] = sanitize(totalbudget[program])[-1]
            else: 
                printv('\nWARNING: no cost data defined for program "%s"...' % program, 1, verbose)
                lastbudget[program] = nan

            # Extract cost data for particular years, if requested 
            if t is not None:
                for yr in t:
                    yrindex = findinds(tvec,yr)
                    selectbudget[program].append(totalbudget[program][yrindex][0])
                    
        # TEMP: store default budget as an attribute
        self.defaultbudget = lastbudget
        return selectbudget if t is not None else lastbudget

    def getdefaultcoverage(self, t=None, parset=None, results=None, verbose=2):
        ''' Extract the coverage levels corresponding to the default budget'''
        defaultbudget = self.getdefaultbudget()
        defaultcoverage = self.getprogcoverage(budget=defaultbudget, t=t, parset=parset, results=results)
        for progno in range(len(defaultcoverage)):
            defaultcoverage[progno] = defaultcoverage[progno][0] if defaultcoverage[progno] else nan    
        return defaultcoverage

    def getprogcoverage(self, budget, t, parset=None, results=None, proportion=False, perturb=False, verbose=2):
        '''Budget is currently assumed to be a DICTIONARY OF ARRAYS'''

        # Initialise output
        coverage = odict()

        # Validate inputs
        if isnumber(t): t = [t]
        if isinstance(budget, list) or isinstance(budget,type(array([]))):
            budget = vec2obj(orig=self.getdefaultbudget(), newvec=budget) # It seems to be a vector: convert to odict
        if type(budget)==dict: budget = odict(budget) # Convert to odict
        budget = budget.sort([p.short for p in self.programs.values()])

        # Get program-level coverage for each program
        for thisprog in self.programs.keys():
            if self.programs[thisprog].optimizable():
                if not self.programs[thisprog].costcovfn.ccopars:
                    printv('WARNING: no cost-coverage function defined for optimizable program, setting coverage to None...', 1, verbose)
                    coverage[thisprog] = None
                else:
                    spending = budget[thisprog] # Get the amount of money spent on this program
                    coverage[thisprog] = self.programs[thisprog].getcoverage(x=spending, t=t, parset=parset, results=results, proportion=proportion)
            else: coverage[thisprog] = None

        return coverage


    def getprogbudget(self, coverage, t, parset=None, results=None, proportion=False, perturb=False, verbose=2):
        '''Return budget associated with specified coverage levels'''

        # Initialise output
        budget = odict()

        # Validate inputs
        if isnumber(t): t = [t]
        if not isinstance(coverage,dict): raise OptimaException('Currently only accepting budgets as dictionaries.')
        if not isinstance(coverage,odict): budget = odict(budget)
        coverage = coverage.sort([p.short for p in self.programs.values()])

        # Get budget for each program
        for thisprog in self.programs.keys():
            if self.programs[thisprog].optimizable():
                if not self.programs[thisprog].costcovfn.ccopars:
                    printv('WARNING: no cost-coverage function defined for optimizable program, setting coverage to None...', 1, verbose)
                    budget[thisprog] = None
                else:
                    cov = coverage[thisprog] # Get the amount of money spent on this program
                    budget[thisprog] = self.programs[thisprog].getbudget(x=cov, t=t, parset=parset, results=results, proportion=proportion)
            else: budget[thisprog] = None

        return budget


    def getpopcoverage(self, budget, t, parset=None, results=None, perturb=False, verbose=2):
        '''Get the number of people from each population covered by each program.'''

        # Initialise output
        popcoverage = odict()

        # Validate inputs
        if not isinstance(budget,dict): raise OptimaException('Currently only accepting budgets as dictionaries.')
        if not isinstance(budget,odict): budget = odict(budget)
        budget = budget.sort([p.short for p in self.programs.values()])

        # Get population-level coverage for each program
        for thisprog in self.programs.keys():
            if self.programs[thisprog].optimizable():
                if not self.programs[thisprog].costcovfn.ccopars:
                    printv('WARNING: no cost-coverage function defined for optimizable program, setting coverage to None...', 1, verbose)
                    popcoverage[thisprog] = None
                else:
                    spending = budget[thisprog] # Get the amount of money spent on this program
                    popcoverage[thisprog] = self.programs[thisprog].getcoverage(x=spending, t=t, parset=parset, results=results, total=False)
            else: popcoverage[thisprog] = None

        return popcoverage


    def getoutcomes(self, coverage=None, t=None, parset=None, results=None, perturb=False,coveragepars=coveragepars):
        ''' Get the model parameters corresponding to dictionary of coverage values'''

        # Initialise output
        outcomes = odict()

        # Validate inputs
        if isnumber(t): t = [t]
        if parset is None:
            if results and results.parset: parset = results.parset
            else: raise OptimaException('Please provide either a parset or a resultset that contains a parset')
        if coverage is None:
            coverage = self.getdefaultcoverage(t=t, parset=parset, results=results)
        for covkey, coventry in coverage.iteritems(): # Ensure coverage level values are lists
            if isnumber(coventry): coverage[covkey] = [coventry]

        # Set up internal variables
        nyrs = len(t)
        infbudget = odict((k,array([1e9]*len(coverage[k]))) if self.programs[k].optimizable() else (k,None) for k in coverage.keys())

        # Loop over parameter types
        for thispartype in self.targetpartypes:
            outcomes[thispartype] = odict()
            
            # Loop over populations relevant for this parameter type
            for popno, thispop in enumerate(self.progs_by_targetpar(thispartype).keys()):

                # If it's a coverage parameter, you are done
                if thispartype in coveragepars:
                    outcomes[thispartype][thispop] = array(self.covout[thispartype][thispop].getccopar(t=t)['intercept'])
                    for thisprog in self.progs_by_targetpar(thispartype)[thispop]: # Loop over the programs that target this parameter/population combo
                        if thispop == 'tot':
                            popcoverage = coverage[thisprog.short]
                        else: popcoverage = coverage[thisprog.short]*thisprog.gettargetcomposition(t=t, parset=parset, results=results)[thispop]
                        outcomes[thispartype][thispop] += popcoverage

                # If it's an outcome parameter, need to get outcomes
                else:
                    
                    delta, thiscov = odict(), odict()
    
                    # Loop over the programs that target this parameter/population combo
                    for thisprog in self.progs_by_targetpar(thispartype)[thispop]: 
                        if type(thispop)==tuple: thiscovpop = thisprog.targetpops[0] # If it's a partnership parameters, get the target population separately
                        else: thiscovpop = None
                        if not self.covout[thispartype][thispop].ccopars[thisprog.short]:
                            print('WARNING: no coverage-outcome function defined for optimizable program  "%s", skipping over... ' % (thisprog.short))
                            outcomes[thispartype][thispop] = None
                        else:
                            outcomes[thispartype][thispop] = self.covout[thispartype][thispop].getccopar(t=t)['intercept']
                            fullx = infbudget[thisprog.short]
                            if thiscovpop:
                                part1 = coverage[thisprog.short]*thisprog.gettargetcomposition(t=t, parset=parset, results=results)[thiscovpop]
                                part2 = thisprog.getcoverage(x=fullx, t=t, parset=parset, results=results, proportion=False,total=False)[thiscovpop]
                                thiscov[thisprog.short] = part1/part2
                            else:
                                part1 = coverage[thisprog.short]*thisprog.gettargetcomposition(t=t, parset=parset, results=results)[thispop]
                                part2 = thisprog.getcoverage(x=fullx,t=t, parset=parset, results=results, proportion=False,total=False)[thispop]
                                thiscov[thisprog.short] = part1/part2
                            delta[thisprog.short] = [self.covout[thispartype][thispop].getccopar(t=t)[thisprog.short][j] - outcomes[thispartype][thispop][j] for j in range(nyrs)]
                            
                    # ADDITIVE CALCULATION
                    # NB, if there's only one program targeting this parameter, just do simple additive calc
                    if self.covout[thispartype][thispop].interaction == 'additive' or len(self.progs_by_targetpar(thispartype)[thispop])==1:
                        # Outcome += c1*delta_out1 + c2*delta_out2
                        for thisprog in self.progs_by_targetpar(thispartype)[thispop]:
                            if not self.covout[thispartype][thispop].ccopars[thisprog.short]:
                                print('WARNING: no coverage-outcome parameters defined for program  "%s", population "%s" and parameter "%s". Skipping over... ' % (thisprog.short, thispop, thispartype))
                                outcomes[thispartype][thispop] = None
                            else: outcomes[thispartype][thispop] += thiscov[thisprog.short]*delta[thisprog.short]
                            
                    # NESTED CALCULATION
                    elif self.covout[thispartype][thispop].interaction == 'nested':
                        # Outcome += c3*max(delta_out1,delta_out2,delta_out3) + (c2-c3)*max(delta_out1,delta_out2) + (c1 -c2)*delta_out1, where c3<c2<c1.
                        for yr in range(nyrs):
                            cov,delt = [],[]
                            for thisprog in thiscov.keys():
                                cov.append(thiscov[thisprog][yr])
                                delt.append(delta[thisprog][yr])
                            cov_tuple = sorted(zip(cov,delt)) # A tuple storing the coverage and delta out, ordered by coverage
                            for j in range(len(cov_tuple)): # For each entry in here
                                if j == 0: c1 = cov_tuple[j][0]
                                else: c1 = cov_tuple[j][0]-cov_tuple[j-1][0]
                                outcomes[thispartype][thispop][yr] += c1*max([ct[1] for ct in cov_tuple[j:]])                
                
                    # RANDOM CALCULATION
                    elif self.covout[thispartype][thispop].interaction == 'random':
                        # Outcome += c1(1-c2)* delta_out1 + c2(1-c1)*delta_out2 + c1c2* max(delta_out1,delta_out2)
    
                        if all(self.covout[thispartype][thispop].ccopars.values()):
                    
                            for prog1 in thiscov.keys():
                                product = ones(thiscov[prog1].shape)
                                for prog2 in thiscov.keys():
                                    if prog1 != prog2:
                                        product *= (1-thiscov[prog2])
                
                                outcomes[thispartype][thispop] += delta[prog1]*thiscov[prog1]*product 
        
                            # Recursion over overlap levels
                            def overlap_calc(indexes,target_depth):
                                if len(indexes) < target_depth:
                                    accum = 0
                                    for j in range(indexes[-1]+1,len(thiscov)):
                                        accum += overlap_calc(indexes+[j],target_depth)
                                    return thiscov.values()[indexes[-1]]*accum
                                else:
                                    return thiscov.values()[indexes[-1]]* max([delta.values()[x] for x in [0]],0)
        
                            # Iterate over overlap levels
                            for i in range(2,len(thiscov)): # Iterate over numbers of overlapping programs
                                for j in range(0,len(thiscov)-1): # Iterate over the index of the first program in the sum
                                    outcomes[thispartype][thispop] += overlap_calc([j],i)[0]

                            # All programs together
                            outcomes[thispartype][thispop] += prod(array(thiscov.values()),0)*[max([c[j] for c in delta.values()]) for j in range(nyrs)]
                    
                    else: raise OptimaException('Unknown reachability type "%s"',self.covout[thispartype][thispop].interaction)
        
        # Validate
        for outcome in outcomes.keys():
            for key in outcomes[outcome].keys():
                if outcomes[outcome][key] is not None and len(outcomes[outcome][key])!=nyrs:
                    raise OptimaException('Parameter lengths must match (len(outcome)=%i, nyrs=%i)' % (len(outcomes[outcome][key]), nyrs))

        return outcomes
        
        
        
    def getpars(self, coverage, t=None, parset=None, results=None, ind=0, perturb=False, die=False, verbose=2):
        ''' Make pars'''
        
        years = t # WARNING, not renaming in the function definition for now so as to not break things
        
        settings = self.getsettings() # WARNING TEMP shouldn't need this!!!
        
        # Validate inputs
        if years is None: raise OptimaException('To get pars, one must supply years')
        if isnumber(years): years = [years]
        settings = None
        if parset is None:
            if results and results.parset: parset = results.parset
            else: raise OptimaException('Please provide either a parset or a resultset that contains a parset')
        
        # Get settings from somewhere
        try: settings = parset.project.settings
        except:
            printv('Warning, could not extract settings, using defaults', 1, verbose)
            settings = Settings()

        # Get outcome dictionary
        outcomes = self.getoutcomes(coverage=coverage, t=years, parset=parset, results=results, perturb=perturb)

        # Create a parset and copy over parameter changes
        pars = dcp(parset.pars[ind])
        for outcome in outcomes.keys():
            thispar = pars[outcome]
            
            # Find last good value -- WARNING, copied from scenarios.py!!! and shouldn't be in this loop!
            last_t = min(years) - settings.dt # Last timestep before the scenario starts
            last_y = thispar.interp(tvec=last_t, dt=settings.dt, asarray=False, usemeta=False) # Find what the model would get for this value
            
            for pop in outcomes[outcome].keys(): # WARNING, 'pop' should be renamed 'key' or something for e.g. partnerships
                
                # Validate outcome
                thisoutcome = outcomes[outcome][pop] # Shorten
                lower = float(thispar.limits[0]) # Lower limit, cast to float just to be sure (is probably int)
                upper = settings.convertlimits(limits=thispar.limits[1]) # Upper limit -- have to convert from string to float based on settings for this project
                if thisoutcome is not None:
                    if any(array(thisoutcome<lower).flatten()) or any(array(thisoutcome>upper).flatten()):
                        errormsg = 'Parameter value "%s" for population "%s" based on coverage is outside allowed limits: value=%s (%f, %f)' % (thispar.name, pop, thisoutcome, lower, upper)
                        if die:
                            raise OptimaException(errormsg)
                        else:
                            printv(errormsg, 3, verbose) # WARNING, not sure how serious this is...feels like it shouldn't happen
                            thisoutcome = maximum(thisoutcome, lower) # Impose lower limit
                            thisoutcome = minimum(thisoutcome, upper) # Impose upper limit
                
                    # Remove years after the last good year
                    if last_t < max(thispar.t[pop]):
                        thispar.t[pop] = thispar.t[pop][findinds(thispar.t[pop] <= last_t)]
                        thispar.y[pop] = thispar.y[pop][findinds(thispar.t[pop] <= last_t)]
                    
                    # Append the last good year, and then the new years
                    thispar.t[pop] = append(thispar.t[pop], last_t)
                    thispar.y[pop] = append(thispar.y[pop], last_y[pop]) 
                    thispar.t[pop] = append(thispar.t[pop], years)
                    thispar.y[pop] = append(thispar.y[pop], thisoutcome) 
                
                if len(thispar.t[pop])!=len(thispar.y[pop]):
                    raise OptimaException('Parameter lengths must match (t=%i, y=%i)' % (len(thispar.t[pop]), len(thispar.y[pop])))

            pars[outcome] = thispar # WARNING, probably not needed
                

        return pars
    
    
    
    def compareoutcomes(self, parset=None, year=None, ind=0, doprint=False):
        ''' For every parameter affected by a program, return a list comparing the default parameter values with the budget ones '''
        outcomes = self.getoutcomes(t=year, parset=parset)
        comparison = list()
        maxnamelen = 0
        maxkeylen = 0
        for key1 in outcomes.keys():
            for key2 in outcomes[key1].keys():
                name = parset.pars[ind][key1].name
                maxnamelen = max(len(name),maxnamelen)
                maxkeylen = max(len(str(key2)),maxkeylen)
                parvalue = parset.pars[ind][key1].interp(tvec=year, asarray=False)[key2]
                budgetvalue = outcomes[key1][key2] 
                if budgetvalue is not None: comparison.append([name, key2, parvalue[0], budgetvalue[0]])
                else: comparison.append([name, key2, parvalue[0], None])
        
        if doprint:
            for item in comparison:
                strctrl = '%%%is | %%%is | Par: %%8s | Budget: %%8s' % (maxnamelen, maxkeylen)
                print(strctrl % (item[0], item[1], sigfig(item[2]), sigfig(item[3])))
                
        return comparison
    
    
    
    def reconcilewithpars(self, parset=None, year=None, ind=0):
        ''' A method for automatically reconciling coverage-outcome parameters with model parameters '''
        
        def objectivecalc(progset=None, parset=None, year=None, ind=None, method='mape', eps=1e-3):
            ''' Calculate the mismatch between the budget-derived parameter values and the model parameter values for a given year '''
            comparison = progset.compareoutcomes(parset=parset, year=year, ind=ind)
            allmismatches = []
            mismatch = 0
            for budgetparpair in comparison:
                parval = budgetparpair[2]
                budgetval = budgetparpair[3]
                if   method in ['wape','mape']: thismismatch = abs(budgetval - parval) / (parval+eps)
                elif method=='mad':             thismismatch = abs(budgetval - parval)
                elif method=='mse':             thismismatch =    (budgetval - parval)**2
                else:
                    errormsg = 'autofit(): "method" not known; you entered "%s", but must be one of:\n' % method
                    errormsg += '"wape" = weighted absolute percentage error (default)\n'
                    errormsg += '"mape" = mean absolute percentage error\n'
                    errormsg += '"mad"  = mean absolute difference\n'
                    errormsg += '"mse"  = mean squared error'
                    raise OptimaException(errormsg)
                allmismatches.append(thismismatch)
                mismatch += thismismatch
            return mismatch
        
        ## Do the actual calibration thingo
        def cco2vec(): raise Exception('Not implemented')
        
        def vec2cco(): raise Exception('Not implemented')
        
        raise Exception('Not implemented')
        
        return None



    def plotallcoverage(self,t,parset,existingFigure=None,verbose=2,randseed=None,bounds=None):
        ''' Plot the cost-coverage curve for all programs'''

        cost_coverage_figures = odict()
        for thisprog in self.programs.keys():
            if self.programs[thisprog].optimizable():
                if not self.programs[thisprog].costcovfn.ccopars:
                    printv('WARNING: no cost-coverage function defined for optimizable program', 1, verbose)
                else:
                    cost_coverage_figures[thisprog] = self.programs[thisprog].plotcoverage(t=t,parset=parset,existingFigure=existingFigure,randseed=randseed,bounds=bounds)

        return cost_coverage_figures


class Program(object):
    '''
    Defines a single program. 
    Can be initialized with:
    ccpars, e.g. {'t': [2015,2016], 'saturation': [.90,1.], 'unitcost': [40,30]}
    targetpars, e.g. [{'param': 'hivtest', 'pop': 'FSW'}, {'param': 'hivtest', 'pop': 'MSM'}]
    targetpops, e.g. ['FSW','MSM']
    '''

    def __init__(self, short, targetpars=None, targetpops=None, ccopars=None, costcovdata=None, nonhivdalys=0,
        category='No category', name='', criteria=None, targetcomposition=None):
        '''Initialize'''
        self.short = short
        self.name = name
        self.uid = uuid()
        if targetpars:
            self.targetpars = targetpars
        else: self.targetpars = []
        self.targetpops = targetpops if targetpops else []
        try:
            self.targetpartypes = list(set([thispar['param'] for thispar in self.targetpars])) if self.targetpars else []
        except:
            print("Error while initializing targetpartypes in program %s for targetpars %s" % (short, self.targetpars))
            self.targetpartypes = []
        self.costcovfn = Costcov(ccopars=ccopars)
        self.costcovdata = costcovdata if costcovdata else {'t':[],'cost':[],'coverage':[]}
        self.category = category
        self.criteria = criteria if criteria else {'hivstatus': 'allstates', 'pregnant': False}
        self.targetcomposition = targetcomposition


    def __repr__(self):
        ''' Print out useful info'''
        output = '\n'
        output += '          Program name: %s\n'    % self.short
        output += '  Targeted populations: %s\n'    % self.targetpops
        output += '   Targeted parameters: %s\n'    % self.targetpars
        output += '\n'
        return output


    def optimizable(self):
        return True if self.targetpars else False

    def hasbudget(self):
        return True if self.costcovdata['cost'] else False

    def addtargetpar(self, targetpar, verbose=2):
        '''Add a model parameter to be targeted by this program'''
        if (targetpar['param'],targetpar['pop']) not in [(tp['param'],tp['pop']) for tp in self.targetpars]:
            self.targetpars.append(targetpar)
            printv('\nAdded target parameter "%s" to the list of target parameters affected by "%s". \nAffected parameters are: %s' % (targetpar, self.short, self.targetpars), 4, verbose)
        else:
            index = [(tp['param'],tp['pop']) for tp in self.targetpars].index((targetpar['param'],targetpar['pop']))
            self.targetpars[index] = targetpar # overwrite
        return None


    def rmtargetpar(self, targetpar, verbose=2):
        '''Remove a model parameter from those targeted by this program'''
        if (targetpar['param'],targetpar['pop']) not in [(tp['param'],tp['pop']) for tp in self.targetpars]:
            errormsg = 'The target parameter "%s" you have selected for removal is not in the list of target parameters affected by this program:%s.' % (targetpar, self.targetpars)
            raise OptimaException(errormsg)
        else:
            index = [(tp['param'],tp['pop']) for tp in self.targetpars].index((targetpar['param'],targetpar['pop']))
            self.targetpars.pop(index)
            printv('\nRemoved model parameter "%s" from the list of model parameters affected by "%s". \nAffected parameters are: %s' % (targetpar, self.short, self.targetpars), 4, verbose)
        return None


    def addcostcovdatum(self, costcovdatum, overwrite=False, verbose=2):
        '''Add cost-coverage data point'''
        if costcovdatum['t'] not in self.costcovdata['t']:
            self.costcovdata['t'].append(costcovdatum['t'])
            self.costcovdata['cost'].append(costcovdatum['cost'])
            if costcovdatum.get('coverage'):
                self.costcovdata['coverage'].append(costcovdatum['coverage'])
            else:
                self.costcovdata['coverage'].append(None)

            printv('\nAdded cc data "%s" to program: "%s". \nCC data for this program are: %s' % (costcovdatum, self.short, self.costcovdata), 4, verbose)
        else:
            if overwrite:
                ind = self.costcovdata['t'].index(int(costcovdatum['t']))
                oldcostcovdatum = {'t':self.costcovdata['t'][ind],'cost':self.costcovdata['cost'][ind],'coverage':self.costcovdata['coverage'][ind]}
                self.costcovdata['t'][ind] = costcovdatum['t']
                self.costcovdata['cost'][ind] = costcovdatum['cost']
                self.costcovdata['coverage'][ind] = costcovdatum['coverage']
                newcostcovdatum = {'t':self.costcovdata['t'][ind],'cost':self.costcovdata['cost'][ind],'coverage':self.costcovdata['coverage'][ind]}
                printv('\nModified cc data from "%s" to "%s" for program: "%s". \nCC data for this program are: %s' % (oldcostcovdatum, newcostcovdatum, self.short, self.costcovdata), 4, verbose)
            else:
                errormsg = 'You have already entered cost and/or coverage data for the year %s .' % costcovdatum['t']
                raise OptimaException(errormsg)


    def rmcostcovdatum(self, year, verbose=2):
        '''Remove cost-coverage data point. The point to be removed can be specified by year (int or float).'''
        if int(year) in self.costcovdata['t']:
            self.costcovdata['cost'].pop(self.costcovdata['t'].index(int(year)))
            self.costcovdata['coverage'].pop(self.costcovdata['t'].index(int(year)))
            self.costcovdata['t'].pop(self.costcovdata['t'].index(int(year)))
            printv('\nRemoved cc data in year "%s" from program: "%s". \nCC data for this program are: %s' % (year, self.short, self.costcovdata), 4, verbose)
        else:
            errormsg = 'You have asked to remove data for the year %s, but no data was added for that year. Cost coverage data are: %s' % (year, self.costcovdata)
            raise OptimaException(errormsg)


    def gettargetpopsize(self, t, parset=None, results=None, ind=0, total=True, useelig=False):
        '''Returns target population size in a given year for a given spending amount.'''

        # Validate inputs
        if isnumber(t): t = array([t])
        elif type(t)==list: t = array(t)
        if parset is None:
            if results and results.parset: parset = results.parset
            else: raise OptimaException('Please provide either a parset or a resultset that contains a parset')

        # Initialise outputs
        popsizes = odict()
        targetpopsize = odict()
        
        # If we are ignoring eligibility, just sum the popsizes...
        if not useelig:
            initpopsizes = parset.pars[ind]['popsize'].interp(tvec=t)
            
        # ... otherwise, have to get the PLHIV pops from results. WARNING, this should be improved.
        else: 

            # Do everything possible to get settings
            try: settings = parset.project.settings
            except: 
                try: settings = results.project.settings
                except:
                    print('Warning, could not find settings for program "%s", using default' % self.name)
                    settings = Settings()
            
            npops = len(parset.pars[ind]['popkeys'])
    
            if not self.criteria['pregnant']:
                if self.criteria['hivstatus']=='allstates':
                    initpopsizes = parset.pars[ind]['popsize'].interp(tvec=t)
        
                else: # If it's a program for HIV+ people, need to find the number of positives
                    if not results: 
                        try: results = parset.getresults(die=True)
                        except OptimaException as E: 
                            print('Failed to extract results because "%s", rerunning the model...' % E.message)
                            results = runmodel(pars=parset.pars[ind], settings=settings)
                            parset.resultsref = results.name # So it doesn't have to be rerun
                    
                    cd4index = sort(cat([settings.__dict__[state] for state in self.criteria['hivstatus']])) # CK: this should be pre-computed and stored if it's useful
                    initpopsizes = zeros((npops,len(t))) 
                    for yrno,yr in enumerate(t):
                        initpopsizes[:,yrno] = results.raw[ind]['people'][cd4index,:,findinds(results.tvec,yr)].sum(axis=0)
                    
            # ... or if it's a program for pregnant women.
            else:
                if self.criteria['hivstatus']=='allstates': # All pregnant women
                    initpopsizes = parset.pars[ind]['popsize'].interp(tvec=t)*parset.pars[0]['birth'].interp(tvec=t)
    
                else: # HIV+ pregnant women
                    initpopsizes = parset.pars[ind]['popsize'].interp(tvec=t)
                    if not results: 
                        try: results = parset.getresults(die=True)
                        except OptimaException as E: 
                            print('Failed to extract results because "%s", rerunning the model...' % E.message)
                            results = runmodel(pars=parset.pars[ind], settings=settings)
                            parset.resultsref = results.name # So it doesn't have to be rerun
                    for yr in t:
                        initpopsizes = parset.pars[ind]['popsize'].interp(tvec=[yr])*parset.pars[ind]['birth'].interp(tvec=[yr])*transpose(results.main['prev'].pops[0,:,findinds(results.tvec,yr)])

        for popno, pop in enumerate(parset.pars[ind]['popkeys']):
            popsizes[pop] = initpopsizes[popno,:]
        for targetpop in self.targetpops:
            if targetpop.lower() in ['total','tot','all']:
                targetpopsize[targetpop] = sum(popsizes.values())
            else:
                targetpopsize[targetpop] = popsizes[targetpop]
                    
        if total: return sum(targetpopsize.values())
        else: return targetpopsize


    def gettargetcomposition(self, t, parset=None, results=None, total=True):
        '''Tells you the proportion of the total population targeted by a program that is comprised of members from each sub-population group.'''
        targetcomposition = odict()

        poptargeted = self.gettargetpopsize(t=t, parset=parset, results=results, total=False)
        totaltargeted = sum(poptargeted.values())

        for targetpop in self.targetpops:
            targetcomposition[targetpop] = poptargeted[targetpop]/totaltargeted
        return targetcomposition


    def getcoverage(self, x, t, parset=None, results=None, total=True, proportion=False, toplot=False, bounds=None):
        '''Returns coverage for a time/spending vector'''

        # Validate inputs
        x = promotetoarray(x)
        t = promotetoarray(t)

        poptargeted = self.gettargetpopsize(t=t, parset=parset, results=results, total=False)
        totaltargeted = sum(poptargeted.values())
        totalreached = self.costcovfn.evaluate(x=x, popsize=totaltargeted, t=t, toplot=toplot, bounds=bounds)

        if total: return totalreached/totaltargeted if proportion else totalreached
        else:
            popreached = odict()
            targetcomposition = self.targetcomposition if self.targetcomposition else self.gettargetcomposition(t=t,parset=parset) 
            for targetpop in self.targetpops:
                popreached[targetpop] = totalreached*targetcomposition[targetpop]
                if proportion: popreached[targetpop] /= poptargeted[targetpop]

            return popreached


    def getbudget(self, x, t, parset=None, results=None, proportion=False, toplot=False, bounds=None):
        '''Returns budget for a coverage vector'''

        poptargeted = self.gettargetpopsize(t=t, parset=parset, results=results, total=False)
        totaltargeted = sum(poptargeted.values())
        if not proportion: reqbudget = self.costcovfn.evaluate(x=x,popsize=totaltargeted,t=t,inverse=True,toplot=False,bounds=bounds)
        else: reqbudget = self.costcovfn.evaluate(x=x*totaltargeted,popsize=totaltargeted,t=t,inverse=True,toplot=False,bounds=bounds)
        return reqbudget


    def plotcoverage(self, t, parset=None, results=None, plotoptions=None, existingFigure=None,
        randseed=None, plotbounds=True, npts=100, maxupperlim=1e8, doplot=False):
        ''' Plot the cost-coverage curve for a single program'''
        
        # Put plotting imports here so fails at the last possible moment
        from pylab import figure, figtext, isinteractive, ioff, ion, close, show
        from matplotlib.ticker import MaxNLocator
        import textwrap
        
        wasinteractive = isinteractive() # Get current state of interactivity
        ioff() # Just in case, so we don't flood the user's screen with figures

        t = promotetoarray(t)
        colors = gridcolormap(len(t))
        plotdata = odict()
        
        # Get caption & scatter data 
        caption = plotoptions['caption'] if plotoptions and plotoptions.get('caption') else ''
        costdata = dcp(self.costcovdata['cost']) if self.costcovdata.get('cost') else []

        # Make x data... 
        if plotoptions and plotoptions.get('xupperlim') and ~isnan(plotoptions['xupperlim']):
            xupperlim = plotoptions['xupperlim']
        else: 
            if costdata: xupperlim = 1.5*max(costdata)
            else: xupperlim = maxupperlim
        xlinedata = linspace(0,xupperlim,npts)

        if plotoptions and plotoptions.get('perperson'):
            xlinedata = linspace(0,xupperlim*self.gettargetpopsize(t[-1],parset),npts)

        # Create x line data and y line data
        try:
            y_l = self.getcoverage(x=xlinedata, t=t, parset=parset, results=results, total=True, proportion=False,toplot=True, bounds='l')
            y_m = self.getcoverage(x=xlinedata, t=t, parset=parset, results=results, total=True, proportion=False,toplot=True, bounds=None)
            y_u = self.getcoverage(x=xlinedata, t=t, parset=parset, results=results, total=True, proportion=False,toplot=True, bounds='u')
        except:
            y_l,y_m,y_u = None,None,None
        plotdata['ylinedata_l'] = y_l
        plotdata['ylinedata_m'] = y_m
        plotdata['ylinedata_u'] = y_u
        plotdata['xlabel'] = 'Spending'
        plotdata['ylabel'] = 'Number covered'

        # Flag to indicate whether we will adjust by population or not
        if plotoptions and plotoptions.get('perperson'):
            if costdata:
                for yrno, yr in enumerate(self.costcovdata['t']):
                    targetpopsize = self.gettargetpopsize(t=yr, parset=parset, results=results)
                    costdata[yrno] /= targetpopsize[0]
            if not (plotoptions and plotoptions.get('xupperlim') and ~isnan(plotoptions['xupperlim'])):
                if costdata: xupperlim = 1.5*max(costdata) 
                else: xupperlim = 1e3
            plotdata['xlinedata'] = linspace(0,xupperlim,npts)
        else:
            plotdata['xlinedata'] = xlinedata
            
        cost_coverage_figure = existingFigure if existingFigure else figure()
        cost_coverage_figure.hold(True)
        axis = cost_coverage_figure.gca()

        axis.set_position((0.1, 0.35, .8, .6)) # to make a bit of room for extra text
        figtext(.1, .05, textwrap.fill(caption))
        
        if y_m is not None:
            for yr in range(y_m.shape[0]):
                axis.plot(
                    plotdata['xlinedata'],
                    plotdata['ylinedata_m'][yr],
                    linestyle='-',
                    linewidth=2,
                    color=colors[yr],
                    label=t[yr])
                if plotbounds:
                    axis.fill_between(plotdata['xlinedata'],
                                      plotdata['ylinedata_l'][yr],
                                      plotdata['ylinedata_u'][yr],
                                      facecolor=colors[yr],
                                      alpha=.1,
                                      lw=0)
        axis.scatter(
            costdata,
            self.costcovdata['coverage'],
            color='#666666')
        

        axis.set_xlim([0, xupperlim])
        axis.set_ylim(bottom=0)
        axis.tick_params(axis='both', which='major', labelsize=11)
        axis.set_xlabel(plotdata['xlabel'], fontsize=11)
        axis.set_ylabel(plotdata['ylabel'], fontsize=11)
        axis.get_xaxis().set_major_locator(MaxNLocator(nbins=3))
        axis.set_title(self.short)
        axis.get_xaxis().get_major_formatter().set_scientific(False)
        axis.get_yaxis().get_major_formatter().set_scientific(False)
        if len(t)>1: axis.legend(loc=4)
        
        # Tidy up
        if not doplot: close(cost_coverage_figure)
        if wasinteractive: ion()
        if doplot: show()

        return cost_coverage_figure

########################################################
# COST COVERAGE OUTCOME FUNCTIONS
########################################################
class CCOF(object):
    '''
    Cost-coverage, coverage-outcome and cost-outcome objects
    '''
    __metaclass__ = abc.ABCMeta # WARNING, this is the only place where this is used...is it necessary...?

    def __init__(self,ccopars=None,interaction=None):
        self.ccopars = ccopars if ccopars else odict()
        self.interaction = interaction

    def __repr__(self):
        ''' Print out useful info'''
        output = '\n'
        output += 'Programmatic parameters: %s\n'    % self.ccopars
        output += '            Interaction: %s\n'    % self.interaction
        output += '\n'
        return output

    def addccopar(self, ccopar, overwrite=False, verbose=2):
        ''' Add or replace parameters for cost-coverage functions'''

        # Fill in the missing information for cost-coverage curves
        if ccopar.get('unitcost'):
            if not ccopar.get('saturation'): ccopar['saturation'] = (1.,1.)

        if not self.ccopars:
            for ccopartype in ccopar.keys():
                self.ccopars[ccopartype] = [ccopar[ccopartype]]
        else:
            if (not self.ccopars['t']) or (ccopar['t'] not in self.ccopars['t']):
                for ccopartype in self.ccopars.keys():
                    if ccopar.get(ccopartype):  # WARNING: need to check this more appropriately
                        self.ccopars[ccopartype].append(ccopar[ccopartype])
                printv('\nAdded CCO parameters "%s". \nCCO parameters are: %s' % (ccopar, self.ccopars), 4, verbose)
            else:
                if overwrite:
                    ind = self.ccopars['t'].index(int(ccopar['t']))
                    oldccopar = odict()
                    for ccopartype in ccopar.keys():
                        if self.ccopars[ccopartype]:
                            oldccopar[ccopartype] = self.ccopars[ccopartype][ind]
                            self.ccopars[ccopartype][ind] = ccopar[ccopartype]
                    printv('\nModified CCO parameter from "%s" to "%s". \nCCO parameters for are: %s' % (oldccopar, ccopar, self.ccopars), 4, verbose)
                else:
                    errormsg = 'You have already entered CCO parameters for the year %s. If you want to overwrite it, set overwrite=True when calling addccopar().' % ccopar['t']
                    raise OptimaException(errormsg)
        return None

    def rmccopar(self, t, verbose=2):
        '''Remove cost-coverage-outcome data point. The point to be removed can be specified by year (int or float).'''
        if isnumber(t):
            if int(t) in self.ccopars['t']:
                ind = self.ccopars['t'].index(int(t))
                for ccopartype in self.ccopars.keys():
                    self.ccopars[ccopartype].pop(ind)
                printv('\nRemoved CCO parameters in year "%s". \nCCO parameters are: %s' % (t, self.ccopars), 4, verbose)
            else:
                errormsg = 'You have asked to remove CCO parameters for the year %s, but no data was added for that year. Available parameters are: %s' % (t, self.ccopars)
                raise OptimaException(errormsg)
        return None

    def getccopar(self, t, verbose=2, randseed=None, bounds=None):
        '''
        Get a cost-coverage-outcome parameter set for any year in range 1900-2100

        Args:
            t: years to interpolate sets of ccopar
            verbose: level of verbosity
            bounds: None - take middle of intervals,
                    'upper' - take top of intervals,
                    'lower' - take bottom if intervals
            randseed: currently not implemented
        '''

        # Error checks
        if not self.ccopars:
            raise OptimaException('Need parameters for at least one year before function can be evaluated.')
        if randseed and bounds:
            raise OptimaException('Either select bounds or specify randseed')

        # Set up necessary variables
        ccopar = odict()
        t = promotetoarray(t)
        nyrs = len(t)
        ccopars_no_t = dcp(odict({k:v for k,v in self.ccopars.iteritems() if v}))
        del ccopars_no_t['t']
        
        # Deal with bounds
        if not bounds:
            for parname, parvalue in ccopars_no_t.iteritems():
                for j in range(len(parvalue)):
                    ccopars_no_t[parname][j] = (parvalue[j][0]+parvalue[j][1])/2
        elif bounds in ['upper','u','up','high','h']:
            for parname, parvalue in ccopars_no_t.iteritems():
                for j in range(len(parvalue)):
                    if parname=='saturation': ccopars_no_t[parname][j] = parvalue[j][0]
                    else: ccopars_no_t[parname][j] = parvalue[j][1]
        elif bounds in ['lower','l','low']:
            for parname, parvalue in ccopars_no_t.iteritems():
                for j in range(len(parvalue)):
                    if parname=='saturation': ccopars_no_t[parname][j] = parvalue[j][1]
                    else: ccopars_no_t[parname][j] = parvalue[j][0]
        else:
            raise OptimaException('Unrecognised bounds.')
            
        ccopartuples = sorted(zip(self.ccopars['t'], *ccopars_no_t.values()))
        knownt = array([ccopartuple[0] for ccopartuple in ccopartuples])
        allt = arange(1900,2100)
        j = 1

        # Calculate interpolated parameters
        for param in ccopars_no_t.keys():
            knownparam = array([ccopartuple[j] for ccopartuple in ccopartuples])
            allparams = smoothinterp(allt, knownt, knownparam, smoothness=1)
            ccopar[param] = zeros(nyrs)
            for yr in range(nyrs):
                ccopar[param][yr] = allparams[findinds(allt,t[yr])]
            if isinstance(t,list): ccopar[param] = ccopar[param].tolist()
            j += 1

        ccopar['t'] = t
        printv('\nCalculated CCO parameters in year(s) %s to be %s' % (t, ccopar), 4, verbose)
        return ccopar

    def evaluate(self, x, popsize, t, toplot, inverse=False, randseed=None, bounds=None, verbose=2):
        x = promotetoarray(x)
        t = promotetoarray(t)
        if (not toplot) and (not len(x)==len(t)):
            try: 
                x = x[0:1]
                t = t[0:1]
            except:
                x = array([0]) # WARNING, this should maybe not be here, or should be handled with kwargs
                t = array([2015])
            printv('x needs to be the same length as t, we assume one spending amount per time point.', 1, verbose)
        ccopar = self.getccopar(t=t,randseed=randseed,bounds=bounds)
        if not inverse: return self.function(x=x,ccopar=ccopar,popsize=popsize)
        else: return self.inversefunction(x=x,ccopar=ccopar,popsize=popsize)

    @abc.abstractmethod # This method must be defined by the derived class
    def function(self, x, ccopar, popsize):
        pass

    @abc.abstractmethod # This method must be defined by the derived class
    def inversefunction(self, x, ccopar, popsize):
        pass


########################################################
# COST COVERAGE FUNCTIONS
########################################################
class Costcov(CCOF):
    '''
    Cost-coverage object - used to calculate the coverage for a certain
    budget in a program. Best initialized with empty parameters,
    and later, add cost-coverage parameters with self.addccopar.

    Methods:

        addccopar(ccopar, overwrite=False, verbose=2)
            Adds a set of cost-coverage parameters for a budget year

            Args:
                ccopar: {
                            't': [2015,2016],
                            'saturation': [.90,1.],
                            'unitcost': [40,30]
                        }
                        The intervals in ccopar allow a randomization
                        to explore uncertainties in the model.

                overwrite: whether it should be added or replaced for
                           interpolation

        getccopar(t, verbose=2, randseed=None, bounds=None)
            Returns an odict of cost-coverage parameters
                { 'saturation': [..], 'unitcost': [...], 't':[...] }
            used for self.evaulate.

            Args:
                t: a number/list of years to interpolate the ccopar
                randseed: used to randomly generate a varying set of parameters
                          to help determine the sensitivity/uncertainty of
                          certain parameters

        evaluate(x, popsize, t, toplot, inverse=False, randseed=None, bounds=None, verbose=2)
            Returns coverage if x=cost, or cost if x=coverage, this is defined by inverse.

            Args
                x: number, or list of numbers, representing cost or coverage
                t: years for each value of cost/coverage
                inverse: False - returns a coverage, True - returns a cost
                randseed: allows a randomization of the cost-cov parameters within
                    the given intervals

    '''

    def function(self, x, ccopar, popsize, eps=None):
        '''Returns coverage in a given year for a given spending amount.'''
        u = array(ccopar['unitcost'])
        s = array(ccopar['saturation'])
        if eps is None: eps = Settings().eps # Warning, use project-nonspecific eps
        if isnumber(popsize): popsize = array([popsize])

        nyrs,npts = len(u),len(x)
        eps = array([eps]*npts)
        if nyrs==npts: return maximum((2*s/(1+exp(-2*x/(popsize*s*u)))-s)*popsize,eps)
        else:
            y = zeros((nyrs,npts))
            for yr in range(nyrs):
                y[yr,:] = maximum((2*s[yr]/(1+exp(-2*x/(popsize[yr]*s[yr]*u[yr])))-s[yr])*popsize[yr],eps)
            return y

    def inversefunction(self, x, ccopar, popsize, eps=None):
        '''Returns coverage in a given year for a given spending amount.'''
        u = array(ccopar['unitcost'])
        s = array(ccopar['saturation'])
        if eps is None: eps = Settings().eps # Warning, use project-nonspecific eps
        if isnumber(popsize): popsize = array([popsize])

        nyrs,npts = len(u),len(x)
        eps = array([eps]*npts)
        if nyrs==npts: return maximum((2*s/(1+exp(-2*x/(popsize*s*u)))-s)*popsize,eps)
        else: raise OptimaException('coverage vector should be the same length as params.')


########################################################
# COVERAGE OUTCOME FUNCTIONS
########################################################
class Covout(CCOF):
    '''Coverage-outcome objects'''

    def function(self,x,ccopar,popsize):
        pass

    def inversefunction(self, x, ccopar, popsize):
        pass
<|MERGE_RESOLUTION|>--- conflicted
+++ resolved
@@ -6,21 +6,14 @@
 Version: 2016feb06
 """
 
-<<<<<<< HEAD
-from optima import OptimaException, printv, uuid, today, sigfig, getdate, dcp, smoothinterp, findinds, odict, Settings, sanitize, objrepr, gridcolormap, isnumber, vec2obj, runmodel
-from numpy import ones, prod, array, arange, zeros, exp, linspace, append, nan, isnan, ndarray, maximum, minimum, sort, concatenate as cat, transpose
-=======
-from optima import OptimaException, printv, uuid, today, sigfig, getdate, dcp, smoothinterp, findinds, odict, Settings, sanitize, objatt, objmeth, gridcolormap, isnumber, promotetoarray, vec2obj, runmodel
-from numpy import ones, prod, array, arange, zeros, exp, linspace, append, nan, isnan, maximum, minimum, sort, concatenate as cat, transpose, ndarray
->>>>>>> 0fabaca1
+from optima import OptimaException, printv, uuid, today, sigfig, getdate, dcp, smoothinterp, findinds, odict, Settings, sanitize, objrepr, gridcolormap, isnumber, promotetoarray, vec2obj, runmodel
+from numpy import ones, prod, array, arange, zeros, exp, linspace, append, nan, isnan, maximum, minimum, sort, concatenate as cat, transpose
 import abc
 
 # WARNING, this should not be hard-coded!!! Available from
 # [par.coverage for par in P.parsets[0].pars[0].values() if hasattr(par,'coverage')]
 # ...though would be nice to have an easier way!
 coveragepars=['numtx','numpmtct','numost','numcirc'] 
-
-
 
 
 class Programset(object):
@@ -244,8 +237,7 @@
         totalbudget, lastbudget, selectbudget = odict(), odict(), odict()
 
         # Validate inputs
-        if isnumber(t): t = [t]
-        if isinstance(t,ndarray): t = t.tolist()
+        if t is not None: t = promotetoarray(t)
 
         # Set up internal variables
         settings = self.getsettings()
@@ -970,9 +962,7 @@
 # COST COVERAGE OUTCOME FUNCTIONS
 ########################################################
 class CCOF(object):
-    '''
-    Cost-coverage, coverage-outcome and cost-outcome objects
-    '''
+    '''Cost-coverage, coverage-outcome and cost-outcome objects'''
     __metaclass__ = abc.ABCMeta # WARNING, this is the only place where this is used...is it necessary...?
 
     def __init__(self,ccopars=None,interaction=None):
