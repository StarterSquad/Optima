--- conflicted
+++ resolved
@@ -71,7 +71,7 @@
     Migration between Optima 2.0.4 and 2.1
     """
     from numpy import concatenate as cat
-    from optima import Constant, loadtranstable, Par
+    from optima import Constant, loadtranstable
 
     # Update settings
     project.settings.healthstates = ['susreg', 'progcirc', 'undx', 'dx', 'care', 'usvl', 'svl', 'lost']
@@ -86,10 +86,7 @@
     project.settings.nhealth = len(project.settings.healthstates)
     project.settings.transnorm = 0.6 # Warning: should NOT match default since should reflect previous versions, which were hard-coded as 1.2 (this being the inverse of that)
 
-    usedcascade = False
-    if hasattr(project.settings, 'usecascade'):
-        usedcascade = project.settings.usecascade
-        del project.settings.usecascade
+    if hasattr(project.settings, 'usecascade'): del project.settings.usecascade
     if hasattr(project.settings, 'tx'):         del project.settings.tx
     if hasattr(project.settings, 'off'):        del project.settings.off
 
@@ -178,16 +175,6 @@
             for key in ['progacute', 'proggt500', 'proggt350', 'proggt200', 'proggt50']:
                 pd[key].y = 1./pd[key].y # Invert
             
-            # Make sure viral suppression isn't zero
-            if not usedcascade: 
-                pd['propsupp'].y['tot'][0] = 0.6 # Pick a reasonable value for viral suppression
-                pd['propsupp'].t['tot'][0] = 2000.
-            
-            # Add `fromdata` field
-            for key in pd.keys():
-                if isinstance(pd[key],Par):
-                    pd[key].fromdata = True # WARNING, this should be fixed
-            
 
         # Rerun calibrations to update results appropriately
         if dorun: project.runsim(ps.name)
@@ -240,15 +227,6 @@
     project.version = "2.1.4"
     return None
 
-<<<<<<< HEAD
-
-def CCOdictstopars(project, **kwargs):
-    """
-    Migration between Optima 2.1.4 and 2.2 -- convert CCO objects from simple dictionaries to parameters.
-    """
-    raise Exception('NOT IMPLEMENTED')
-
-=======
 def addaidsleavecare(project, **kwargs):
     """
     Migration between Optima 2.1.4 and 2.1.5.
@@ -264,7 +242,13 @@
     addparameter(project=project, copyfrom=copyfrom, short=short, **kwargs)
     project.version = "2.1.5"
     return None
->>>>>>> 8dae0e26
+
+
+def CCOdictstopars(project, **kwargs):
+    """
+    Migration between Optima 2.1.5 and 2.2 -- convert CCO objects from simple dictionaries to parameters.
+    """
+    raise Exception('NOT IMPLEMENTED')
 
 migrations = {
 '2.0':   versiontostr,
@@ -277,11 +261,8 @@
 '2.1.1': addalleverincare,
 '2.1.2': removenumcircdata,
 '2.1.3': removepopcharacteristicsdata,
-<<<<<<< HEAD
-'2.1.4': CCOdictstopars,
-=======
 '2.1.4': addaidsleavecare,
->>>>>>> 8dae0e26
+'2.1.5': CCOdictstopars,
 }
 
 
