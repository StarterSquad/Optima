--- conflicted
+++ resolved
@@ -43,7 +43,20 @@
     return None
 
 
-<<<<<<< HEAD
+def addproppmtct(project, **kwargs):
+    """
+    Migration between Optima 2.0.3 and 2.0.4.
+    """
+    for ps in project.parsets.values():
+        for i in range(len(ps.pars)):
+            ps.pars[i]['proppmtct'] = op.dcp(project.pars()['proptx'])
+            ps.pars[i]['proppmtct'].name = 'Pregnant women and mothers on PMTCT'
+            ps.pars[i]['proppmtct'].short = 'proppmtct'
+    project.data['proppmtct'] = [[nan]*len(project.data['years'])]
+    project.version = "2.0.4"
+    return None
+
+
 def redotransitions(project, **kwargs):
     """
     Migration between Optima 2.0.3 and 2.0.4
@@ -70,11 +83,11 @@
 
     # Update variables in data
     if hasattr(project, 'data'):
-        if project.data.get('immediatecare'):   del project.data['immediatecare']
-        if project.data.get('biofailure'):      del project.data['biofailure']
-        if project.data.get('restarttreat'):    del project.data['restarttreat']
-        if project.data.get('stoprate'):        del project.data['stoprate']
-        if project.data.get('treatvs'):         del project.data['treatvs']
+        project.data.pop('immediatecare', None)
+        project.data.pop('biofailure', None)
+        project.data.pop('restarttreat', None)
+        project.data.pop('stoprate', None)
+        project.data.pop('treatvs', None)
 
         # Add new constants
         project.data['const']['deathsvl']       = [0.23,    0.15,   0.3]
@@ -95,14 +108,14 @@
         project.data['const']['usvlrecovlt50']  = [0.111,   0.047,  0.563]
 
         # Remove old constants
-        if project.data['const'].get('deathtreat'):     del project.data['const']['deathtreat']
-        if project.data['const'].get('progusvl'):       del project.data['const']['progusvl']
-        if project.data['const'].get('recovgt500'):     del project.data['const']['recovgt500']
-        if project.data['const'].get('recovgt350'):     del project.data['const']['recovgt350']
-        if project.data['const'].get('recovgt200'):     del project.data['const']['recovgt200']
-        if project.data['const'].get('recovgt50'):      del project.data['const']['recovgt50']
-        if project.data['const'].get('recovusvl'):      del project.data['const']['recovusvl']
-        if project.data['const'].get('stoppropcare'):   del project.data['const']['stoppropcare']
+        project.data['const'].pop('deathtreat', None)
+        project.data['const'].pop('progusvl', None)
+        project.data['const'].pop('recovgt500', None)
+        project.data['const'].pop('recovgt350', None)
+        project.data['const'].pop('recovgt200', None)
+        project.data['const'].pop('recovgt50', None)
+        project.data['const'].pop('recovusvl', None)
+        project.data['const'].pop('stoppropcare', None)
 
     # Update parameters
     if hasattr(project, 'parsets'):
@@ -110,18 +123,18 @@
             for pd in ps.pars:
                 
                 # Remove old parameters
-                if pd.get('biofailure'):        del pd['biofailure']
-                if pd.get('deathtreat'):        del pd['deathtreat']
-                if pd.get('immediatecare'):     del pd['immediatecare']
-                if pd.get('progusvl'):          del pd['progusvl']
-                if pd.get('recovgt500'):        del pd['recovgt500']
-                if pd.get('recovgt350'):        del pd['recovgt350']
-                if pd.get('recovgt200'):        del pd['recovgt200']
-                if pd.get('recovgt50'):         del pd['recovgt50']
-                if pd.get('recovusvl'):         del pd['recovusvl']
-                if pd.get('restarttreat'):      del pd['restarttreat']
-                if pd.get('stoppropcare'):      del pd['stoppropcare']
-                if pd.get('stoprate'):          del pd['stoprate']
+                pd.pop('biofailure', None)
+                pd.pop('deathtreat', None)
+                pd.pop('immediatecare', None)
+                pd.pop('progusvl', None)
+                pd.pop('recovgt500', None)
+                pd.pop('recovgt350', None)
+                pd.pop('recovgt200', None)
+                pd.pop('recovgt50', None)
+                pd.pop('recovusvl', None)
+                pd.pop('restarttreat', None)
+                pd.pop('stoppropcare', None)
+                pd.pop('stoprate', None)
 
                 # Add new parameters
                 pd['deathsvl']          = Constant(0.23,    limits=(0,'maxmeta'),       by='tot', auto='const', fittable='const', name='Relative death rate on suppressive ART (unitless)',                 short='deathsvl')
@@ -147,38 +160,18 @@
             # Rerun calibrations to update results appropriately
             project.runsim(ps.name)
 
-
-=======
-def addproppmtct(project, **kwargs):
-    """
-    Migration between Optima 2.0.3 and 2.0.4.
-    """
-    for ps in project.parsets.values():
-        for i in range(len(ps.pars)):
-            ps.pars[i]['proppmtct'] = op.dcp(project.pars()['proptx'])
-            ps.pars[i]['proppmtct'].name = 'Pregnant women and mothers on PMTCT'
-            ps.pars[i]['proppmtct'].short = 'proppmtct'
-    project.data['proppmtct'] = [[nan]*len(project.data['years'])]
->>>>>>> 03d211a5
-    project.version = "2.0.4"
+    project.version = "2.0.5"
     return None
 
 
-<<<<<<< HEAD
 
-
-=======
->>>>>>> 03d211a5
 migrations = {
 '2.0': versiontostr,
 '2.0.0': addscenuid,
 '2.0.1': addforcepopsize,
 '2.0.2': delimmediatecare,
-<<<<<<< HEAD
-'2.0.3': redotransitions,
-=======
 '2.0.3': addproppmtct,
->>>>>>> 03d211a5
+'2.0.4': redotransitions,
 }
 
 
