"""
Functions for running optimizations.

Version: 2017mar03
"""

from optima import OptimaException, Link, Multiresultset, Programset, asd, runmodel, getresults # Main functions
from optima import printv, dcp, odict, findinds, today, getdate, uuid, objrepr, promotetoarray # Utilities
from numpy import zeros, empty, arange, maximum, array, inf, isfinite, argmin, argsort, nan, floor
from numpy.random import random, seed
from time import time

################################################################################################################################################
### The container class
################################################################################################################################################
class Optim(object):
    ''' An object for storing an optimization '''

    def __init__(self, project=None, name='default', objectives=None, constraints=None, parsetname=None, progsetname=None):
        if project is None:     raise OptimaException('To create an optimization, you must supply a project')
        if parsetname is None:  parsetname = -1 # If none supplied, assume defaults
        if progsetname is None: progsetname = -1
        if objectives is None:  objectives = defaultobjectives(project=project, progset=progsetname, verbose=0)
        if constraints is None: constraints = defaultconstraints(project=project, progset=progsetname, verbose=0)
        self.name         = name # Name of the parameter set, e.g. 'default'
        self.uid          = uuid() # ID
        self.projectref   = Link(project) # Store pointer for the project, if available
        self.created      = today() # Date created
        self.modified     = today() # Date modified
        self.parsetname   = parsetname # Parameter set name
        self.progsetname  = progsetname # Program set name
        self.objectives   = objectives # List of dicts holding Parameter objects -- only one if no uncertainty
        self.constraints  = constraints # List of populations
        self.resultsref   = None # Store pointer to results


    def __repr__(self):
        ''' Print out useful information when called'''
        output = '============================================================\n'
        output += ' Optimization name: %s\n'    % self.name
        output += 'Parameter set name: %s\n'    % self.parsetname
        output += '  Program set name: %s\n'    % self.progsetname
        output += '      Date created: %s\n'    % getdate(self.created)
        output += '     Date modified: %s\n'    % getdate(self.modified)
        output += '               UID: %s\n'    % self.uid
        output += '============================================================\n'
        output += objrepr(self)
        return output


    def getresults(self):
        ''' A method for getting the results '''
        if self.resultsref is not None and self.projectref() is not None:
            results = getresults(project=self.projectref(), pointer=self.resultsref)
            return results
        else:
            print('WARNING, no results associated with this optimization')
            return None





################################################################################################################################################
### Helper functions
################################################################################################################################################

def defaultobjectives(project=None, progset=None, which='outcomes', verbose=2):
    """
    Define default objectives for the optimization. Some objectives are shared
    between outcome and money minimizations, while others are different. However,
    outcome minimization is performed as part of money minimization, so it's useful
    to keep all the keys for both. Still, ugly.

    Version: 2016feb03
    """
    printv('Defining default objectives...', 3, verbose=verbose)

    if type(progset)==Programset:
        try: defaultbudget = progset.defaultbudget()
        except: raise OptimaException('Could not get default budget for optimization')
    elif type(project)==Programset: # Not actually a project, but proceed anyway
        try: defaultbudget = project.defaultbudget()
        except: raise OptimaException('Could not get default budget for optimization')
    elif project is not None:
<<<<<<< HEAD
        if progset is None: progset = 0
        try: defaultbudget = project.progsets[progset].defaultbudget()
=======
        if progset is None: progset = -1 # Think it's OK to make this the default
        try: defaultbudget = sum(project.progsets[progset].getdefaultbudget()[:])
>>>>>>> 4952a826
        except: raise OptimaException('Could not get default budget for optimization')
    else:
        defaultbudget = 0.0 # If can't find programs
        printv('defaultobjectives() did not get a project or progset, so setting budget to %0.0f' % defaultbudget, 2, verbose)
        
    objectives = odict() # Dictionary of all objectives
    objectives['which'] = which
    objectives['keys'] = ['death', 'inci'] # Define valid keys
    objectives['keylabels'] = {'death':'Deaths', 'inci':'New infections'} # Define key labels
    if which in ['outcome', 'outcomes']:
        objectives['base'] = None # "Baseline year to compare outcomes to"
        objectives['start'] = 2017 # "Year to begin optimization"
        objectives['end'] = 2030 # "Year to project outcomes to"
        objectives['budget'] = defaultbudget # "Annual budget to optimize"
        objectives['budgetscale'] = [1.] # "Scale factors to apply to budget"
        objectives['deathweight'] = 5 # "Relative weight per death"
        objectives['inciweight'] = 1 # "Relative weight per new infection"
        objectives['deathfrac'] = None # Fraction of deaths to get to
        objectives['incifrac'] = None # Fraction of incidence to get to
    elif which=='money':
        objectives['base'] = 2015 # "Baseline year to compare outcomes to"
        objectives['start'] = 2017 # "Year to begin optimization"
        objectives['end'] = 2027 # "Year by which to achieve objectives"
        objectives['budget'] = defaultbudget # "Starting budget"
        objectives['deathweight'] = None # "Death weighting"
        objectives['inciweight'] = None # "Incidence weighting"
        objectives['deathfrac'] = 0.25 # Fraction of deaths to avert
        objectives['incifrac'] = 0.25 # Fraction of incidence to avert
    else:
        raise OptimaException('"which" keyword argument must be either "outcome" or "money"')

    return objectives


def defaultconstraints(project=None, progset=None, which='outcomes', verbose=2):
    """
    Define constraints for minimize outcomes optimization: at the moment, just
    total budget constraints defned as a fraction of current spending. Fixed costs
    are treated differently, and ART is hard-coded to not decrease.

    Version: 2016feb03
    """

    printv('Defining default constraints...', 3, verbose=verbose)

    if type(progset)==Programset: pass
    elif type(project)==Programset: progset = project
    elif project is not None:
        if progset is None: progset = -1
        progset = project.progsets[progset]
        printv('defaultconstraints() did not get a progset input, so using default', 3, verbose)
    else:
        raise OptimaException('To define constraints, you must supply a program set as an input')

    # If no programs in the progset, return None        
    if not(len(progset.programs)): return None

    constraints = odict() # Dictionary of all constraints -- WARNING, change back to odict!
    constraints['name'] = odict() # Full name
    constraints['min'] = odict() # Minimum budgets
    constraints['max'] = odict() # Maximum budgets
    for prog in progset.programs.values():
        constraints['name'][prog.short] = prog.name
        if prog.optimizable():
            constraints['min'][prog.short] = 0.0
            constraints['max'][prog.short] = None
        else:
            constraints['min'][prog.short] = 1.0
            constraints['max'][prog.short] = 1.0
    if 'ART' in constraints['min'].keys():
        constraints['min']['ART'] = 1.0 # By default, don't let ART funding decrease
    if 'PMTCT' in constraints['min'].keys():
        constraints['min']['PMTCT'] = 1.0 # By default, don't let ART funding decrease

    return constraints







def constrainbudget(origbudget=None, budgetvec=None, totalbudget=None, budgetlims=None, optiminds=None, tolerance=1e-2, overalltolerance=1.0, outputtype=None):
    """ Take an unnormalized/unconstrained budgetvec and normalize and constrain it """

    # Prepare this budget for later scaling and the like
    constrainedbudget = dcp(origbudget)
    
    # Handle zeros
    if sum(constrainedbudget[:])==0: constrainedbudget[:] += tolerance
    if sum(budgetvec)==0:            budgetvec[:] += tolerance

    # Calculate the current total budget
    currenttotal = sum(constrainedbudget[:]) # WARNING, assumes it's an odict
    scaleratio = totalbudget/float(currenttotal) # Calculate the ratio between the original budget and the supplied budget

    # Calculate a uniformly scaled budget
    rescaledbudget = dcp(constrainedbudget)
    for key in rescaledbudget.keys(): rescaledbudget[key] *= scaleratio # This is the original budget scaled to the total budget
    if abs(sum(rescaledbudget[:])-totalbudget)>overalltolerance:
        errormsg = 'rescaling budget failed (%f != %f)' % (sum(rescaledbudget[:]), totalbudget)
        raise OptimaException(errormsg)

    # Calculate the minimum amount that can be spent on the fixed costs
    rescaledminfixed = dcp(rescaledbudget) # This is the rescaled budget, but with the minimum fixed costs -- should be <= totalbudget
    proginds = arange(len(origbudget)) # Array of all allowable indices
    fixedinds = array([p for p in proginds if p not in optiminds]) # WARNING, weird way of getting the complement of optiminds
    minfixed = 0.0
    for ind in fixedinds:
        rescaledminfixed[ind] = rescaledbudget[ind]*budgetlims['min'][ind]
        minfixed += rescaledminfixed[ind]

    # Calculate the total amount available for the optimizable programs
    optimbudget = totalbudget - minfixed
    optimscaleratio = optimbudget/float(sum(budgetvec)) # If totalbudget=sum(origbudget) and fixed cost lower limits are 1, then optimscaleratio=1

    # Scale the supplied budgetvec to meet this available amount
    scaledbudgetvec = dcp(budgetvec*optimscaleratio)
    if abs(sum(scaledbudgetvec)-optimbudget)>overalltolerance:
        errormsg = 'rescaling budget failed (%f != %f)' % (sum(scaledbudgetvec), optimbudget)
        raise OptimaException(errormsg)

    # Calculate absolute limits from relative limits
    abslimits = dcp(budgetlims)
    for pind in proginds:
        if abslimits['min'][pind] is None: abslimits['min'][pind] = 0
        if abslimits['max'][pind] is None: abslimits['max'][pind] = inf
    for oi,oind in enumerate(optiminds): # Don't worry about non-optimizable programs at this point -- oi = 0,1,2,3; oind = e.g. 0, 1, 4, 8
        # Fully-relative limits (i.e. scale according to total spend).
        if isfinite(abslimits['min'][oind]): abslimits['min'][oind] *= rescaledbudget[oind]
        if isfinite(abslimits['max'][oind]): abslimits['max'][oind] *= rescaledbudget[oind]
        
    # Apply constraints on optimizable parameters
    noptimprogs = len(optiminds) # Number of optimizable programs
    limlow = zeros(noptimprogs, dtype=bool)
    limhigh = zeros(noptimprogs, dtype=bool)
    for oi,oind in enumerate(optiminds):
        if scaledbudgetvec[oi] <= abslimits['min'][oind]:
            scaledbudgetvec[oi] = abslimits['min'][oind]
            limlow[oi] = True
        if scaledbudgetvec[oi] >= abslimits['max'][oind]:
            scaledbudgetvec[oi] = abslimits['max'][oind]
            limhigh[oi] = True

    # Too high
    count = 0
    countmax = 1e4
    while sum(scaledbudgetvec) > optimbudget+tolerance:
        count += 1
        if count>countmax: raise OptimaException('Tried %i times to fix budget and failed! (wanted: %g; actual: %g' % (count, optimbudget, sum(scaledbudgetvec)))
        overshoot = sum(scaledbudgetvec) - optimbudget
        toomuch = sum(scaledbudgetvec[~limlow]) / float((sum(scaledbudgetvec[~limlow]) - overshoot))
        for oi,oind in enumerate(optiminds):
            if not(limlow[oi]):
                proposed = scaledbudgetvec[oi] / float(toomuch)
                if proposed <= abslimits['min'][oind]:
                    proposed = abslimits['min'][oind]
                    limlow[oi] = True
                scaledbudgetvec[oi] = proposed

    # Too low
    while sum(scaledbudgetvec) < optimbudget-tolerance:
        count += 1
        if count>countmax: raise OptimaException('Tried %i times to fix budget and failed! (wanted: %g; actual: %g' % (count, optimbudget, sum(scaledbudgetvec)))
        undershoot = optimbudget - sum(scaledbudgetvec)
        toolittle = (sum(scaledbudgetvec[~limhigh]) + undershoot) / float(sum(scaledbudgetvec[~limhigh]))
        for oi,oind in enumerate(optiminds):
            if not(limhigh[oi]):
                proposed = scaledbudgetvec[oi] * toolittle
                if proposed >= abslimits['max'][oind]:
                    proposed = abslimits['max'][oind]
                    limhigh[oi] = True
                scaledbudgetvec[oi] = proposed

    # Reconstruct the budget odict using the rescaled budgetvec and the rescaled original amount
    constrainedbudget = dcp(rescaledminfixed) # This budget has the right fixed costs
    for oi,oind in enumerate(optiminds):
        constrainedbudget[oind] = scaledbudgetvec[oi]
    if abs(sum(constrainedbudget[:])-totalbudget)>overalltolerance:
        errormsg = 'final budget amounts differ (%f != %f)' % (sum(constrainedbudget[:]), totalbudget)
        raise OptimaException(errormsg)

    # Optionally return the calculated upper and lower limits as well as the original budget and vector
    constrainedbudgetvec = dcp(constrainedbudget[optiminds])
    if outputtype=='odict':
        return constrainedbudget
    elif outputtype=='vec':
        return constrainedbudgetvec
    elif outputtype=='full':
        lowerlim = dcp(abslimits['min'][optiminds])
        upperlim = dcp(abslimits['min'][optiminds])
        return constrainedbudget, constrainedbudgetvec, lowerlim, upperlim
    else:
        raise OptimaException('must specify an output type of "odict", "vec", or "full"; you specified "%s"' % outputtype)




################################################################################################################################################
### The main meat of the matter
################################################################################################################################################

<<<<<<< HEAD
def objectivecalc(budgetvec=None, which=None, project=None, parset=None, progset=None, objectives=None, constraints=None, totalbudget=None, optiminds=None, origbudget=None, tvec=None, outputresults=False, debug=False, verbose=2):
=======
def outcomecalc(budgetvec=None, which=None, project=None, parset=None, progset=None, parsetname=None, progsetname=None, 
                objectives=None, constraints=None, totalbudget=None, optiminds=None, origbudget=None, tvec=None, 
                initpeople=None, outputresults=False, verbose=2, ccsample='best', doconstrainbudget=True):
>>>>>>> 4952a826
    ''' Function to evaluate the objective for a given budget vector (note, not time-varying) '''

    # Set up defaults
    if which is None: which = objectives['which']
    if parsetname is None: parsetname = -1
    if progsetname is None: progsetname = -1
    if parset is None: parset  = project.parsets[parsetname] 
    if progset is None: progset = project.progsets[progsetname] 
    if objectives is None: objectives = defaultobjectives(project=project, progset=progset, which=which)
    if constraints is None: constraints = defaultconstraints(project=project, progset=progset, which=which)
    if totalbudget is None: totalbudget = objectives['budget']
    if origbudget is None: origbudget = progset.getdefaultbudget()
    if optiminds is None: optiminds = findinds(progset.optimizable())
    if budgetvec is None: budgetvec = dcp(origbudget[:][optiminds])
    if type(budgetvec)==odict: budgetvec = dcp(budgetvec[:][optiminds])
    
    # Validate input
    arglist = [budgetvec, which, parset, progset, objectives, totalbudget, constraints, optiminds, origbudget]
    if any([arg is None for arg in arglist]):  # WARNING, this kind of obscures which of these is None -- is that ok? Also a little too hard-coded...
        raise OptimaException('outcomecalc() requires which, budgetvec, parset, progset, objectives, totalbudget, constraints, optiminds, origbudget, tvec as inputs at minimum; argument %i is None' % arglist.index(None))
    if which=='outcome': which='outcomes' # I never remember which it's supposed to be, so let's fix it here
    if which not in ['outcomes','money']:
        errormsg = 'optimize(): "which" must be "outcomes" or "money"; you entered "%s"' % which
        raise OptimaException(errormsg)

    # Normalize budgetvec and convert to budget -- WARNING, is there a better way of doing this?
    if doconstrainbudget:
        constrainedbudget = constrainbudget(origbudget=origbudget, budgetvec=budgetvec, totalbudget=totalbudget, budgetlims=constraints, optiminds=optiminds, outputtype='odict')
    else:
        constrainedbudget = dcp(origbudget)
        constrainedbudget[:] = budgetvec
    
    # Run model
<<<<<<< HEAD
    thisparsdict = progset.getpars(budget=constrainedbudget, year=objectives['start'], parset=parset)
    results = runmodel(pars=thisparsdict, project=project, parset=parset, progset=progset, tvec=tvec, verbose=0)
=======
    thiscoverage = progset.getprogcoverage(budget=constrainedbudget, t=objectives['start'], parset=parset, sample=ccsample)
    thisparsdict = progset.getpars(coverage=thiscoverage, t=objectives['start'], parset=parset, sample=ccsample)
    if initpeople is not None:
        tvec = project.settings.maketvec(start=objectives['start'], end=objectives['end'])
    results = runmodel(pars=thisparsdict, project=project, parset=parset, progset=progset, tvec=tvec, initpeople=initpeople, verbose=0, label=project.name+'-optim-outcomecalc')
>>>>>>> 4952a826

    # Figure out which indices to use
    initialind = findinds(results.tvec, objectives['start'])
    finalind = findinds(results.tvec, objectives['end'])
    if which=='money': baseind = findinds(results.tvec, objectives['base']) # Only used for money minimization
    if which=='outcomes': indices = arange(initialind, finalind) # Only used for outcomes minimization

    ## Here, we split depending on whether it's a outcomes or money minimization:
    if which=='outcomes':
        # Calculate outcome
        outcome = 0 # Preallocate objective value
        for key in objectives['keys']:
            thisweight = objectives[key+'weight'] # e.g. objectives['inciweight']
            thisoutcome = results.main['num'+key].tot[0][indices].sum() # the instantaneous outcome e.g. objectives['numdeath'] -- 0 is since best
            outcome += thisoutcome*thisweight*results.dt # Calculate objective

        # Output results
        if outputresults:
            results.outcome = outcome
            results.budgetyears = [objectives['start']] # WARNING, this is ugly, should be made less kludgy
            results.budget = constrainedbudget # Convert to budget
            output = results
        else:
            output = outcome

    elif which=='money':
        # Calculate outcome
        targetsmet = True # Assume success until proven otherwise (since operator is AND, not OR)
        baseline = odict()
        final = odict()
        target = odict()
        targetfrac = odict([(key,objectives[key+'frac']) for key in objectives['keys']]) # e.g. {'inci':objectives['incifrac']} = 0.4 = 40% reduction in incidence
        for key in objectives['keys']:
            thisresult = results.main['num'+key].tot[0] # the instantaneous outcome e.g. objectives['numdeath'] -- 0 is since best
            baseline[key] = float(thisresult[baseind])
            final[key] = float(thisresult[finalind])
            if targetfrac[key] is not None:
                target[key] = float(baseline[key]*(1-targetfrac[key]))
                if final[key] > target[key]: targetsmet = False # Targets are NOT met
            else: target[key] = -1 # WARNING, must be a better way of showing no defined objective

        # Output results
        if outputresults:
            results.outcomes = odict([('baseline',baseline), ('final',final), ('target',target), ('targetfrac',targetfrac)])
            results.budgetyears = [objectives['start']] # WARNING, this is ugly, should be made less kludgy
            results.budget = constrainedbudget # Convert to budget
            results.targetsmet = targetsmet
            output = results
        else:
            summary = 'Baseline: %0.0f %0.0f | Target: %0.0f %0.0f | Final: %0.0f %0.0f' % tuple(baseline.values()+target.values()+final.values())
            output = (targetsmet, summary)
    
    return output









def optimize(optim=None, maxiters=None, maxtime=None, verbose=2, stoppingfunc=None, 
             die=False, origbudget=None, randseed=None, mc=None, label=None, outputqueue=None, **kwargs):
    '''
    The standard Optima optimization function: minimize outcomes for a fixed total budget.
    
    Arguments:
        project = the project file
        optim = the optimization object
        maxiters = how many iterations to optimize for
        maxtime = how many secons to optimize for
        verbose = how much detail to provide
        stoppingfunc = a function called to decide on stopping
        die = whether or not to check things in detail
        origbudget = the budget to start from (if not supplied, use default
        randseed = optionally reset the seed
        mc = how many Monte Carlo iterations to run for (if -1, run other starting points but not MC)
        label = a string to append to error messages to make it clear where things went wrong

    Version: 1.4 (2017apr01)
    '''
    
    ## Input validation
    if optim is None: raise OptimaException('minoutcomes() requires project and optim arguments at minimum')
    project = optim.projectref() # Get the project
    which = optim.objectives['which']
    if which=='outcome': which='outcomes' # I never remember which it's supposed to be, so let's fix it here
    if which not in ['outcomes','money']:
        errormsg = '"which" must be "outcomes" or "money"; you entered "%s"' % which
        raise OptimaException(errormsg)
    printv('Running %s optimization...' % which, 1, verbose)
    
    # Set defaults
    if maxiters is None: maxiters = 1000
    if maxtime is None: maxtime = 3600
    if mc is None: mc = 3
    
    # Optim structure validation
    progset = project.progsets[optim.progsetname] # Link to the original parameter set
    if not(hasattr(optim, 'objectives')) or optim.objectives is None:
        optim.objectives = defaultobjectives(project=project, progset=progset, which=which, verbose=verbose)
    if not(hasattr(optim, 'constraints')) or optim.constraints is None:
        optim.constraints = defaultconstraints(project=project, progset=progset, which=which, verbose=verbose)

    # Process inputs
    if not optim.objectives['budget']: # Handle 0 or None -- WARNING, temp?
        try: optim.objectives['budget'] = progset.defaultbudget()
        except:  raise OptimaException('Could not get default budget for optimization')
    tvec = project.settings.maketvec(end=optim.objectives['end']) # WARNING, this could be done better most likely
<<<<<<< HEAD
    if not progset.ready():
        errormsg = 'The program set that you provided does not have all the required cost-coverage and/or coverage outcome parameters!\n%s' % (progset.ready(detail=True))
=======
    if not progset.readytooptimize():
        detail_costcov = progset.hasallcostcovpars(detail=True)
        detail_covout = progset.hasallcovoutpars(detail=True)
        details = (detail_costcov+detail_covout)
        if len(details):
            errormsg = 'The program set that you provided does not have all the required cost-coverage and/or coverage outcome parameters! Parameters are missing from:\n%s' % details
        else:
            errormsg = 'The program set that you provided does not include any optimizable programs, so optimization cannot be performed.'
>>>>>>> 4952a826
        raise OptimaException(errormsg)

    # Run outcomes minimization
    if which=='outcomes':
        multires = minoutcomes(project=project, optim=optim, tvec=tvec, verbose=verbose, maxtime=maxtime, maxiters=maxiters, 
                               origbudget=origbudget, randseed=randseed, mc=mc, label=label, die=die, **kwargs)

    # Run money minimization
    elif which=='money':
        multires = minmoney(project=project, optim=optim, tvec=tvec, verbose=verbose, maxtime=maxtime, maxiters=maxiters, 
                            fundingchange=1.2, randseed=randseed, **kwargs)
    
    # If running parallel, put on the queue; otherwise, return
    if outputqueue is not None:
        outputqueue.put(multires)
        return None
    else:
        return multires




def multioptimize(optim=None, nchains=None, nblocks=None, blockiters=None, 
                  batch=None, mc=None, randseed=None, maxiters=None, maxtime=None, verbose=2, 
                  stoppingfunc=None, die=False, origbudget=None, label=None, *args, **kwargs):
    '''
    Run a multi-chain optimization. See project.optimize() for usage examples, and optimize()
    for kwarg explanation.
    
    Small usage example:
        import optima as op
        import pylab as pl
        P = op.demo(0)
        results = P.optimize(multi=True, nchains=4, blockiters=10, nblocks=2, randseed=1)
        op.pygui(P, toplot=['improvement', 'budgets', 'numinci'])
        pl.figure(); pl.plot(results.multiimprovement.transpose())
    
    You can see how after 10 iterations, the blocks talk to each other, and the optimization
    for each thread restarts from the best solution found for each.
    '''

    # Import dependencies here so no biggie if they fail
    from multiprocessing import Process, Queue
    
    # Set defaults
    if nchains is None:    nchains = 4
    if nblocks is None:    nblocks = 10
    if blockiters is None: blockiters = 10
    if mc is None:         mc = 0
    if mc>0:
        errormsg = 'Monte Carlo optimization with multithread optimization has not been implemented'
        raise OptimaException(errormsg)
    totaliters = blockiters*nblocks
    fvalarray = zeros((nchains,totaliters+1)) + nan
    
    printv('Starting a parallel optimization with %i threads for %i iterations each for %i blocks' % (nchains, blockiters, nblocks), 2, verbose)
    
    # Loop over the optimization blocks
    for block in range(nblocks):
        
        # Set up the parallel process
        outputqueue = Queue()
        outputlist = empty(nchains, dtype=object)
        processes = []
            
        # Loop over the threads, starting the processes
        for thread in range(nchains):
            blockrand = (block+1)*(2**6-1) # Pseudorandom seeds
            threadrand = (thread+1)*(2**10-1) 
            if randseed is None: thisseed = (blockrand+threadrand)*int((time()-floor(time()))*1e4) # Get a random number based on both the time and the thread
            else:                thisseed = randseed + blockrand+threadrand
            args = (optim, blockiters, maxtime, verbose, stoppingfunc, die, origbudget, thisseed, mc, label, outputqueue)
            prc = Process(target=optimize, args=args)
            prc.start()
            processes.append(prc)
        
        # Tidy up: close the threads and gather the results
        for i in range(nchains):
            result = outputqueue.get() # This is needed or else the process never finishes
            outputlist[i] = result # WARNING, this randomizes the order
            if block==0 and i==0: results = dcp(result) # Copy the original results from the first optimization
        for prc in processes:
            prc.join() # Wait for them to finish
        
        # Figure out which one did best
        bestfvalval = inf
        bestfvalind = None
        for i in range(nchains):
            if block==0 and i==0: fvalarray[:,0] = outputlist[i].improvement[0][0] # Store the initial value
            fvalarray[i,block*blockiters+1:(block+1)*blockiters+1] = outputlist[i].improvement[0][1:] # Improvement is an odict
            thisbestval = outputlist[i].outcome
            if thisbestval<bestfvalval:
                bestfvalval = thisbestval
                bestfvalind = i
        
        origbudget = outputlist[bestfvalind].budget # Update the budget and use it as the input for the next block -- this is key!
    
    # Assemble final results object from the initial and final run
    finalresults = outputlist[bestfvalind]
    results.improvement[0] = fvalarray[bestfvalind,:] # Store fval vector in normal format
    results.multiimprovement = fvalarray # Store full fval array
    results.outcome = finalresults.outcome
    results.budget = finalresults.budget
    try: results.budgets['Optimal'] = finalresults.budgets['Optimal']
    except: pass
    
    return results



def minoutcomes(project=None, optim=None, name=None, tvec=None, verbose=None, maxtime=None, maxiters=1000, 
                origbudget=None, ccsample='best', randseed=None, mc=3, label=None, die=False, **kwargs):
    ''' Split out minimize outcomes '''

    ## Handle budget and remove fixed costs
    if project is None or optim is None: raise OptimaException('An optimization requires both a project and an optimization object to run')
    parset  = project.parsets[optim.parsetname] # Link to the original parameter set
    progset = project.progsets[optim.progsetname] # Link to the original program set
    origtotalbudget = dcp(optim.objectives['budget']) # Should be a float, but dcp just in case
    if origbudget is not None:
        origbudget = dcp(origbudget)
    else:
        try: origbudget = dcp(progset.defaultbudget(asdict=True))
        except: raise OptimaException('Could not get default budget for optimization')
<<<<<<< HEAD
    optiminds = findinds(progset.optimizableprograms(boolean=True))
=======
    
    optimizable = array(progset.optimizable())
    optiminds = findinds(optimizable)
    nonoptiminds = findinds(optimizable==False)
    optimkeys = [key for k,key in enumerate(origbudget.keys()) if optimizable[k]]
>>>>>>> 4952a826
    budgetvec = origbudget[:][optiminds] # Get the original budget vector
    nprogs = len(origbudget[:]) # Number of programs total
    noptimprogs = len(budgetvec) # Number of optimizable programs
    xmin = zeros(noptimprogs)
    if label is None: label = ''
    
    # Calculate the initial people distribution
    results = runmodel(pars=parset.pars, project=project, parset=parset, progset=progset, tvec=tvec, keepraw=True, verbose=0, label=project.name+'-minoutcomes')
    initialind = findinds(results.raw[0]['tvec'], optim.objectives['start'])
    initpeople = results.raw[0]['people'][:,:,initialind] # Pull out the people array corresponding to the start of the optimization -- there shouldn't be multiple raw arrays here

    # Calculate original things
    constrainedbudgetorig, constrainedbudgetvecorig, lowerlim, upperlim = constrainbudget(origbudget=origbudget, budgetvec=budgetvec, totalbudget=origtotalbudget, budgetlims=optim.constraints, optiminds=optiminds, outputtype='full')
<<<<<<< HEAD
    args = {'which':'outcomes', 'project':project, 'parset':parset, 'progset':progset, 'objectives':optim.objectives, 'constraints':optim.constraints, 'totalbudget':origtotalbudget, 'optiminds':optiminds, 'origbudget':origbudget, 'tvec':tvec, 'verbose':verbose}
    orig = objectivecalc(constrainedbudgetvecorig, outputresults=True, debug=False, **args)
    orig.name = 'Current'
    tmpresults = [orig]

=======
    
    # Set up arguments which are shared between outcomecalc and asd
    args = {'which':'outcomes', 
            'project':project, 
            'parset':parset, 
            'progset':progset, 
            'objectives':optim.objectives, 
            'constraints':optim.constraints, 
            'totalbudget':origtotalbudget, # Complicated, see below
            'optiminds':optiminds, 
            'origbudget':origbudget, 
            'tvec':tvec, 
            'ccsample':ccsample, 
            'verbose':verbose, 
            'initpeople':initpeople} # Complicated; see below
    
    # Set up extremes
    extremebudgets = odict()
    extremebudgets['Current'] = zeros(nprogs)
    for i,p in enumerate(optiminds): extremebudgets['Current'][p] = constrainedbudgetvecorig[i] # Must be a better way of doing this :(
    for i in nonoptiminds:           extremebudgets['Current'][i] = origbudget[i] # Copy the original budget
    extremebudgets['Zero']     = zeros(nprogs)
    extremebudgets['Infinite'] = origbudget[:]+project.settings.infmoney
    firstkeys = ['Current', 'Zero', 'Infinite'] # These are special, store them
    if mc: # Only run these if MC is being run
        for p,prog in zip(optiminds,optimkeys):
            extremebudgets[prog] = zeros(nprogs)
            extremebudgets[prog][p] = sum(constrainedbudgetvecorig)
            for i in nonoptiminds: extremebudgets[prog][p] = origbudget[p] # Copy the original budget
    
    # Run extremes
    extremeresults  = odict()
    extremeoutcomes = odict()
    for key,exbudget in extremebudgets.items():
        if key=='Current': 
            args['initpeople'] = None # Do this so it runs for the full time series, and is comparable to the optimization result
            args['totalbudget'] = origbudget[:].sum() # Need to reset this since constraining the budget
            doconstrainbudget = True # This is needed so it returns the full budget odict, not just the budget vector
            inds = optiminds # WARNING, super kludgy
        else:
            args['initpeople'] = initpeople # Do this so saves a lot of time (runs twice as fast for all the budget scenarios)
            args['totalbudget'] = origtotalbudget
            doconstrainbudget = False
            inds = arange(nprogs)
        extremeresults[key] = outcomecalc(exbudget[inds], outputresults=True, doconstrainbudget=doconstrainbudget, **args)
        extremeresults[key].name = key
        extremeoutcomes[key] = extremeresults[key].outcome
    if mc: bestprogram = argmin(extremeoutcomes[:][len(firstkeys):])+len(firstkeys) # Don't include no funding or infinite funding examples
    
    # Print out results of the run
    if mc:
        printv('Budget scenario outcomes:', 2, verbose)
        besttoworst = argsort(extremeoutcomes[:])
        besttoworstkeys = [extremeoutcomes.keys()[i] for i in besttoworst]
        longestkey = -1
        for key in firstkeys+besttoworstkeys: longestkey = max(longestkey, len(key)) # Find the longest key
        for key in firstkeys: besttoworstkeys.remove(key) # Remove these from the list
        for key in firstkeys+besttoworstkeys:
            printv(('Outcome for %'+str(longestkey)+'s: %0.0f') % (key,extremeoutcomes[key]), 2, verbose)
    else:
        printv('Outcome for current budget (starting point): %0.0f' % extremeoutcomes['Current'], 2, verbose)
        printv('Outcome for infinite budget (best possible): %0.0f' % extremeoutcomes['Infinite'], 2, verbose)
        printv('Outcome for zero budget (worst possible):    %0.0f' % extremeoutcomes['Zero'], 2, verbose)
    
    # Check extremes -- not quite fair since not constrained but oh well
    if extremeoutcomes['Infinite'] >= extremeoutcomes['Zero']:
        errormsg = 'Infinite funding has a worse or identical outcome to no funding: %s vs. %s' % (extremeoutcomes['Infinite'], extremeoutcomes['Zero'])
        raise OptimaException(errormsg)
    for k,key in enumerate(extremeoutcomes.keys()):
        if extremeoutcomes[key] > extremeoutcomes['Zero']:
            errormsg = 'WARNING, funding for %s has a worse outcome than no funding: %s vs. %s' % (key, extremeoutcomes[key], extremeoutcomes['Zero'])
            if die: raise OptimaException(errormsg)
            else:   print(errormsg)
            
>>>>>>> 4952a826
    ## Loop over budget scale factors
    tmpresults = odict()
    tmpimprovements = odict()
    tmpfullruninfo = odict()
    tmpresults['Current'] = extremeresults['Current'] # Include un-optimized original
    scalefactors = promotetoarray(optim.objectives['budgetscale']) # Ensure it's a list
    for scalefactor in scalefactors: 

        # Get the total budget & constrain it 
        totalbudget = origtotalbudget*scalefactor
        constrainedbudget, constrainedbudgetvec, lowerlim, upperlim = constrainbudget(origbudget=origbudget, budgetvec=budgetvec, totalbudget=totalbudget, budgetlims=optim.constraints, optiminds=optiminds, outputtype='full')
        args['totalbudget'] = totalbudget
        args['initpeople'] = initpeople # Set so only runs the part of the optimization required
        
        # Set up budgets to run
        if totalbudget: # Budget is nonzero, run
            allbudgetvecs = odict()
            allbudgetvecs['Current'] = dcp(constrainedbudgetvec)
            if mc: # If MC, run multiple
                bvzeros = zeros(noptimprogs)
                allbudgetvecs['Uniform'] = bvzeros + constrainedbudgetvec.mean() # Make it uniform
                if extremeoutcomes[bestprogram] < extremeoutcomes['Current']:
                    allbudgetvecs['Program (%s)' % extremebudgets.keys()[bestprogram]] = array([extremebudgets[bestprogram][i] for i in optiminds])  # Include all money going to one program, but only if it's better than the current allocation
                for i in range(mc): # For the remainder, do randomizations
                    if randseed is not None:
                        scalefactorrand = scalefactor*(2**10-1) # Pseudorandomize the seeds
                        mcrand = i*(2**6-1)
                        thisseed = randseed + scalefactorrand + mcrand
                        seed(int(thisseed))
                    randbudget = random(noptimprogs)
                    allbudgetvecs['Random %s' % (i+1)] = randbudget/randbudget.sum()*constrainedbudgetvec.sum()
            
            # Actually run the optimizations
            bestfval = inf # Value of outcome
            asdresults = odict()
            for k,key in enumerate(allbudgetvecs.keys()):
                printv('Running optimization "%s" (%i/%i) with maxtime=%s, maxiters=%s' % (key, k+1, len(allbudgetvecs), maxtime, maxiters), 2, verbose)
                if label: thislabel = '"'+label+'-'+key+'"'
                else: thislabel = '"'+key+'"'
                budgetvecnew, fvals, details = asd(outcomecalc, allbudgetvecs[key], args=args, xmin=xmin, maxtime=maxtime, maxiters=maxiters, verbose=verbose, randseed=randseed, label=thislabel, **kwargs)
                constrainedbudgetnew, constrainedbudgetvecnew, lowerlim, upperlim = constrainbudget(origbudget=origbudget, budgetvec=budgetvecnew, totalbudget=totalbudget, budgetlims=optim.constraints, optiminds=optiminds, outputtype='full')
                asdresults[key] = {'budget':constrainedbudgetnew, 'fvals':fvals}
                if fvals[-1]<bestfval: 
                    bestkey = key # Reset key
                    bestfval = fvals[-1] # Reset fval
            
            ## Calculate outcomes
            args['initpeople'] = None # Set to None to get full results, not just from strat year
            new = outcomecalc(asdresults[bestkey]['budget'], outputresults=True, **args)
            if len(scalefactors)==1: new.name = 'Optimal' # If there's just one optimization, just call it optimal
            else: new.name = 'Optimal (%.0f%% budget)' % (scalefactor*100.) # Else, say what the budget is
            tmpresults[new.name] = new
            tmpimprovements[new.name] = asdresults[bestkey]['fvals']
            tmpfullruninfo[new.name] = asdresults # Store everything
        else:
            tmpresults['Optimal'] = dcp(tmpresults['Current']) # If zero budget, just copy current and rename
            tmpresults['Optimal'].name = 'Optimal' # Rename name to named name

    ## Output
    multires = Multiresultset(resultsetlist=tmpresults.values(), name='optim-%s' % new.name)
    for k,key in enumerate(multires.keys): multires.budgetyears[key] = tmpresults[k].budgetyears # WARNING, this is ugly
    multires.improvement = tmpimprovements # Store full function evaluation information -- only use last one
    multires.extremeoutcomes = extremeoutcomes # Store all of these
    multires.fullruninfo = tmpfullruninfo # And the budgets/outcomes for every different run
    multires.outcomes = odict() # Initialize
    for key in tmpimprovements.keys():
        multires.outcomes[key] = tmpimprovements[key][-1] # Get best value
    optim.resultsref = multires.name # Store the reference for this result
    try:
        multires.outcome = multires.outcomes['Optimal'] # Store these defaults in a convenient place
        multires.budget = multires.budgets['Optimal']
    except:
        multires.outcome = None
        multires.budget = None

    return multires






def minmoney(project=None, optim=None, name=None, tvec=None, verbose=None, maxtime=None, maxiters=1000, fundingchange=1.2, tolerance=1e-2, ccsample='best', randseed=None, **kwargs):
    '''
    A function to minimize money for a fixed objective. Note that it calls minoutcomes() in the process.

    Version: 2016feb07
    '''

    ## Handle budget and remove fixed costs
    if project is None or optim is None: raise OptimaException('An optimization requires both a project and an optimization object to run')
    parset  = project.parsets[optim.parsetname] # Link to the original parameter set
    progset = project.progsets[optim.progsetname] # Link to the original parameter set
    totalbudget = dcp(optim.objectives['budget'])
    origtotalbudget = totalbudget
    try: origbudget = dcp(progset.defaultbudget(asdict=True))
    except: raise OptimaException('Could not get default budget for optimization')
    optiminds = findinds(progset.optimizable())
    budgetvec = origbudget[:][optiminds] # Get the original budget vector
    origbudgetvec = dcp(budgetvec)
    xmin = zeros(len(budgetvec))

    # Define arguments for ASD
    args = {'which':'money', 
            'project':project, 
            'parset':parset, 
            'progset':progset, 
            'objectives':optim.objectives, 
            'constraints':optim.constraints, 
            'totalbudget':totalbudget, 
            'optiminds':optiminds, 
            'origbudget':origbudget, 
            'tvec':tvec, 
            'ccsample': ccsample, 
            'verbose':verbose}


    ##########################################################################################################################
    ## Loop through different budget options
    ##########################################################################################################################

    terminate = False

    # First, try infinite money
    args['totalbudget'] = project.settings.infmoney
    targetsmet, summary = outcomecalc(budgetvec, **args)
    infinitefailed = False
    if not(targetsmet): 
        terminate = True
        infinitefailed = True
        printv("Infinite allocation can't meet targets:\n%s" % summary, 1, verbose) # WARNING, this shouldn't be an exception, something more subtle
    else: printv("Infinite allocation meets targets, as expected; proceeding...\n(%s)\n" % summary, 2, verbose)

    # Next, try no money
    zerofailed = False
    if not terminate:
        args['totalbudget'] = 1e-3
        targetsmet, summary = outcomecalc(budgetvec, **args)
        if targetsmet: 
            terminate = True
            zerofailed = True
            printv("Even zero allocation meets targets:\n%s" % summary, 1, verbose)
        else: printv("Zero allocation doesn't meet targets, as expected; proceeding...\n(%s)\n" % summary, 2, verbose)

    # If those did as expected, proceed with checking what's actually going on to set objective weights for minoutcomes() function
    args['totalbudget'] = origtotalbudget
    results = outcomecalc(budgetvec, outputresults=True, **args)
    absreductions = odict() # Absolute reductions requested, for setting weights
    for key in optim.objectives['keys']:
        if optim.objectives[key+'frac'] is not None:
            absreductions[key] = float(results.outcomes['baseline'][key]*optim.objectives[key+'frac']) # e.g. 1000 deaths * 40% reduction = 400 deaths
        else:
            absreductions[key] = 1e9 # A very very large number to effectively turn this off -- WARNING, not robust
    weights = dcp(absreductions) # Copy this, since will be modifying it -- not strictly necessary but could come in handy
    weights = 1.0/weights[:] # Relative weights are inversely proportional to absolute reductions -- e.g. asking for a reduction of 100 deaths and 400 new infections means 1 death = 4 new infections
    weights /= weights.min() # Normalize such that the lowest weight is 1; arbitrary, but could be useful
    for k,key in enumerate(optim.objectives['keys']):
       optim.objectives[key+'weight'] = maximum(weights[k],0) # Reset objective weights according to the reduction required -- don't let it go below 0, though

    # If infinite or zero money met objectives, don't bother proceeding
    if terminate:
        if zerofailed:
            constrainedbudgetvec = budgetvec * 0.0
            newtotalbudget = 0.0
            fundingfactor = 0.0
        if infinitefailed:
            fundingfactor = 100 # For plotting, don't make the factor infinite, just very large
            constrainedbudgetvec = budgetvec * fundingfactor
            newtotalbudget = totalbudget * fundingfactor

    else:
        ##########################################################################################################################
        ## Now run an optimization on the current budget
        ##########################################################################################################################
    
        args['totalbudget'] = origtotalbudget # Calculate new total funding
        args['which'] = 'outcomes' # Switch back to outcome minimization -- WARNING, there must be a better way of doing this
#        budgetvec1, fvals, details = asd(outcomecalc, budgetvec, args=args, xmin=xmin, maxtime=maxtime, maxiters=maxiters, verbose=verbose, randseed=randseed, **kwargs)
        budgetvec2 = constrainbudget(origbudget=origbudget, budgetvec=budgetvec, totalbudget=args['totalbudget'], budgetlims=optim.constraints, optiminds=optiminds, outputtype='vec')
    
        # See if objectives are met
        args['which'] = 'money' # Switch back to money minimization
        targetsmet, summary = outcomecalc(budgetvec2, **args)
        fundingfactor = 1.0
    
        # If targets are met, scale down until they're not -- this loop will be skipped entirely if targets not currently met
        while targetsmet:
            fundingfactor /= fundingchange
            args['totalbudget'] = origtotalbudget * fundingfactor
            targetsmet, summary = outcomecalc(budgetvec2, **args)
            printv('Scaling down budget %0.0f: current funding factor: %f (%s)' % (args['totalbudget'], fundingfactor, summary), 2, verbose)
    
        # If targets are not met, scale up until they are -- this will always be run at least once after the previous loop
        while not(targetsmet):
            fundingfactor *= fundingchange
            args['totalbudget'] = origtotalbudget * fundingfactor
            targetsmet, summary = outcomecalc(budgetvec2, **args)
            printv('Scaling up budget %0.0f: current funding factor: %f (%s)' % (args['totalbudget'], fundingfactor, summary), 2, verbose)
    
    
        ##########################################################################################################################
        # Re-optimize based on this fairly close allocation
        ##########################################################################################################################
        args['which'] = 'outcomes'
        newrandseed = None if randseed is None else 2*randseed+1 # Make the random seed different
        budgetvec3, fvals, details = asd(outcomecalc, budgetvec, args=args, xmin=xmin, maxtime=maxtime, maxiters=maxiters, verbose=verbose, randseed=newrandseed, **kwargs) 
        budgetvec4 = constrainbudget(origbudget=origbudget, budgetvec=budgetvec3, totalbudget=args['totalbudget'], budgetlims=optim.constraints, optiminds=optiminds, outputtype='vec')
    
        # Check that targets are still met
        args['which'] = 'money'
        targetsmet, summary = outcomecalc(budgetvec4, **args)
        if targetsmet: budgetvec5 = dcp(budgetvec4) # Yes, keep them
        else: budgetvec5 = dcp(budgetvec2) # No, go back to previous version that we know worked
        newtotalbudget = args['totalbudget'] # WARNING, necessary?
    
        # And finally, home in on a solution
        upperlim = 1.0
        lowerlim = 1.0/fundingchange
        while (upperlim-lowerlim>tolerance) or not(targetsmet): # Keep looping until they converge to within "tolerance" of the budget
            fundingfactor = (upperlim+lowerlim)/2.0
            args['totalbudget'] = newtotalbudget * fundingfactor
            targetsmet, summary = outcomecalc(budgetvec5, **args)
            printv('Homing in:\nBudget: %0.0f;\nCurrent funding factor (low, high): %f (%f, %f)\n(%s)\n' % (args['totalbudget'], fundingfactor, lowerlim, upperlim, summary), 2, verbose)
            if targetsmet: upperlim = fundingfactor
            else:          lowerlim = fundingfactor
        constrainedbudget, constrainedbudgetvec, lowerlim, upperlim = constrainbudget(origbudget=origbudget, budgetvec=budgetvec5, totalbudget=newtotalbudget*upperlim, budgetlims=optim.constraints, optiminds=optiminds, outputtype='full')

    ## Tidy up -- WARNING, need to think of a way to process multiple inds
    args['totalbudget'] = origtotalbudget
    orig = outcomecalc(origbudgetvec, outputresults=True, **args)
    args['totalbudget'] = newtotalbudget * fundingfactor
    new = outcomecalc(constrainedbudgetvec, outputresults=True, **args)
    orig.name = 'Current' # WARNING, is this really the best way of doing it?
    new.name = 'Optimal'
    tmpresults = [orig, new]
    multires = Multiresultset(resultsetlist=tmpresults, name='optim-%s' % name)
    for k,key in enumerate(multires.keys): multires.budgetyears[key] = tmpresults[k].budgetyears # WARNING, this is ugly
    optim.resultsref = multires.name # Store the reference for this result

    return multires<|MERGE_RESOLUTION|>--- conflicted
+++ resolved
@@ -83,13 +83,8 @@
         try: defaultbudget = project.defaultbudget()
         except: raise OptimaException('Could not get default budget for optimization')
     elif project is not None:
-<<<<<<< HEAD
-        if progset is None: progset = 0
+        if progset is None: progset = -1
         try: defaultbudget = project.progsets[progset].defaultbudget()
-=======
-        if progset is None: progset = -1 # Think it's OK to make this the default
-        try: defaultbudget = sum(project.progsets[progset].getdefaultbudget()[:])
->>>>>>> 4952a826
         except: raise OptimaException('Could not get default budget for optimization')
     else:
         defaultbudget = 0.0 # If can't find programs
@@ -292,13 +287,9 @@
 ### The main meat of the matter
 ################################################################################################################################################
 
-<<<<<<< HEAD
-def objectivecalc(budgetvec=None, which=None, project=None, parset=None, progset=None, objectives=None, constraints=None, totalbudget=None, optiminds=None, origbudget=None, tvec=None, outputresults=False, debug=False, verbose=2):
-=======
 def outcomecalc(budgetvec=None, which=None, project=None, parset=None, progset=None, parsetname=None, progsetname=None, 
                 objectives=None, constraints=None, totalbudget=None, optiminds=None, origbudget=None, tvec=None, 
                 initpeople=None, outputresults=False, verbose=2, ccsample='best', doconstrainbudget=True):
->>>>>>> 4952a826
     ''' Function to evaluate the objective for a given budget vector (note, not time-varying) '''
 
     # Set up defaults
@@ -332,16 +323,10 @@
         constrainedbudget[:] = budgetvec
     
     # Run model
-<<<<<<< HEAD
     thisparsdict = progset.getpars(budget=constrainedbudget, year=objectives['start'], parset=parset)
-    results = runmodel(pars=thisparsdict, project=project, parset=parset, progset=progset, tvec=tvec, verbose=0)
-=======
-    thiscoverage = progset.getprogcoverage(budget=constrainedbudget, t=objectives['start'], parset=parset, sample=ccsample)
-    thisparsdict = progset.getpars(coverage=thiscoverage, t=objectives['start'], parset=parset, sample=ccsample)
     if initpeople is not None:
         tvec = project.settings.maketvec(start=objectives['start'], end=objectives['end'])
     results = runmodel(pars=thisparsdict, project=project, parset=parset, progset=progset, tvec=tvec, initpeople=initpeople, verbose=0, label=project.name+'-optim-outcomecalc')
->>>>>>> 4952a826
 
     # Figure out which indices to use
     initialind = findinds(results.tvec, objectives['start'])
@@ -452,10 +437,6 @@
         try: optim.objectives['budget'] = progset.defaultbudget()
         except:  raise OptimaException('Could not get default budget for optimization')
     tvec = project.settings.maketvec(end=optim.objectives['end']) # WARNING, this could be done better most likely
-<<<<<<< HEAD
-    if not progset.ready():
-        errormsg = 'The program set that you provided does not have all the required cost-coverage and/or coverage outcome parameters!\n%s' % (progset.ready(detail=True))
-=======
     if not progset.readytooptimize():
         detail_costcov = progset.hasallcostcovpars(detail=True)
         detail_covout = progset.hasallcovoutpars(detail=True)
@@ -464,7 +445,6 @@
             errormsg = 'The program set that you provided does not have all the required cost-coverage and/or coverage outcome parameters! Parameters are missing from:\n%s' % details
         else:
             errormsg = 'The program set that you provided does not include any optimizable programs, so optimization cannot be performed.'
->>>>>>> 4952a826
         raise OptimaException(errormsg)
 
     # Run outcomes minimization
@@ -589,15 +569,11 @@
     else:
         try: origbudget = dcp(progset.defaultbudget(asdict=True))
         except: raise OptimaException('Could not get default budget for optimization')
-<<<<<<< HEAD
-    optiminds = findinds(progset.optimizableprograms(boolean=True))
-=======
-    
-    optimizable = array(progset.optimizable())
+    
+    optimizable = array(progset.optimizableprograms(boolean=True))
     optiminds = findinds(optimizable)
     nonoptiminds = findinds(optimizable==False)
     optimkeys = [key for k,key in enumerate(origbudget.keys()) if optimizable[k]]
->>>>>>> 4952a826
     budgetvec = origbudget[:][optiminds] # Get the original budget vector
     nprogs = len(origbudget[:]) # Number of programs total
     noptimprogs = len(budgetvec) # Number of optimizable programs
@@ -611,13 +587,6 @@
 
     # Calculate original things
     constrainedbudgetorig, constrainedbudgetvecorig, lowerlim, upperlim = constrainbudget(origbudget=origbudget, budgetvec=budgetvec, totalbudget=origtotalbudget, budgetlims=optim.constraints, optiminds=optiminds, outputtype='full')
-<<<<<<< HEAD
-    args = {'which':'outcomes', 'project':project, 'parset':parset, 'progset':progset, 'objectives':optim.objectives, 'constraints':optim.constraints, 'totalbudget':origtotalbudget, 'optiminds':optiminds, 'origbudget':origbudget, 'tvec':tvec, 'verbose':verbose}
-    orig = objectivecalc(constrainedbudgetvecorig, outputresults=True, debug=False, **args)
-    orig.name = 'Current'
-    tmpresults = [orig]
-
-=======
     
     # Set up arguments which are shared between outcomecalc and asd
     args = {'which':'outcomes', 
@@ -692,7 +661,6 @@
             if die: raise OptimaException(errormsg)
             else:   print(errormsg)
             
->>>>>>> 4952a826
     ## Loop over budget scale factors
     tmpresults = odict()
     tmpimprovements = odict()
