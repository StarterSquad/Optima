--- conflicted
+++ resolved
@@ -1060,12 +1060,8 @@
 
 
 def minmoney(project=None, optim=None, tvec=None, verbose=None, maxtime=None, maxiters=1000, 
-<<<<<<< HEAD
-             fundingchange=1.2, tolerance=1e-2, ccsample='best', randseed=None, keepraw=False, die=False, stoppingfunc=None, **kwargs):
-=======
              fundingchange=1.2, tolerance=1e-2, ccsample='best', randseed=None, keepraw=False, die=False, 
-             n_throws=None, n_success=None, n_refine=None, schedule=None, multi=None, nchains=None, **kwargs):
->>>>>>> 27b5b27d
+             n_throws=None, n_success=None, n_refine=None, schedule=None, multi=None, nchains=None, stoppingfunc=None **kwargs):
     '''
     A function to minimize money for a fixed objective.
 
