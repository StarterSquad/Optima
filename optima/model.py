## Imports
from math import pow as mpow
from numpy import zeros, exp, maximum, minimum, hstack, inf
from optima import OptimaException, printv, tic, toc, dcp, odict, findinds, makesimpars, Resultset

def model(simpars=None, settings=None, verbose=2, safetymargin=0.8, benchmark=False):
    """
    This function runs the model. Safetymargin is how close to get to moving all people from a compartment in a single timestep.
    
    Version: 2016jan05 by cliffk
    """
    
    printv('Running model...', 1, verbose, newline=False)
    if benchmark: starttime = tic()

    ###############################################################################
    ## Setup
    ###############################################################################

    # Hard-coded parameters that hopefully don't matter too much
    eps = 1e-3 # Define another small number to avoid divide-by-zero errors
    cd4transnorm = 1.5 # Was 3.3 -- estimated overestimate of infectiousness by splitting transmissibility multiple ways -- see commit 57057b2486accd494ef9ce1379c87a6abfababbd for calculations
    
    # Initialize basic quantities
    if simpars is None: raise OptimaException('model() requires simpars as an input')
    if settings is None: raise OptimaException('model() requires settings as an input')
    popkeys    = simpars['popkeys']
    npops      = len(popkeys)
    simpars    = dcp(simpars)
    tvec       = simpars['tvec']
    dt         = simpars['dt']      # Shorten dt
    npts       = len(tvec) # Number of time points
    ncd4       = settings.ncd4      # Shorten number of CD4 states
    nstates    = settings.nstates   # Shorten number of health states
    people     = zeros((nstates, npops, npts)) # Matrix to hold everything
    allpeople  = zeros((npops, npts)) # Population sizes
    effhivprev = zeros((npops, 1))    # HIV effective prevalence (prevalence times infectiousness)
    inhomo     = zeros(npops)    # Inhomogeneity calculations
    usecascade = settings.usecascade # Whether or not the full treatment cascade should be used
    
    # Initialize arrays
    raw               = odict()    # Sim output structure
    raw['tvec']       = tvec
    raw['popkeys']    = popkeys
    raw['sexinci']    = zeros((npops, npts)) # Incidence through sex
    raw['injinci']    = zeros((npops, npts)) # Incidence through injecting
    raw['inci']       = zeros((npops, npts)) # Total incidence
    raw['births']     = zeros((1, npts))     # Number of births
    raw['mtct']       = zeros((1, npts))     # Number of mother-to-child transmissions
    raw['diag']       = zeros((npops, npts)) # Number diagnosed per timestep
    raw['newtreat']   = zeros((npops, npts)) # Number initiating ART1 per timestep
    raw['death']      = zeros((npops, npts)) # Number of deaths per timestep
    raw['otherdeath'] = zeros((npops, npts)) # Number of other deaths per timestep
    
    # Biological and failure parameters -- death etc
    prog       = simpars['progacute':'proggt50'] # WARNING, this relies on simpars being an odict, and the parameters being read in in the correct order!
    recov      = simpars['recovgt500':'recovgt50']
    death      = simpars['deathacute':'deathlt50']
    cd4trans   = simpars['cd4transacute':'cd4translt50']
    deathtx    = simpars['deathtreat']   # Death rate whilst on treatment
<<<<<<< HEAD
    #successart = simpars['successart']   # proportion of people on ART who become virally suppressed (P)

    # Defined for total (not by populations) and time dependent [npts]
    biofailure = simpars['biofailure']   # biological treatment failure rate (P/T)
    successprop    = simpars['successprop']      # Proportion of people on ART with viral suppression (P)
=======
    if usecascade:
        successart = simpars['successart']    # proportion of people who become virally suppressed if ART works (P
        biofailure = simpars['biofailure']    # biological treatment failure rate (P/T) [npts]
>>>>>>> d06692e3
    
    # Calculate other things outside the loop
    cd4trans /= cd4transnorm # Normalize CD4 transmission
    dxfactor = simpars['effdx'] * cd4trans # Include diagnosis efficacy
    if usecascade:
        efftxunsupp = simpars['efftxunsupp'] * dxfactor # (~30%) reduction in transmission probability for usVL
        efftxsupp  = simpars['efftxsupp']  * dxfactor # (~96%) reduction in transmission probability for sVL
    else:
        txfactor = simpars['efftxsupp']*simpars['successart'] + simpars['efftxunsupp']*(1-simpars['successart']) # Roughly calculate treatment efficacy based on ART success rate; should be 92%*90% = 80%, close to 70% we had been using

    # Disease state indices
    uncirc   = settings.uncirc # Susceptible, uncircumcised
    circ     = settings.circ # Susceptible, circumcised
    sus      = settings.sus   # Susceptible, both circumcised and uncircumcised
    undx     = settings.undx  # Undiagnosed
    dx       = settings.dx    # Diagnosed
    allplhiv = settings.allplhiv
    if usecascade:
        care = settings.care  # in Care
        usvl = settings.usvl  # On-Treatment - Unsuppressed Viral Load
        svl  = settings.svl   # On-Treatment - Suppressed Viral Load
        lost = settings.lost  # Not on ART (anymore) and lost to follow-up
        off  = settings.off   # off-ART but still in care
    else:
        tx   = settings.tx  # Treatment -- equal to settings.svl, but this is clearer

    popsize = dcp(simpars['popsize']) # Population sizes
    
    # Infection propabilities
    male = simpars['male']
    female = simpars['female']
    transinj = simpars['transinj']      # Injecting
    
    # Further potential effects on transmission
    effsti    = simpars['effsti'] * simpars['stiprev']  # STI effect
    effcirc   = 1 - simpars['effcirc']            # Circumcision effect
    effprep   = (1 - simpars['effprep']) * simpars['prep'] # PrEP effect
    effcondom = 1 - simpars['effcondom']          # Condom effect
    
    # Behavioural transitions between stages [npop,npts]
    immediatecare = simpars['immediatecare'] # Linkage to care from diagnosis within 1 month (%) (P)
    linktocare    = simpars['linktocare']    # rate of linkage to care (P/T)
    leavecare     = simpars['leavecare']     # Proportion of people in care then lost to follow-up per year (P/T)
    stoprate      = simpars['stoprate']      # Percentage of people who receive ART in year who stop taking ART (%/year) (P/T)

    # Intervention uptake (P=proportion, N=number)
    sharing  = simpars['sharing']   # Sharing injecting equiptment (P)
    numtx    = simpars['numtx']     # 1st line treatement (N) -- tx already used for index of people on treatment
    numcare  = simpars['numcare']   # Number of PLHIV who are in care (N)
    pdhivcare= simpars['pdhivcare'] # Percentage of all people who have been diagnosed with HIV who are in care
    plhivcare= simpars['plhivcare'] # Percentage of all PLHIV who are in care
    hivtest  = simpars['hivtest']   # HIV testing (P)
    aidstest = simpars['aidstest']  # HIV testing in AIDS stage (P)
    circum   = simpars['circum']
    
    # Calculations...used to be inside time loop
    circeff = 1 - effcirc*circum
    prepeff = 1 - effprep
    stieff  = 1 + effsti
<<<<<<< HEAD
=======
    
    # Behavioural transitions between stages [npop,npts]
    if usecascade:
        immediatecare = simpars['immediatecare'] # Going directly into Care rather than Diagnosed-only after testing positive (P)
        linktocare    = simpars['linktocare']    # rate of linkage to care (P/T) ... hivtest/aidstest should also be P/T?
        adherenceprop = simpars['adherenceprop'] # Proportion of people on treatment who adhere per year (P/T)
        leavecare     = simpars['leavecare']     # Proportion of people in care then lost to follow-up per year (P/T)
        propstop      = simpars['propstop']      # Proportion of people on ART who stop taking ART per year (P/T)
        proploss      = simpars['proploss']      # Proportion of people who stop taking ART per year who are lost to follow-up (P)
>>>>>>> d06692e3

    # Force of infection metaparameter
    force = simpars['force']
    inhomopar = simpars['inhomo'] # WARNING, name is not consistent -- should be "inhomo"
    
    
    
    
    
    
    
    ###########################################
    # Set initial epidemic conditions 
    ###########################################
    
    # Set parameters
    prevtoforceinf = 0.1 # Assume force-of-infection is proportional to prevalence -- 0.1 means that if prevalence is 10%, annual force-of-infection is 1%
    efftreatmentrate = 0.1 # Inverse of average duration of treatment in years...I think
    suppressedfrac   = successprop[:,0] #0.75 # Assume 75% of those on treatment are suppressed to begin with
    fraccare = 0.7 #Assumed fraction of those who have stopped ART (but are still alive) who are in care (as opposed to unreachable/lost)
    
    # Shorten key variables
    initpeople = zeros((nstates, npops)) 
    allinfected = simpars['popsize'][:,0] * simpars['initprev'][:] # Set initial infected population
    
    # Can calculate equilibrium for each population separately
    for p in range(npops):
        # Set up basic calculations
        popinfected = allinfected[p]
        uninfected = simpars['popsize'][p,0] - popinfected # Set initial susceptible population -- easy peasy! -- should this have F['popsize'] involved?
        uncircumcised = uninfected*(1-simpars['circum'][p,0])
        circumcised = uninfected*simpars['circum'][p,0]
        
        # Treatment & treatment failure
        fractotal =  popinfected / sum(allinfected) # Fractional total of infected people in this population
        treatment = simpars['numtx'][0] * fractotal # Number of people on 1st-line treatment
        if treatment > popinfected: # More people on treatment than ever infected, uh oh!
            treatment = popinfected
        
        # Diagnosed & undiagnosed
        nevertreated = popinfected - treatment
        assumedforceinf = simpars['initprev'][p]*prevtoforceinf # To calculate ratio of people in the initial category, need to estimate the force-of-infection
        undxdxrates = assumedforceinf + simpars['hivtest'][p,0] # Ratio of undiagnosed to diagnosed
        undiagnosed = nevertreated * assumedforceinf / undxdxrates     
        diagnosed = nevertreated * simpars['hivtest'][p,0] / undxdxrates
        
        # Set rates within
        progratios = hstack([prog, simpars['deathlt50']]) # For last rate, use CD4<50 death as dominant rate
        progratios = (1/progratios)  / sum(1/progratios) # Normalize
        recovratios = hstack([inf, recov, efftreatmentrate]) # Not sure if this is right...inf since no progression to acute, treatmentrate since main entry here -- check
        recovratios = (1/recovratios)  / sum(1/recovratios) # Normalize
        
        # Final calculations
        undiagnosed *= progratios
        diagnosed *= progratios
        treatment *= recovratios
        
        # Populated equilibrated array
        initpeople[uncirc, p] = uncircumcised
        initpeople[circ, p] = circumcised
        initpeople[undx, p] = undiagnosed
        if usecascade:
            initpeople[dx, p]   = diagnosed * (1.-immediatecare[p,0])
            initpeople[care, p] = diagnosed * immediatecare[p,0]
            initpeople[usvl, p] = treatment * (1.-suppressedfrac) #(1.-successart)
            initpeople[svl,  p] = treatment * suppressedfrac      # successart
            #initpeople[lost, p] = 
            #initpeople[off,  p] = 
        else:
            initpeople[dx, p] = diagnosed
            initpeople[tx, p] = treatment
    
        if not((initpeople>=0).all()): # If not every element is a real number >0, throw an error
            err = 'Non-positive people found during epidemic initialization!'  
            raise OptimaException(err)
            
    people[:,:,0] = initpeople # No it hasn't, so run equilibration
    
    ###############################################################################
    ## Compute the effective numbers of acts outside the time loop
    ###############################################################################
    sexactslist = []
    injactslist = []
    
    # Sex
    for act in ['reg','cas','com']:
        for key in simpars['acts'+act]:
            this = {}
            this['acts'] = simpars['acts'+act][key]
            this['cond'] = 1 - simpars['cond'+act][key]*effcondom
            this['pop1'] = popkeys.index(key[0])
            this['pop2'] = popkeys.index(key[1])
            if     male[this['pop1']] and   male[this['pop2']]: this['trans'] = (simpars['transmmi'] + simpars['transmmr'])/2.0 # Note: this looks horrible and stupid but it's correct! Ask Kedz
            elif   male[this['pop1']] and female[this['pop2']]: this['trans'] = simpars['transmfi']  
            elif female[this['pop1']] and   male[this['pop2']]: this['trans'] = simpars['transmfr']
            else: raise OptimaException('Not able to figure out the sex of "%s" and "%s"' % (key[0], key[1]))
            sexactslist.append(this)
    
    # Injection
    for key in simpars['actsinj']:
        this = {}
        this['acts'] = simpars['actsinj'][key]
        this['pop1'] = popkeys.index(key[0])
        this['pop2'] = popkeys.index(key[1])
        injactslist.append(this)
    
    
    




    ###############################################################################
    ## Run the model -- numerically integrate over time
    ###############################################################################

    for t in range(npts): # Loop over time
        printv('Timestep %i of %i' % (t+1, npts), 8, verbose)
        
        ## Calculate "effective" HIV prevalence -- taking diagnosis and treatment into account
        for pop in range(npops): # Loop over each population group
            allpeople[pop,t] = sum(people[:,pop,t]) # All people in this population group at this time point
            if not(allpeople[pop,t]>0): raise OptimaException('No people in population %i at timestep %i (time %0.1f)' % (pop, t, tvec[t]))
            effundx = sum(cd4trans * people[undx,pop,t]); # Effective number of infecious undiagnosed people
            effdx   = sum(dxfactor * people[dx,pop,t]) # ...and diagnosed/failed
            if usecascade:
                effcare = sum(dxfactor * people[care,pop,t]) # the diagnosis efficacy also applies to those in care??
                efftxus = sum(efftxunsupp * people[usvl,pop,t]) # ...and treated
                efftxs  = sum(efftxsupp  * people[svl,pop,t]) # ...and suppressed viral load
                efflost = sum(dxfactor * people[lost,pop,t]) # the diagnosis efficacy also applies to those lost to follow-up??
                effoff  = sum(dxfactor * people[off,pop,t])  # the diagnosis efficacy also applies to those off-ART but in care??
                # Calculate HIV "prevalence", scaled for infectiousness based on CD4 count; assume that treatment failure infectiousness is same as corresponding CD4 count
                effhivprev[pop] = (effundx+effdx+effcare+efftxus+efftxs+efflost+effoff) / allpeople[pop,t]
            else:
                efftx   = sum(txfactor * people[tx,pop,t]) # ...and treated
                effhivprev[pop] = (effundx+effdx+efftx) / allpeople[pop,t] # Calculate HIV "prevalence", scaled for infectiousness based on CD4 count; assume that treatment failure infectiousness is same as corresponding CD4 count

            if not(effhivprev[pop]>=0): raise OptimaException('HIV prevalence invalid in population %s! (=%f)' % (pop, effhivprev[pop]))
        
        ## Calculate inhomogeneity in the force-of-infection based on prevalence
        for pop in range(npops):
            c = inhomopar[pop]
            thisprev = sum(people[allplhiv,pop,t]) / allpeople[pop,t] 
            inhomo[pop] = (c+eps) / (exp(c+eps)-1) * exp(c*(1-thisprev)) # Don't shift the mean, but make it maybe nonlinear based on prevalence
        
        
        
        
        
        
        
        ###############################################################################
        ## Calculate force-of-infection (forceinf)
        ###############################################################################
        
        # Reset force-of-infection vector for each population group
        forceinfvec = zeros(npops)
        
        # Loop over all acts (partnership pairs) -- force-of-infection in pop1 due to pop2
        for this in sexactslist:
            acts = this['acts'][t]
            cond = this['cond'][t]
            pop1 = this['pop1']
            pop2 = this['pop2']
            thistrans = this['trans']
            
            thisforceinf = 1 - mpow((1-thistrans*circeff[pop1,t]*prepeff[pop1,t]*stieff[pop1,t]), (dt*cond*acts*effhivprev[pop2]))
            forceinfvec[pop1] = 1 - (1-forceinfvec[pop1]) * (1-thisforceinf)          
            
        # Injection-related infections -- force-of-infection in pop1 due to pop2
        for this in injactslist:
            effinj = this['acts'][t]
            pop1 = this['pop1']
            pop2 = this['pop2']
            osteff = 1 # WARNING, TEMP osteff[pop1,t]
            
            thisforceinf = 1 - mpow((1-transinj), (dt*sharing[pop1,t]*effinj*osteff*effhivprev[pop2])) 
            forceinfvec[pop1] = 1 - (1-forceinfvec[pop1]) * (1-thisforceinf)
        
        if not(all(forceinfvec>=0)):
            invalid = [simpars['popkeys'][i] for i in findinds(forceinfvec<0)]
            errormsg = 'Force-of-infection is invalid in population %s' % invalid
            raise OptimaException(errormsg)
            

        
        ###############################################################################
        ## The ODEs
        ###############################################################################
    
        ## Set up
    
        # New infections -- through pre-calculated force of infection
        newinfections = forceinfvec * force * inhomo * people[0,:,t] # Will be useful to define this way when calculating 'cost per new infection'
    
        # Initalise / reset arrays
        dU = []; dD = []
        if usecascade: dC = []; dUSVL = []; dSVL = []; dL = []; dO = []; # Reset differences for cascade compartments
        else: dT = []; # Reset differences for simple compartments
        testingrate  = [0] * ncd4
        newdiagnoses = [0] * ncd4
<<<<<<< HEAD
        newcare      = [0] * ncd4
        newtreat     = [0] * ncd4
        leavingcare  = [0] * ncd4
        virallysuppressed = [0] * ncd4
        failing      = [0] * ncd4
        stopUSlost   = [0] * ncd4
        stopSVLlost  = [0] * ncd4
        stopUSincare = [0] * ncd4
        stopSVLincare = [0] * ncd4
=======
        newtreat     = [0] * ncd4
        if usecascade:
            leavingcare  = [0] * ncd4
            virallysupp  = [0] * ncd4
            failing      = [0] * ncd4
            stopUSlost   = [0] * ncd4
            stopSVLlost  = [0] * ncd4
            stopUSincare = [0] * ncd4
            stopSVLincare = [0] * ncd4
>>>>>>> d06692e3
        background   = simpars['death'][:, t] # make OST effect this death rates
        
        ## Susceptibles
        dS = -newinfections # Change in number of susceptibles -- death rate already taken into account in pm.totalpop and dt
        raw['inci'][:,t] = (newinfections)/float(dt)  # Store new infections AND new MTCT births

        ## Undiagnosed
        for cd4 in range(ncd4):
            if cd4>0: 
                progin = dt*prog[cd4-1]*people[undx[cd4-1],:,t]
            else: 
                progin = 0 # Cannot progress into acute stage
            if cd4<ncd4-1: 
                progout = dt*prog[cd4]*people[undx[cd4],:,t]
                testingrate[cd4] = hivtest[:,t] # Population specific testing rates
            else: 
                progout = 0  # Cannot progress out of AIDS stage
                testingrate[cd4] = maximum(hivtest[:,t], aidstest[t]) # Testing rate in the AIDS stage (if larger!)
            newdiagnoses[cd4] = dt * people[undx[cd4],:,t] * testingrate[cd4]
            hivdeaths   = dt * people[undx[cd4],:,t] * death[cd4]
            otherdeaths = dt * people[undx[cd4],:,t] * background
            dU.append(progin - progout - newdiagnoses[cd4] - hivdeaths - otherdeaths) # Add in new infections after loop
            raw['diag'][:,t]    += newdiagnoses[cd4]/dt # Save annual diagnoses 
            raw['death'][:,t] += hivdeaths/dt    # Save annual HIV deaths 
            raw['otherdeath'][:,t] += otherdeaths/dt    # Save annual other deaths 
        dU[0] = dU[0] + newinfections # Now add newly infected people
        
<<<<<<< HEAD
        ## Diagnosed
        currentdiagnosed = people[dx,:,t] # Find how many people are diagnosed
        #newcaretot = numcare[t] - people[[care,usvl,svl],:,t].sum() # Calculate difference between current people on treatment and people needed
        for cd4 in range(ncd4):
            if cd4>0: 
                progin = dt*prog[cd4-1]*people[dx[cd4-1],:,t]
            else: 
                progin = 0 # Cannot progress into acute stage
            if cd4<ncd4-1: 
                progout = dt*prog[cd4]*people[dx[cd4],:,t]
            else: 
                progout = 0 # Cannot progress out of AIDS stage
            newcare[cd4] = newcaretot * currentdiagnosed[cd4,:] / (eps+currentdiagnosed.sum()) # Pull out evenly among diagnosed
            hivdeaths   = dt * people[dx[cd4],:,t] * death[cd4]
            otherdeaths = dt * people[dx[cd4],:,t] * background
            inflows = progin + newdiagnoses[cd4]*(1.-immediatecare[:,t]) # some go immediately into care after testing
            outflows = progout + hivdeaths + otherdeaths #+ currentdiagnosed[cd4,:]*linktocare[:,t]*dt # diagnosed moving into care
            newcare[cd4] = minimum(newcare[cd4], safetymargin*(currentdiagnosed[cd4,:]+inflows-outflows)) # Allow it to go negative
            newcare[cd4] = maximum(newcare[cd4], -safetymargin*people[care[cd4],:,t]) # Make sure it doesn't exceed the number of people in the care compartment
            dD.append(inflows - outflows - newcare[cd4])
            raw['death'][:,t]  += hivdeaths/dt # Save annual HIV deaths 
            raw['otherdeath'][:,t] += otherdeaths/dt    # Save annual other deaths 


        ## In-Care
        currentincare = people[care,:,t] # how many people currently in care (by population)
        newtreattot = numtx[t] - people[[usvl,svl],:,t].sum() # Calculate difference between current people on treatment and people needed
        for cd4 in range(ncd4):
            if cd4>0: 
                progin = dt*prog[cd4-1]*people[care[cd4-1],:,t]
            else: 
                progin = 0 # Cannot progress into acute stage
            if cd4<ncd4-1: 
                progout = dt*prog[cd4]*people[care[cd4],:,t]
            else: 
                progout = 0 # Cannot progress out of AIDS stage
            newtreat[cd4] = newtreattot * currentincare[cd4,:] / (eps+currentincare.sum()) # Pull out evenly among incare
            hivdeaths   = dt * people[care[cd4],:,t] * death[cd4]
            otherdeaths = dt * people[care[cd4],:,t] * background
            leavingcare[cd4] = dt * people[care[cd4],:,t] * leavecare[:,t]
            inflows = progin + newdiagnoses[cd4]*immediatecare[:,t]
            outflows = progout + hivdeaths + otherdeaths + leavingcare[cd4]
            newtreat[cd4] = minimum(newtreat[cd4], safetymargin*(currentincare[cd4,:]+inflows-outflows)) # Allow it to go negative
            newtreat[cd4] = maximum(newtreat[cd4], -safetymargin*people[usvl[cd4],:,t]) # Make sure it doesn't exceed the number of people in the treatment compartment
            dC.append(inflows - outflows - newtreat[cd4])
            raw['newtreat'][:,t] += newtreat[cd4]/dt # Save annual treatment initiation
            raw['death'][:,t]  += hivdeaths/dt # Save annual HIV deaths 
            raw['otherdeath'][:,t] += otherdeaths/dt    # Save annual other deaths 
        

        ## Unsuppressed Viral Load (having begun treatment)
        for cd4 in range(ncd4):
            if (cd4>0 and cd4<ncd4-1): # CD4>0 stops people from moving back into acute
                recovin = dt*recov[cd4-1]*people[usvl[cd4+1],:,t]
            else: 
                recovin = 0 # Cannot recover in to acute or AIDS stage
            if cd4>1: # CD4>1 stops people from moving back into acute
                recovout = dt*recov[cd4-2]*people[usvl[cd4],:,t]
            else: 
                recovout = 0 # Cannot recover out of gt500 stage (or acute stage)
            hivdeaths              = dt * people[usvl[cd4],:,t] * death[cd4] * deathtx # Use death by CD4 state if lower than death on treatment
            otherdeaths            = dt * people[usvl[cd4],:,t] * background
            #virallysuppressed[cd4] = dt * people[usvl[cd4],:,t] * successprop #adherenceprop[:,t] * successart
            virallysuppressed[cd4] = newtreat[cd4] * successprop #adherenceprop[:,t] * successart
            fracalive           = 1. - death[cd4]*deathtx - background
            stopUSincare[cd4] = dt * people[usvl[cd4],:,t] * stoprate * fracalive * fraccare  # People stopping ART but still in care
            stopUSlost[cd4]   = dt * people[usvl[cd4],:,t] * stoprate * fracalive * (1.-fraccare)  # People stopping ART and lost to followup
            inflows = recovin + newtreat[cd4]*(1.-successprop)
            outflows = recovout + hivdeaths + otherdeaths + stopUSincare[cd4] + stopUSlost[cd4] + virallysuppressed[cd4]
            dUSVL.append(inflows - outflows)
            raw['death'][:,t] += hivdeaths/dt # Save annual HIV deaths 
            raw['otherdeath'][:,t] += otherdeaths/dt    # Save annual other deaths 
        

        ## Suppressed Viral Load
        for cd4 in range(ncd4):
            if (cd4>0 and cd4<ncd4-1): # CD4>0 stops people from moving back into acute
                recovin = dt*recov[cd4-1]*people[svl[cd4+1],:,t]
            else: 
                recovin = 0 # Cannot recover in to acute or AIDS stage
            if cd4>1: # CD4>1 stops people from moving back into acute
                recovout = dt*recov[cd4-2]*people[svl[cd4],:,t]
            else: 
                recovout = 0 # Cannot recover out of gt500 stage (or acute stage)
            hivdeaths          = dt * people[svl[cd4],:,t] * death[cd4]
            otherdeaths        = dt * people[svl[cd4],:,t] * background
            failing[cd4]       = dt * people[svl[cd4],:,t] * biofailure[t]
            fracalive       = 1. - death[cd4] - background
            stopSVLincare[cd4] = dt * people[svl[cd4],:,t] * stoprate * fracalive * fraccare  # People stopping ART but still in care
            stopSVLlost[cd4]   = dt * people[svl[cd4],:,t] * stoprate * fracalive * (1.-fraccare)  # People stopping ART and lost to followup
            inflows = recovin + virallysuppressed[cd4]
            outflows = recovout + hivdeaths + otherdeaths + failing[cd4] + stopSVLincare[cd4] + stopSVLlost[cd4]
            dSVL.append(inflows - outflows)
            dUSVL[cd4] += failing[cd4]
            raw['death'][:,t]  += hivdeaths/dt # Save annual HIV deaths 
            raw['otherdeath'][:,t] += otherdeaths/dt    # Save annual other deaths 
=======




        ############################################################################################################
        ## Here, split and decide whether or not to use the cascade for the rest of the ODEs to solve
        ############################################################################################################
        if usecascade:
>>>>>>> d06692e3

            ## Diagnosed
            currentdiagnosed = people[dx,:,t] # Find how many people are diagnosed
            for cd4 in range(ncd4):
                if cd4>0: 
                    progin = dt*prog[cd4-1]*people[dx[cd4-1],:,t]
                else: 
                    progin = 0 # Cannot progress into acute stage
                if cd4<ncd4-1: 
                    progout = dt*prog[cd4]*people[dx[cd4],:,t]
                else: 
                    progout = 0 # Cannot progress out of AIDS stage
                hivdeaths   = dt * people[dx[cd4],:,t] * death[cd4]
                otherdeaths = dt * people[dx[cd4],:,t] * background
                inflows = progin + newdiagnoses[cd4]*(1.-immediatecare[:,t]) # some go immediately into care after testing
                outflows = progout + hivdeaths + otherdeaths + currentdiagnosed[cd4,:]*linktocare[:,t]*dt # diagnosed moving into care
                dD.append(inflows - outflows)
                raw['death'][:,t]  += hivdeaths/dt # Save annual HIV deaths 
                raw['otherdeath'][:,t] += otherdeaths/dt    # Save annual other deaths 


            ## In-Care
            currentincare = people[care,:,t] # how many people currently in care (by population)
            newtreattot = numtx[t] - people[[usvl,svl],:,t].sum() # Calculate difference between current people on treatment and people needed
            for cd4 in range(ncd4):
                if cd4>0: 
                    progin = dt*prog[cd4-1]*people[care[cd4-1],:,t]
                else: 
                    progin = 0 # Cannot progress into acute stage
                if cd4<ncd4-1: 
                    progout = dt*prog[cd4]*people[care[cd4],:,t]
                else: 
                    progout = 0 # Cannot progress out of AIDS stage
                newtreat[cd4] = newtreattot * currentincare[cd4,:] / (eps+currentincare.sum()) # Pull out evenly among incare
                hivdeaths   = dt * people[care[cd4],:,t] * death[cd4]
                otherdeaths = dt * people[care[cd4],:,t] * background
                leavingcare[cd4] = dt * people[care[cd4],:,t] * leavecare[:,t]
                inflows = progin + newdiagnoses[cd4]*immediatecare[:,t]
                outflows = progout + hivdeaths + otherdeaths + leavingcare[cd4]
                newtreat[cd4] = minimum(newtreat[cd4], safetymargin*(currentincare[cd4,:]+inflows-outflows)) # Allow it to go negative
                newtreat[cd4] = maximum(newtreat[cd4], -safetymargin*people[usvl[cd4],:,t]) # Make sure it doesn't exceed the number of people in the treatment compartment
                dC.append(inflows - outflows - newtreat[cd4])
                raw['newtreat'][:,t] += newtreat[cd4]/dt # Save annual treatment initiation
                raw['death'][:,t]  += hivdeaths/dt # Save annual HIV deaths 
                raw['otherdeath'][:,t] += otherdeaths/dt    # Save annual other deaths 
            

            ## Unsuppressed Viral Load (having begun treatment)
            for cd4 in range(ncd4):
                if (cd4>0 and cd4<ncd4-1): # CD4>0 stops people from moving back into acute
                    recovin = dt*recov[cd4-1]*people[usvl[cd4+1],:,t]
                else: 
                    recovin = 0 # Cannot recover in to acute or AIDS stage
                if cd4>1: # CD4>1 stops people from moving back into acute
                    recovout = dt*recov[cd4-2]*people[usvl[cd4],:,t]
                else: 
                    recovout = 0 # Cannot recover out of gt500 stage (or acute stage)
                hivdeaths              = dt * people[usvl[cd4],:,t] * death[cd4] * deathtx # Use death by CD4 state if lower than death on treatment
                otherdeaths            = dt * people[usvl[cd4],:,t] * background
                virallysupp[cd4] = dt * people[usvl[cd4],:,t] * adherenceprop[:,t] * successart
                stopUSincare[cd4]      = dt * people[usvl[cd4],:,t] * propstop[:,t] * (1.-proploss[:,t]) # People stopping ART but still in care
                stopUSlost[cd4]        = dt * people[usvl[cd4],:,t] * propstop[:,t] *     proploss[:,t]  # People stopping ART and lost to followup
                inflows = recovin + newtreat[cd4]
                outflows = recovout + hivdeaths + otherdeaths + stopUSincare[cd4] + stopUSlost[cd4] + virallysupp[cd4]
                dUSVL.append(inflows - outflows)
                raw['death'][:,t] += hivdeaths/dt # Save annual HIV deaths 
                raw['otherdeath'][:,t] += otherdeaths/dt    # Save annual other deaths 
            

            ## Suppressed Viral Load
            currentsuppressed = people[svl,:,t] # how many people currently in care (by population)
            for cd4 in range(ncd4):
                if (cd4>0 and cd4<ncd4-1): # CD4>0 stops people from moving back into acute
                    recovin = dt*recov[cd4-1]*people[svl[cd4+1],:,t]
                else: 
                    recovin = 0 # Cannot recover in to acute or AIDS stage
                if cd4>1: # CD4>1 stops people from moving back into acute
                    recovout = dt*recov[cd4-2]*people[svl[cd4],:,t]
                else: 
                    recovout = 0 # Cannot recover out of gt500 stage (or acute stage)
                hivdeaths          = dt * currentsuppressed[cd4,:] * death[cd4]
                otherdeaths        = dt * currentsuppressed[cd4,:] * background
                failing[cd4]       = dt * currentsuppressed[cd4,:] * biofailure[t]
                stopSVLincare[cd4] = dt * currentsuppressed[cd4,:] * propstop[:,t] * (1.-proploss[:,t]) # People stopping ART but still in care
                stopSVLlost[cd4]   = dt * currentsuppressed[cd4,:] * propstop[:,t] *     proploss[:,t]  # People stopping ART and lost to followup
                inflows = recovin + virallysupp[cd4]
                outflows = recovout + hivdeaths + otherdeaths + failing[cd4] + stopSVLincare[cd4] + stopSVLlost[cd4]
                dSVL.append(inflows - outflows)
                dUSVL[cd4] += failing[cd4]
                raw['death'][:,t]  += hivdeaths/dt # Save annual HIV deaths 
                raw['otherdeath'][:,t] += otherdeaths/dt    # Save annual other deaths 


            ## Lost to follow-up
            for cd4 in range(ncd4):
                if cd4>0: 
                    progin = dt*prog[cd4-1]*people[lost[cd4-1],:,t]
                else: 
                    progin = 0 # Cannot progress into acute stage
                if cd4<ncd4-1: 
                    progout = dt*prog[cd4]*people[lost[cd4],:,t]
                else: 
                    progout = 0 # Cannot progress out of AIDS stage
                hivdeaths   = dt * people[lost[cd4],:,t] * death[cd4]
                otherdeaths = dt * people[lost[cd4],:,t] * background
                inflows  = progin + stopSVLlost[cd4] + stopUSlost[cd4] + leavingcare[cd4]
                outflows = progout + hivdeaths + otherdeaths
                dL.append(inflows - outflows)
                raw['death'][:,t]  += hivdeaths/dt # Save annual HIV deaths 
                raw['otherdeath'][:,t] += otherdeaths/dt    # Save annual other deaths 


            ## Off ART but not lost 
            for cd4 in range(ncd4):
                if cd4>0: 
                    progin = dt*prog[cd4-1]*people[off[cd4-1],:,t]
                else: 
                    progin = 0 # Cannot progress into acute stage
                if cd4<ncd4-1: 
                    progout = dt*prog[cd4]*people[off[cd4],:,t]
                else: 
                    progout = 0 # Cannot progress out of AIDS stage
                hivdeaths   = dt * people[off[cd4],:,t] * death[cd4]
                otherdeaths = dt * people[off[cd4],:,t] * background
                inflows  = progin + stopSVLincare[cd4] + stopUSincare[cd4] # + reengage
                outflows = progout + hivdeaths + otherdeaths
                dO.append(inflows - outflows)
                raw['death'][:,t]  += hivdeaths/dt # Save annual HIV deaths 
                raw['otherdeath'][:,t] += otherdeaths/dt    # Save annual other deaths 




        # Or, do not use the cascade
        else: 

            ## Diagnosed
            newtreattot = numtx[t] - people[tx,:,t].sum() # Calculate difference between current people on treatment and people needed
            currentdiagnosed = people[dx,:,t] # Find how many people are diagnosed
            for cd4 in range(ncd4):
                if cd4>0: 
                    progin = dt*prog[cd4-1]*people[dx[cd4-1],:,t]
                else: 
                    progin = 0 # Cannot progress into acute stage
                if cd4<ncd4-1: 
                    progout = dt*prog[cd4]*people[dx[cd4],:,t]
                else: 
                    progout = 0 # Cannot progress out of AIDS stage
                newtreat[cd4] = newtreattot * currentdiagnosed[cd4,:] / (eps+currentdiagnosed.sum()) # Pull out evenly among diagnosed
                hivdeaths   = dt * people[dx[cd4],:,t] * death[cd4]
                otherdeaths = dt * people[dx[cd4],:,t] * background
                inflows = progin + newdiagnoses[cd4]
                outflows = progout + hivdeaths + otherdeaths
                newtreat[cd4] = minimum(newtreat[cd4], safetymargin*(currentdiagnosed[cd4,:]+inflows-outflows)) # Allow it to go negative
                newtreat[cd4] = maximum(newtreat[cd4], -safetymargin*people[tx[cd4],:,t]) # Make sure it doesn't exceed the number of people in the treatment compartment
                dD.append(inflows - outflows - newtreat[cd4])
                raw['newtreat'][:,t] += newtreat[cd4]/dt # Save annual treatment initiation
                raw['death'][:,t]  += hivdeaths/dt # Save annual HIV deaths 
            
            ## 1st-line treatment
            for cd4 in range(ncd4):
                if (cd4>0 and cd4<ncd4-1): # CD4>0 stops people from moving back into acute
                    recovin = dt*recov[cd4-1]*people[tx[cd4+1],:,t]
                else: 
                    recovin = 0 # Cannot recover in to acute or AIDS stage
                if cd4>1: # CD4>1 stops people from moving back into acute
                    recovout = dt*recov[cd4-2]*people[tx[cd4],:,t]
                else: 
                    recovout = 0 # Cannot recover out of gt500 stage (or acute stage)
                hivdeaths   = dt * people[tx[cd4],:,t] * death[cd4] * deathtx # Use death by CD4 state if lower than death on treatment
                otherdeaths = dt * people[tx[cd4],:,t] * background
                dT.append(recovin - recovout + newtreat[cd4] - hivdeaths - otherdeaths)
                raw['death'][:,t] += hivdeaths/dt # Save annual HIV deaths 





        ###############################################################################
        ## Update next time point and check for errors
        ###############################################################################
        
        # Ignore the last time point, we don't want to update further
        if t<npts-1:
            change = zeros((nstates, npops))
            change[sus,:] = dS
            for cd4 in range(ncd4): # this could be made much more efficient
                change[undx[cd4],:] = dU[cd4]
                change[dx[cd4],:]   = dD[cd4]
                if usecascade:
                    change[care[cd4],:] = dC[cd4]
                    change[usvl[cd4],:] = dUSVL[cd4]
                    change[svl[cd4],:]  = dSVL[cd4]
                    change[lost[cd4],:] = dL[cd4] 
                    change[off[cd4],:]  = dO[cd4]
                else:
                    change[tx[cd4],:]  = dT[cd4]
            people[:,:,t+1] = people[:,:,t] + change # Update people array
            newpeople = popsize[:,t+1]-people[:,:,t+1].sum(axis=0) # Number of people to add according to simpars['popsize'] (can be negative)
            for pop in range(npops): # Loop over each population, since some might grow and others might shrink
                if newpeople[pop]>=0: # People are entering: they enter the susceptible population
                    people[0,pop,t+1] += newpeople[pop]
                else: # People are leaving: they leave from susceptible still
                    if (people[0,pop,t+1] + newpeople[pop])>0: # Don't allow negative people
                        people[0,pop,t+1] += newpeople[pop]
                    else:
                        people[:,pop,t+1] *= popsize[pop,t]/sum(people[:,pop,t]);
            if not((people[:,:,t+1]>=0).all()): # If not every element is a real number >0, throw an error
                for errstate in range(nstates): # Loop over all heath states
                    for errpop in range(npops): # Loop over all populations
                        if not(people[errstate,errpop,t+1]>=0):
                            printv('WARNING, Non-positive people found: people[%s, %s, %s] = %s' % (errstate, errpop, t+1, people[errstate,errpop,t+1]), 4, verbose=verbose)
                            people[errstate,errpop,t+1] = 0 # Reset
                
    # Append final people array to sim output
    raw['people'] = people
    
    printv('  ...done running model.', 2, verbose)
    if benchmark: toc(starttime)
    return raw # Return raw results





def runmodel(project=None, simpars=None, pars=None, parset=None, progset=None, budget=None, budgetyears=None, settings=None, start=2000, end=2030, dt=0.2, tvec=None, name=None, uid=None, data=None, verbose=2):
    ''' 
    Convenience function for running the model. Requires input of either "simpars" or "pars"; and for including the data,
    requires input of either "project" or "data". All other inputs are optional.
    
    Version: 2016jan23 by cliffk    
    '''
    if simpars is None:
        if pars is None: raise OptimaException('runmodel() requires either simpars or pars input; neither was provided')
        simpars = makesimpars(pars, start=start, end=end, dt=dt, tvec=tvec, name=name, uid=uid)
    if settings is None:
        try: settings = project.settings 
        except: raise OptimaException('Could not get settings from project "%s" supplied to runmodel()' % project)
    raw = model(simpars=simpars, settings=settings, verbose=verbose) # THIS IS SPINAL OPTIMA
    results = Resultset(project=project, raw=raw, parset=parset, progset=progset, budget=budget, budgetyears=budgetyears, simpars=simpars, data=data, domake=True) # Create structure for storing results
    return results<|MERGE_RESOLUTION|>--- conflicted
+++ resolved
@@ -58,17 +58,14 @@
     death      = simpars['deathacute':'deathlt50']
     cd4trans   = simpars['cd4transacute':'cd4translt50']
     deathtx    = simpars['deathtreat']   # Death rate whilst on treatment
-<<<<<<< HEAD
-    #successart = simpars['successart']   # proportion of people on ART who become virally suppressed (P)
+
 
     # Defined for total (not by populations) and time dependent [npts]
-    biofailure = simpars['biofailure']   # biological treatment failure rate (P/T)
-    successprop    = simpars['successprop']      # Proportion of people on ART with viral suppression (P)
-=======
     if usecascade:
-        successart = simpars['successart']    # proportion of people who become virally suppressed if ART works (P
-        biofailure = simpars['biofailure']    # biological treatment failure rate (P/T) [npts]
->>>>>>> d06692e3
+        successprop = simpars['successprop']      # Proportion of people on ART with viral suppression (P)
+        #successart = simpars['successart']    # proportion of people who become virally suppressed if ART works (P
+        biofailure  = simpars['biofailure']    # biological treatment failure rate (P/T) [npts]
+
     
     # Calculate other things outside the loop
     cd4trans /= cd4transnorm # Normalize CD4 transmission
@@ -108,11 +105,6 @@
     effprep   = (1 - simpars['effprep']) * simpars['prep'] # PrEP effect
     effcondom = 1 - simpars['effcondom']          # Condom effect
     
-    # Behavioural transitions between stages [npop,npts]
-    immediatecare = simpars['immediatecare'] # Linkage to care from diagnosis within 1 month (%) (P)
-    linktocare    = simpars['linktocare']    # rate of linkage to care (P/T)
-    leavecare     = simpars['leavecare']     # Proportion of people in care then lost to follow-up per year (P/T)
-    stoprate      = simpars['stoprate']      # Percentage of people who receive ART in year who stop taking ART (%/year) (P/T)
 
     # Intervention uptake (P=proportion, N=number)
     sharing  = simpars['sharing']   # Sharing injecting equiptment (P)
@@ -128,18 +120,14 @@
     circeff = 1 - effcirc*circum
     prepeff = 1 - effprep
     stieff  = 1 + effsti
-<<<<<<< HEAD
-=======
+
     
     # Behavioural transitions between stages [npop,npts]
     if usecascade:
-        immediatecare = simpars['immediatecare'] # Going directly into Care rather than Diagnosed-only after testing positive (P)
-        linktocare    = simpars['linktocare']    # rate of linkage to care (P/T) ... hivtest/aidstest should also be P/T?
-        adherenceprop = simpars['adherenceprop'] # Proportion of people on treatment who adhere per year (P/T)
+        immediatecare = simpars['immediatecare'] # Linkage to care from diagnosis within 1 month (%) (P)
+        linktocare    = simpars['linktocare']    # rate of linkage to care (P/T)
         leavecare     = simpars['leavecare']     # Proportion of people in care then lost to follow-up per year (P/T)
-        propstop      = simpars['propstop']      # Proportion of people on ART who stop taking ART per year (P/T)
-        proploss      = simpars['proploss']      # Proportion of people who stop taking ART per year who are lost to follow-up (P)
->>>>>>> d06692e3
+        stoprate      = simpars['stoprate']      # Percentage of people who receive ART in year who stop taking ART (%/year) (P/T)
 
     # Force of infection metaparameter
     force = simpars['force']
@@ -341,19 +329,9 @@
         else: dT = []; # Reset differences for simple compartments
         testingrate  = [0] * ncd4
         newdiagnoses = [0] * ncd4
-<<<<<<< HEAD
-        newcare      = [0] * ncd4
-        newtreat     = [0] * ncd4
-        leavingcare  = [0] * ncd4
-        virallysuppressed = [0] * ncd4
-        failing      = [0] * ncd4
-        stopUSlost   = [0] * ncd4
-        stopSVLlost  = [0] * ncd4
-        stopUSincare = [0] * ncd4
-        stopSVLincare = [0] * ncd4
-=======
         newtreat     = [0] * ncd4
         if usecascade:
+            #newcare      = [0] * ncd4
             leavingcare  = [0] * ncd4
             virallysupp  = [0] * ncd4
             failing      = [0] * ncd4
@@ -361,7 +339,7 @@
             stopSVLlost  = [0] * ncd4
             stopUSincare = [0] * ncd4
             stopSVLincare = [0] * ncd4
->>>>>>> d06692e3
+
         background   = simpars['death'][:, t] # make OST effect this death rates
         
         ## Susceptibles
@@ -389,116 +367,15 @@
             raw['otherdeath'][:,t] += otherdeaths/dt    # Save annual other deaths 
         dU[0] = dU[0] + newinfections # Now add newly infected people
         
-<<<<<<< HEAD
-        ## Diagnosed
-        currentdiagnosed = people[dx,:,t] # Find how many people are diagnosed
-        #newcaretot = numcare[t] - people[[care,usvl,svl],:,t].sum() # Calculate difference between current people on treatment and people needed
-        for cd4 in range(ncd4):
-            if cd4>0: 
-                progin = dt*prog[cd4-1]*people[dx[cd4-1],:,t]
-            else: 
-                progin = 0 # Cannot progress into acute stage
-            if cd4<ncd4-1: 
-                progout = dt*prog[cd4]*people[dx[cd4],:,t]
-            else: 
-                progout = 0 # Cannot progress out of AIDS stage
-            newcare[cd4] = newcaretot * currentdiagnosed[cd4,:] / (eps+currentdiagnosed.sum()) # Pull out evenly among diagnosed
-            hivdeaths   = dt * people[dx[cd4],:,t] * death[cd4]
-            otherdeaths = dt * people[dx[cd4],:,t] * background
-            inflows = progin + newdiagnoses[cd4]*(1.-immediatecare[:,t]) # some go immediately into care after testing
-            outflows = progout + hivdeaths + otherdeaths #+ currentdiagnosed[cd4,:]*linktocare[:,t]*dt # diagnosed moving into care
-            newcare[cd4] = minimum(newcare[cd4], safetymargin*(currentdiagnosed[cd4,:]+inflows-outflows)) # Allow it to go negative
-            newcare[cd4] = maximum(newcare[cd4], -safetymargin*people[care[cd4],:,t]) # Make sure it doesn't exceed the number of people in the care compartment
-            dD.append(inflows - outflows - newcare[cd4])
-            raw['death'][:,t]  += hivdeaths/dt # Save annual HIV deaths 
-            raw['otherdeath'][:,t] += otherdeaths/dt    # Save annual other deaths 
-
-
-        ## In-Care
-        currentincare = people[care,:,t] # how many people currently in care (by population)
-        newtreattot = numtx[t] - people[[usvl,svl],:,t].sum() # Calculate difference between current people on treatment and people needed
-        for cd4 in range(ncd4):
-            if cd4>0: 
-                progin = dt*prog[cd4-1]*people[care[cd4-1],:,t]
-            else: 
-                progin = 0 # Cannot progress into acute stage
-            if cd4<ncd4-1: 
-                progout = dt*prog[cd4]*people[care[cd4],:,t]
-            else: 
-                progout = 0 # Cannot progress out of AIDS stage
-            newtreat[cd4] = newtreattot * currentincare[cd4,:] / (eps+currentincare.sum()) # Pull out evenly among incare
-            hivdeaths   = dt * people[care[cd4],:,t] * death[cd4]
-            otherdeaths = dt * people[care[cd4],:,t] * background
-            leavingcare[cd4] = dt * people[care[cd4],:,t] * leavecare[:,t]
-            inflows = progin + newdiagnoses[cd4]*immediatecare[:,t]
-            outflows = progout + hivdeaths + otherdeaths + leavingcare[cd4]
-            newtreat[cd4] = minimum(newtreat[cd4], safetymargin*(currentincare[cd4,:]+inflows-outflows)) # Allow it to go negative
-            newtreat[cd4] = maximum(newtreat[cd4], -safetymargin*people[usvl[cd4],:,t]) # Make sure it doesn't exceed the number of people in the treatment compartment
-            dC.append(inflows - outflows - newtreat[cd4])
-            raw['newtreat'][:,t] += newtreat[cd4]/dt # Save annual treatment initiation
-            raw['death'][:,t]  += hivdeaths/dt # Save annual HIV deaths 
-            raw['otherdeath'][:,t] += otherdeaths/dt    # Save annual other deaths 
-        
-
-        ## Unsuppressed Viral Load (having begun treatment)
-        for cd4 in range(ncd4):
-            if (cd4>0 and cd4<ncd4-1): # CD4>0 stops people from moving back into acute
-                recovin = dt*recov[cd4-1]*people[usvl[cd4+1],:,t]
-            else: 
-                recovin = 0 # Cannot recover in to acute or AIDS stage
-            if cd4>1: # CD4>1 stops people from moving back into acute
-                recovout = dt*recov[cd4-2]*people[usvl[cd4],:,t]
-            else: 
-                recovout = 0 # Cannot recover out of gt500 stage (or acute stage)
-            hivdeaths              = dt * people[usvl[cd4],:,t] * death[cd4] * deathtx # Use death by CD4 state if lower than death on treatment
-            otherdeaths            = dt * people[usvl[cd4],:,t] * background
-            #virallysuppressed[cd4] = dt * people[usvl[cd4],:,t] * successprop #adherenceprop[:,t] * successart
-            virallysuppressed[cd4] = newtreat[cd4] * successprop #adherenceprop[:,t] * successart
-            fracalive           = 1. - death[cd4]*deathtx - background
-            stopUSincare[cd4] = dt * people[usvl[cd4],:,t] * stoprate * fracalive * fraccare  # People stopping ART but still in care
-            stopUSlost[cd4]   = dt * people[usvl[cd4],:,t] * stoprate * fracalive * (1.-fraccare)  # People stopping ART and lost to followup
-            inflows = recovin + newtreat[cd4]*(1.-successprop)
-            outflows = recovout + hivdeaths + otherdeaths + stopUSincare[cd4] + stopUSlost[cd4] + virallysuppressed[cd4]
-            dUSVL.append(inflows - outflows)
-            raw['death'][:,t] += hivdeaths/dt # Save annual HIV deaths 
-            raw['otherdeath'][:,t] += otherdeaths/dt    # Save annual other deaths 
-        
-
-        ## Suppressed Viral Load
-        for cd4 in range(ncd4):
-            if (cd4>0 and cd4<ncd4-1): # CD4>0 stops people from moving back into acute
-                recovin = dt*recov[cd4-1]*people[svl[cd4+1],:,t]
-            else: 
-                recovin = 0 # Cannot recover in to acute or AIDS stage
-            if cd4>1: # CD4>1 stops people from moving back into acute
-                recovout = dt*recov[cd4-2]*people[svl[cd4],:,t]
-            else: 
-                recovout = 0 # Cannot recover out of gt500 stage (or acute stage)
-            hivdeaths          = dt * people[svl[cd4],:,t] * death[cd4]
-            otherdeaths        = dt * people[svl[cd4],:,t] * background
-            failing[cd4]       = dt * people[svl[cd4],:,t] * biofailure[t]
-            fracalive       = 1. - death[cd4] - background
-            stopSVLincare[cd4] = dt * people[svl[cd4],:,t] * stoprate * fracalive * fraccare  # People stopping ART but still in care
-            stopSVLlost[cd4]   = dt * people[svl[cd4],:,t] * stoprate * fracalive * (1.-fraccare)  # People stopping ART and lost to followup
-            inflows = recovin + virallysuppressed[cd4]
-            outflows = recovout + hivdeaths + otherdeaths + failing[cd4] + stopSVLincare[cd4] + stopSVLlost[cd4]
-            dSVL.append(inflows - outflows)
-            dUSVL[cd4] += failing[cd4]
-            raw['death'][:,t]  += hivdeaths/dt # Save annual HIV deaths 
-            raw['otherdeath'][:,t] += otherdeaths/dt    # Save annual other deaths 
-=======
-
-
-
 
         ############################################################################################################
         ## Here, split and decide whether or not to use the cascade for the rest of the ODEs to solve
         ############################################################################################################
         if usecascade:
->>>>>>> d06692e3
 
             ## Diagnosed
             currentdiagnosed = people[dx,:,t] # Find how many people are diagnosed
+            #newcaretot = numcare[t] - people[[care,usvl,svl],:,t].sum() # Calculate difference between current people on treatment and people needed
             for cd4 in range(ncd4):
                 if cd4>0: 
                     progin = dt*prog[cd4-1]*people[dx[cd4-1],:,t]
@@ -508,11 +385,16 @@
                     progout = dt*prog[cd4]*people[dx[cd4],:,t]
                 else: 
                     progout = 0 # Cannot progress out of AIDS stage
+                #newcare[cd4] = newcaretot * currentdiagnosed[cd4,:] / (eps+currentdiagnosed.sum()) # Pull out evenly among diagnosed #WARNING FIX
                 hivdeaths   = dt * people[dx[cd4],:,t] * death[cd4]
                 otherdeaths = dt * people[dx[cd4],:,t] * background
                 inflows = progin + newdiagnoses[cd4]*(1.-immediatecare[:,t]) # some go immediately into care after testing
-                outflows = progout + hivdeaths + otherdeaths + currentdiagnosed[cd4,:]*linktocare[:,t]*dt # diagnosed moving into care
+                #outflows = progout + hivdeaths + otherdeaths #+ currentdiagnosed[cd4,:]*linktocare[:,t]*dt # diagnosed moving into care
+                #outflows = progout + hivdeaths + otherdeaths + currentdiagnosed[cd4,:]*linktocare[:,t]*dt # diagnosed moving into care
+                #newcare[cd4] = minimum(newcare[cd4], safetymargin*(currentdiagnosed[cd4,:]+inflows-outflows)) # Allow it to go negative
+                #newcare[cd4] = maximum(newcare[cd4], -safetymargin*people[care[cd4],:,t]) # Make sure it doesn't exceed the number of people in the care compartment
                 dD.append(inflows - outflows)
+                #dD.append(inflows - outflows - newcare[cd4])
                 raw['death'][:,t]  += hivdeaths/dt # Save annual HIV deaths 
                 raw['otherdeath'][:,t] += otherdeaths/dt    # Save annual other deaths 
 
@@ -555,9 +437,11 @@
                     recovout = 0 # Cannot recover out of gt500 stage (or acute stage)
                 hivdeaths              = dt * people[usvl[cd4],:,t] * death[cd4] * deathtx # Use death by CD4 state if lower than death on treatment
                 otherdeaths            = dt * people[usvl[cd4],:,t] * background
-                virallysupp[cd4] = dt * people[usvl[cd4],:,t] * adherenceprop[:,t] * successart
-                stopUSincare[cd4]      = dt * people[usvl[cd4],:,t] * propstop[:,t] * (1.-proploss[:,t]) # People stopping ART but still in care
-                stopUSlost[cd4]        = dt * people[usvl[cd4],:,t] * propstop[:,t] *     proploss[:,t]  # People stopping ART and lost to followup
+                virallysupp[cd4] = dt * people[usvl[cd4],:,t] * adherenceprop[:,t] * successart #WARNING FIX
+                #virallysupp[cd4] = newtreat[cd4] * successprop #adherenceprop[:,t] * successart
+                fracalive           = 1. - death[cd4]*deathtx - background
+                stopUSincare[cd4] = dt * people[usvl[cd4],:,t] * stoprate * fracalive * fraccare  # People stopping ART but still in care
+                stopUSlost[cd4]   = dt * people[usvl[cd4],:,t] * stoprate * fracalive * (1.-fraccare)  # People stopping ART and lost to followup
                 inflows = recovin + newtreat[cd4]
                 outflows = recovout + hivdeaths + otherdeaths + stopUSincare[cd4] + stopUSlost[cd4] + virallysupp[cd4]
                 dUSVL.append(inflows - outflows)
@@ -579,8 +463,9 @@
                 hivdeaths          = dt * currentsuppressed[cd4,:] * death[cd4]
                 otherdeaths        = dt * currentsuppressed[cd4,:] * background
                 failing[cd4]       = dt * currentsuppressed[cd4,:] * biofailure[t]
-                stopSVLincare[cd4] = dt * currentsuppressed[cd4,:] * propstop[:,t] * (1.-proploss[:,t]) # People stopping ART but still in care
-                stopSVLlost[cd4]   = dt * currentsuppressed[cd4,:] * propstop[:,t] *     proploss[:,t]  # People stopping ART and lost to followup
+                fracalive       = 1. - death[cd4] - background
+                stopSVLincare[cd4] = dt * currentsuppressed[cd4,:] * stoprate * fracalive * fraccare  # People stopping ART but still in care
+                stopSVLlost[cd4]   = dt * currentsuppressed[cd4,:] * stoprate * fracalive * (1.-fraccare)  # People stopping ART and lost to followup
                 inflows = recovin + virallysupp[cd4]
                 outflows = recovout + hivdeaths + otherdeaths + failing[cd4] + stopSVLincare[cd4] + stopSVLlost[cd4]
                 dSVL.append(inflows - outflows)
