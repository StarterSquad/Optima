--- conflicted
+++ resolved
@@ -105,18 +105,10 @@
 
     # Intervention uptake (P=proportion, N=number)
     sharing  = simpars['sharing']   # Sharing injecting equiptment (P)
-<<<<<<< HEAD
     numtx    = simpars['numtx']     # 1st line treatement (N) -- tx already used for index of people on treatment [npts]
-    #numcare  = simpars['numcare']   # Number of PLHIV who are in care (N)
     pdhivcare= simpars['pdhivcare'] # Percentage of all people who have been diagnosed with HIV who are in care [npts]
-    #plhivcare= simpars['plhivcare'] # Percentage of all PLHIV who are in care
     hivtest  = simpars['hivtest']   # HIV testing (P) [npop,npts]
     aidstest = simpars['aidstest']  # HIV testing in AIDS stage (P) [npts]
-    circum   = simpars['circum']
-=======
-    numtx    = simpars['numtx']     # 1st line treatement (N) -- tx already used for index of people on treatment
-    hivtest  = simpars['hivtest']   # HIV testing (P)
-    aidstest = simpars['aidstest']  # HIV testing in AIDS stage (P)
     circum   = simpars['circum']    # Prevalence of circumcision (P)
     stiprev  = simpars['stiprev']   # Prevalence of STIs (P)
     prep     = simpars['prep']      # Prevalence of PrEP (P)
@@ -137,7 +129,6 @@
     effprep   = simpars['effprep'] * prep    # PrEP effect
     effcondom = simpars['effcondom']         # Condom effect
     effost    = simpars['effost'] * ostprev  # OST effect
->>>>>>> 18ca14b4
     
     # Calculations...used to be inside time loop
     circeff = 1 - effcirc*circum
