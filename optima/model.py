## Imports
from numpy import zeros, exp, maximum, minimum, hstack, inf, array, isnan, einsum, power as npow
from optima import OptimaException, printv, dcp, odict, findinds, makesimpars, Resultset

def model(simpars=None, settings=None, verbose=None, die=False, debug=False, initpeople=None):
    """
    Runs Optima's epidemiological model.
    
    Version: 1.5 (2016jul01)
    """
    
    ##################################################################################################################
    ### Setup
    ##################################################################################################################

    # Hard-coded parameters that hopefully don't matter too much
    cd4transnorm = 1.2 # Was 3.3 -- estimated overestimate of infectiousness by splitting transmissibility multiple ways -- see commit 57057b2486accd494ef9ce1379c87a6abfababbd for calculations
    
    # Initialize basic quantities
    if simpars is None: raise OptimaException('model() requires simpars as an input')
    if settings is None: raise OptimaException('model() requires settings as an input')
    popkeys      = simpars['popkeys']
    npops        = len(popkeys)
    simpars      = dcp(simpars)
    tvec         = simpars['tvec']
    dt           = simpars['dt']           # Shorten dt
    npts         = len(tvec)               # Number of time points
    ncd4         = settings.ncd4           # Shorten number of CD4 states
    nstates      = settings.nstates        # Shorten number of health states
    people       = zeros((nstates, npops, npts)) # Matrix to hold everything
    allpeople    = zeros((npops, npts))    # Population sizes
    effhivprev   = zeros((npops, 1))       # HIV effective prevalence (prevalence times infectiousness), overall
    effallprev   = zeros((nstates, npops)) # HIV effective prevalence (prevalence times infectiousness), by health state
    inhomo       = zeros(npops)    # Inhomogeneity calculations
<<<<<<< HEAD
    usecascade   = settings.usecascade # Whether or not the full treatment cascade should be used
    safetymargin = settings.safetymargin # Maximum fraction of people to move on a single timestep
    eps          = settings.eps # Define another small number to avoid divide-by-zero errors
    if not(hasattr(settings,'forcepopsize')): settings.forcepopsize = True # WARNING TEMP, for legacy support
    forcepopsize = settings.forcepopsize # Whether or not to force the population size to match the parameters
=======
    usecascade   = settings.usecascade     # Whether or not the full treatment cascade should be used
    safetymargin = settings.safetymargin   # Maximum fraction of people to move on a single timestep
    eps          = settings.eps            # Define another small number to avoid divide-by-zero errors
    if not(hasattr(settings,'forcsepopsize')): settings.forcepopsize = True # WARNING TEMP, for legacy support
    forcepopsize = settings.forcepopsize   # Whether or not to force the population size to match the parameters
>>>>>>> 54ff15d7
		
    if verbose is None: verbose = settings.verbose # Verbosity of output
    
    # Would be at the top of the script, but need to figure out verbose first
    printv('Running model...', 1, verbose)
    
    # Initialize arrays
    raw_inci       = zeros((npops, npts)) # Total incidence acquired by each population
    raw_inciby     = zeros((nstates, npts)) # Total incidence transmitted by each health state
    raw_mtct       = zeros((npops, npts)) # Number of mother-to-child transmissions to each population
    raw_diag       = zeros((npops, npts)) # Number diagnosed per timestep
    raw_newtreat   = zeros((npops, npts)) # Number initiating ART1 per timestep
    raw_death      = zeros((npops, npts)) # Number of deaths per timestep
    raw_otherdeath = zeros((npops, npts)) # Number of other deaths per timestep
    
    # Biological and failure parameters -- death etc
    prog       = array([simpars['progacute'], simpars['proggt500'], simpars['proggt350'], simpars['proggt200'], simpars['proggt50']]) # Ugly, but fast
    recov      = array([simpars['recovgt500'], simpars['recovgt350'], simpars['recovgt200'], simpars['recovgt50']])
    death      = array([simpars['deathacute'], simpars['deathgt500'], simpars['deathgt350'], simpars['deathgt200'], simpars['deathgt50'], simpars['deathlt50']])
    deathtx    = simpars['deathtreat']   # Death rate whilst on treatment
    cd4trans   = array([simpars['cd4transacute'], simpars['cd4transgt500'], simpars['cd4transgt350'], simpars['cd4transgt200'], simpars['cd4transgt50'], simpars['cd4translt50']])


    # Defined for total (not by populations) and time dependent [npts]
    treatvs     = simpars['treatvs']             # viral suppression - ART initiators (P)
    if usecascade:
        biofailure    = simpars['biofailure']    # biological treatment failure rate (P/T)
        freqvlmon     = simpars['freqvlmon']     # Viral load monitoring frequency (N/T)
        restarttreat  = simpars['restarttreat']  # Rate of ART re-inititation (P/T)
        progusvl      = simpars['progusvl']      # Proportion of people who progress when on unsuppressive ART
        recovusvl     = simpars['recovusvl']     # Proportion of people who recover when on unsuppressive ART
        stoppropcare  = simpars['stoppropcare']  # Proportion of people lost-to-follow-up who are actually still in care (transferred)
        # Behavioural transitions between stages [npop,npts]
        immediatecare = simpars['immediatecare'] # Linkage to care from diagnosis within 1 month (%) (P)
        linktocare    = simpars['linktocare']    # rate of linkage to care (P/T)
        stoprate      = simpars['stoprate']      # Percentage of people who receive ART in year who stop taking ART (%/year) (P/T)
        leavecare     = simpars['leavecare']     # Proportion of people in care then lost to follow-up per year (P/T)
        
        
    # Disease state indices
    susreg   = settings.susreg      # Susceptible, regular
    progcirc = settings.progcirc    # Susceptible, programmatically circumcised
    sus      = settings.sus         # Susceptible, both circumcised and uncircumcised
    undx     = settings.undx        # Undiagnosed
    dx       = settings.dx          # Diagnosed
    alldx    = settings.alldx       # All diagnosed
    alltx    = settings.alltx       # All on treatment
    allplhiv = settings.allplhiv    # All PLHIV
    aidsind  = settings.aidsind     # Index for when people have AIDS (used for assinging AIDS testing rate)
    if usecascade:
        care    = settings.care     # in care
        usvl    = settings.usvl     # On treatment - Unsuppressed Viral Load
        svl     = settings.svl      # On treatment - Suppressed Viral Load
        lost    = settings.lost     # Not on ART (anymore) and lost to follow-up
        off     = settings.off      # off ART but still in care
        allcare = settings.allcare  # All people in care
    else:
        tx   = settings.tx          # Treatment -- equal to settings.svl, but this is clearer
    if debug and len(sus)!=2:
        errormsg = 'Definition of susceptibles has changed: expecting regular circumcised + VMMC, but actually length %i' % len(sus)
        raise OptimaException(errormsg)

    
    # Calculate other things outside the loop
    transinj = simpars['transinj']          # Injecting
    cd4trans /= cd4transnorm # Normalize CD4 transmission
    dxfactor = (1.0-simpars['effdx']) # Include diagnosis efficacy
    if usecascade:
        efftxunsupp = (1-simpars['efftxunsupp']) * dxfactor # (~30%) reduction in transmission probability for usVL
        efftxsupp  = (1-simpars['efftxsupp'])  * dxfactor # (~96%) reduction in transmission probability for sVL
    else:
        txfactor = dxfactor * ((1-simpars['efftxsupp'])*treatvs + (1-simpars['efftxunsupp'])*(1-treatvs)) # Roughly calculate treatment efficacy based on ART success rate; should be 92%*90% = 80%, close to 70% we had been using

    alltrans = zeros(nstates)
    alltrans[undx] = cd4trans
    alltrans[dx] = cd4trans*dxfactor
    if usecascade:
        alltrans[care] = cd4trans*dxfactor
        alltrans[usvl] = cd4trans*dxfactor*efftxunsupp
        alltrans[svl] = cd4trans*dxfactor*efftxsupp
        alltrans[lost] = cd4trans*dxfactor
        alltrans[off] = cd4trans*dxfactor

    
    # Proportion aware and treated (for 90/90/90)
    propdx = simpars['propdx']

    if usecascade: 
        propcare = simpars['propcare']
        propsupp = simpars['propsupp']
    proptx = simpars['proptx']

    # Population sizes
    popsize = dcp(simpars['popsize'])
    
    # Population characteristics
    male    = simpars['male']       # Boolean array, true for males
    female  = simpars['female']     # Boolean array, true for females
    injects = simpars['injects']    # Boolean array, true for PWID

    # Intervention uptake (P=proportion, N=number)
    sharing   = simpars['sharing']  # Sharing injecting equiptment (P)
    numtx     = simpars['numtx']    # 1st line treatement (N) -- tx already used for index of people on treatment [npts]
    hivtest   = simpars['hivtest']  # HIV testing (P) [npop,npts]
    aidstest  = simpars['aidstest'] # HIV testing in AIDS stage (P) [npts]
    numcirc   = simpars['numcirc']  # Number of programmatic circumcisions performed (N)
    numpmtct  = simpars['numpmtct'] # Number of people receiving PMTCT (N)

    
    # Uptake of OST
    numost = simpars['numost']                  # Number of people on OST (N)
    if any(injects):
        numpwid = popsize[injects,:].sum(axis=0)  # Total number of PWID
        try: 
            ostprev = numost/numpwid # Proportion of PWID on OST (P)
            ostprev = minimum(ostprev, 1.0) # Don't let more than 100% of PWID be on OST :)
        except: 
            errormsg = 'Cannot divide by the number of PWID (numost=%f, numpwid=5f' % (numost, numpwid)
            if die: raise OptimaException(errormsg)
            else: 
                printv(errormsg, 1, verbose)
                ostprev = zeros(npts) # Reset to zero
    else: # No one injects
        if numost.sum(): 
            errormsg = 'You have entered non-zero value for the number of PWID on OST, but you have not specified any populations who inject'
            if die: raise OptimaException(errormsg)
            else: 
                printv(errormsg, 1, verbose)
                ostprev = zeros(npts)
        else: # No one on OST
            ostprev = zeros(npts)
    
    # Other interventions
    effcondom = simpars['effcondom']                        # Condom effect
    circeff   = 1 - simpars['propcirc']*simpars['effcirc']  # Circumcision efficacy in group where a certain proportion of people are circumcised (susreg group)
    circconst = 1 - simpars['effcirc']                      # Circumcision efficacy in group where everyone is circumcised (progcirc group)
    prepeff   = 1 - simpars['effprep']*simpars['prep']      # PrEP effect
    osteff    = 1 - simpars['effost']*ostprev               # OST effect
    stieff    = 1 + simpars['effsti']*simpars['stiprev']    # STI effect
    effmtct   = simpars['mtctbreast']*simpars['breast'] + simpars['mtctnobreast']*(1-simpars['breast']) # Effective MTCT transmission
    pmtcteff  = (1 - simpars['effpmtct']) * effmtct         # Effective MTCT transmission whilst on PMTCT

    # Calculate these things outside of the time loop
    prepsti = prepeff*stieff
    prepsticirceff = prepsti*circeff
    prepsticircconst = prepsti*circconst
    

    # Force of infection metaparameter
    force = simpars['force']
    inhomopar = simpars['inhomo']

    # Births and transitions
    birth = simpars['birth']
    agetransit = simpars['agetransit']*dt       # Multiply by dt here so don't have to later
    risktransit = simpars['risktransit']*dt     # Multiply by dt here so don't have to later
    birthtransit = simpars['birthtransit']*dt   # Multiply by dt here so don't have to later
    
    # Shorten to lists of key tuples so don't have to iterate over every population twice for every timestep!
    agetransitlist = []
    risktransitlist = []
    for p1 in range(npops):
            for p2 in range(npops):
                if agetransit[p1,p2]: agetransitlist.append((p1,p2))
                if risktransit[p1,p2]: risktransitlist.append((p1,p2))
    
    # Figure out which populations have age inflows -- don't force population
    ageinflows   = agetransit.sum(axis=0)               # Find populations with age inflows
    birthinflows = birthtransit.sum(axis=0)             # Find populations with birth inflows
    noinflows = findinds(ageinflows+birthinflows==0)    # Find populations with no inflows
    
    
    
    
    #################################################################################################################
    ### Set initial epidemic conditions 
    #################################################################################################################
    
    # NB, to debug, use: for h in range(len(settings.statelabels)): print(settings.statelabels[h], sum(initpeople[h,:]))
    
    # Set parameters
    durationpreaids = 8.0   # Assumed duration of undiagnosed HIV pre-AIDS...used for calculating ratio of diagnosed to undiagnosed. WARNING, KLUDGY
    efftreatmentrate = 0.1  # Inverse of average duration of treatment in years...I think

    # Check wither the initial distribution was specified
    if initpeople:
        if debug and initpeople.shape != (nstates, npops):
            errormsg = 'Wrong shape of init distribution: should be (%i, %i) but is %s' % (nstates, npops, initpeople.shape)
            if die: raise OptimaException(errormsg)
            else:
                printv(errormsg, 1, verbose)
                initpeople = None
    
    # If it wasn't specified, or if there's something wrong with it, determine what it should be here
    if not initpeople:

        # Shorten key variables
        initpeople = zeros((nstates, npops)) 
        allinfected = simpars['popsize'][:,0] * simpars['initprev'][:] # Set initial infected population
    
        # Calculate equilibrium for each population separately
        initnumtx = minimum(simpars['numtx'][0], allinfected.sum()/(1+eps)) # Don't allow there to be more people on treatment than infected
        for p in range(npops):
            # Set up basic calculations
            popinfected = allinfected[p]
            uninfected = simpars['popsize'][p,0] - popinfected # Set initial susceptible population -- easy peasy! -- should this have F['popsize'] involved?
            
            # Treatment & treatment failure
            if sum(allinfected): fractotal = popinfected / sum(allinfected) # Fractional total of infected people in this population
            else:                fractotal = 0 # If there's no one infected, reset to 0
            treatment = initnumtx * fractotal # Number of people on 1st-line treatment
            if debug and treatment>popinfected: # More people on treatment than ever infected, uh oh!
                errormsg = 'More people on treatment (%f) than infected (%f)!' % (treatment, popinfected)
                if die: raise OptimaException(errormsg)
                else:
                    printv(errormsg, 1, verbose)
                    treatment = popinfected
            
            # Diagnosed & undiagnosed
            nevertreated = popinfected - treatment
            fracundiagnosed = exp(-durationpreaids*simpars['hivtest'][p,0])
            undiagnosed = nevertreated * fracundiagnosed     
            diagnosed = nevertreated * (1-fracundiagnosed)
            
            # Set rates within
            progratios = hstack([prog, simpars['deathlt50']]) # For last rate, use CD4<50 death as dominant rate
            progratios = (1/progratios)  / sum(1/progratios) # Normalize
            recovratios = hstack([inf, recov, efftreatmentrate]) # Not sure if this is right...inf since no progression to acute, treatmentrate since main entry here -- check
            recovratios = (1/recovratios)  / sum(1/recovratios) # Normalize
            
            # Final calculations
            undiagnosed *= progratios
            diagnosed *= progratios
            treatment *= recovratios
            
            # Populated equilibrated array
            initpeople[susreg, p]   = uninfected
            initpeople[progcirc, p] = 0.0 # This is just to make it explicit that the circ compartment only keeps track of people who are programmatically circumcised while the model is running
            initpeople[undx, p]     = undiagnosed
            if usecascade:
                
                initpropcare = 1. - exp(-simpars['linktocare'][p,0]) # roughly estimating equilibrium proportion of diagnosed people in care
                initproplost = 1. - exp(-simpars['leavecare'][p,0])  # roughly estimating equilibrium proportion of people on treatment who are lost to follow-up
                
                initpeople[dx,   p] = diagnosed*(1.-initpropcare)
                initpeople[care, p] = diagnosed*initpropcare
                initpeople[usvl, p] = treatment * (1.-treatvs[0]) * (1.-initproplost)
                initpeople[svl,  p] = treatment * treatvs[0]      * (1.-initproplost)
                initpeople[off,  p] = treatment * initproplost * stoppropcare
                initpeople[lost, p] = treatment * initproplost * (1.-stoppropcare)
            else:
                initpeople[dx, p]   = diagnosed
                initpeople[tx, p]   = treatment
        
    if debug and not(initpeople.all()>=0): # If not every element is a real number >0, throw an error
        errormsg = 'Non-positive people found during epidemic initialization! Here are the people:\n%s' % initpeople
        if die: raise OptimaException(errormsg)
        else:
            printv(errormsg, 1, verbose)
            initpeople[initpeople<0] = 0.0
            
    people[:,:,0] = initpeople # No it hasn't, so run equilibration
    
    
    
    ##################################################################################################################
    ### Compute the effective numbers of acts outside the time loop
    ##################################################################################################################
    sexactslist = []
    injactslist = []
    
    # Sex
    for act in ['reg','cas','com']:
        for key in simpars['acts'+act]:
            this = odict()
            this['acts'] = simpars['acts'+act][key]
            if simpars['cond'+act].get(key) is not None:
                condkey = simpars['cond'+act][key]
            elif simpars['cond'+act].get((key[1],key[0])) is not None:
                condkey = simpars['cond'+act][(key[1],key[0])]
            else:
                errormsg = 'Cannot find condom use between "%s" and "%s", assuming there is none.' % (key[0], key[1]) # NB, this might not be the most reasonable assumption
                if die: raise OptimaException(errormsg)
                else: 
                    printv(errormsg, 1, verbose)
                    condkey = 0.0
                
            this['cond'] = 1.0 - condkey*effcondom
            this['pop1'] = popkeys.index(key[0])
            this['pop2'] = popkeys.index(key[1])
            if     male[this['pop1']] and   male[this['pop2']]: this['trans'] = (simpars['transmmi'] + simpars['transmmr'])/2.0 # Note: this looks horrible and stupid but it's correct! Ask Kedz
            elif   male[this['pop1']] and female[this['pop2']]: this['trans'] = simpars['transmfi']  
            elif female[this['pop1']] and   male[this['pop2']]: this['trans'] = simpars['transmfr']
            else:
                errormsg = 'Not able to figure out the sex of "%s" and "%s"' % (key[0], key[1])
                if die: raise OptimaException(errormsg)
                else:
                    printv(errormsg, 1, verbose)
                    this['trans'] = (simpars['transmmi'] + simpars['transmmr'] + simpars['transmfi'] + simpars['transmfr'])/4.0 # May as well just assume all transmissions apply equally - will undersestimate if pop is predominantly biologically male and oversestimate if pop is predominantly biologically female                     
                    
            sexactslist.append(this)
            
            # Error checking
            for key in ['acts', 'cond']:
                if debug and not(all(this[key]>=0)):
                    errormsg = 'Invalid sexual behavior parameter "%s": values are:\n%s' % (key, this[key])
                    if die: raise OptimaException(errormsg)
                    else: 
                        printv(errormsg, 1, verbose)
                        this[key][this[key]<0] = 0.0 # Reset values
    
    # Injection
    for key in simpars['actsinj']:
        this = odict()
        this['acts'] = simpars['actsinj'][key]
        this['pop1'] = popkeys.index(key[0])
        this['pop2'] = popkeys.index(key[1])
        injactslist.append(this)
    
    # Convert from dicts to tuples to be faster
    for i,this in enumerate(sexactslist): sexactslist[i] = tuple([this['pop1'],this['pop2'],this['acts'],this['cond'],this['trans']])
    for i,this in enumerate(injactslist): injactslist[i] = tuple([this['pop1'],this['pop2'],this['acts']])
    
    
    ## Births precalculation
    birthslist = []
    for p1 in range(npops): 
        alleligbirthrate = zeros(npts)
        for t in range(npts): # WARNING, could be made more efficient, it's just that the matrix multiplications get complicated -- npops x npts...
            alleligbirthrate[t] = sum(birthtransit[p1, :] * birth[p1, t]) # Births to diagnosed mothers eligible for PMTCT
        for p2 in range(npops):
            birthrates = birthtransit[p1, p2] * birth[p1, :] # WARNING, vector multiplication!!!! Need to create array
            if birthrates.any():
                birthslist.append(tuple([p1,p2,birthrates,alleligbirthrate]))
                
                
                
                
    ##################################################################################################################
    ### Run the model -- numerically integrate over time
    ##################################################################################################################

    for t in range(npts): # Loop over time
        printv('Timestep %i of %i' % (t+1, npts), 4, verbose)
        
        ## Calculate "effective" HIV prevalence -- taking diagnosis and treatment into account
        if not usecascade: alltrans[tx] = cd4trans*txfactor[t]
        for pop in range(npops): # Loop over each population group
            allpeople[pop,t] = sum(people[:,pop,t]) # All people in this population group at this time point
            if debug and not(allpeople[pop,t]>0): 
                errormsg = 'No people in population %i at timestep %i (time %0.1f)' % (pop, t, tvec[t])
                if die: raise OptimaException(errormsg)
                else: printv(errormsg, 1, verbose)
                
            effallprev[:,pop] = (alltrans * people[:,pop,t]) / allpeople[pop,t]
            effhivprev[pop] = sum(alltrans * people[:,pop,t]) / allpeople[pop,t]
                            
            
            if debug and not(all(effallprev[:,pop]>=0)): # WARNING, this shouldn't be required, negative people handles this!
                errormsg = 'HIV prevalence invalid in population %s!' % (pop)
                if die: raise OptimaException(errormsg)
                else:
                    printv(errormsg, 1, verbose)
                    for s in nstates:
                        if effallprev[s,pop]<0: effallprev[s,pop] = 0.0 
        
        ## Calculate inhomogeneity in the force-of-infection based on prevalence
        for pop in range(npops):
            c = inhomopar[pop]
            thisprev = sum(people[allplhiv,pop,t]) / allpeople[pop,t] 
            inhomo[pop] = (c+eps) / (exp(c+eps)-1) * exp(c*(1-thisprev)) # Don't shift the mean, but make it maybe nonlinear based on prevalence

        
        
        ###############################################################################
        ## Calculate force-of-infection (forceinf)
        ###############################################################################
        
        # Reset force-of-infection vector and matrix for each population group, handling circs and uncircs separately
        forceinffull = zeros((len(sus), npops, nstates, npops)) # First dimension: infection acquired by (circumcision status). Second dimension:  infection acquired by (pop). Third dimension: infection caused by (pop). Fourth dimension: infection caused by (health/treatment state)
        thisforceinfsex = zeros((len(sus), nstates))
        
        # Loop over all acts (partnership pairs) -- force-of-infection in pop1 due to pop2
        for pop1,pop2,acts,cond,thistrans in sexactslist:
            exponent = dt*cond[t]*acts[t]*effallprev[:,pop2] # Make it so this only has to be calculated once
            
            if male[pop1]: # Separate FOI calcs for circs vs uncircs
                thisforceinfsex[susreg,:]       = 1 - npow((1-thistrans*prepsticirceff[pop1,t]),   exponent)
                thisforceinfsex[progcirc,:]     = 1 - npow((1-thistrans*prepsticircconst[pop1,t]), exponent)    
                forceinffull[:,pop1,:,pop2]     = 1 - (1-forceinffull[:,pop1,:,pop2])   * (1-thisforceinfsex)
                
            else: # Only have uncircs for females
                thisforceinfsex[susreg,:]       = 1 - npow((1-thistrans*prepsti[pop1,t]), exponent)
                forceinffull[:,pop1,:,pop2]     = 1 - (1-forceinffull[:,pop1,:,pop2]) * (1-thisforceinfsex)
                
            if debug and not(forceinffull[:,pop1,:,pop2].all>=0):
                errormsg = 'Sexual force-of-infection is invalid between populations %s and %s, time %0.1f, FOI:\n%s)' % (popkeys[pop1], popkeys[pop2], tvec[t], forceinffull[:,pop1,:,pop2])
                for var in ['thistrans', 'circeff[pop1,t]', 'prepeff[pop1,t]', 'stieff[pop1,t]', 'cond', 'acts', 'effallprev[:,pop2]']:
                    errormsg += '\n%20s = %f' % (var, eval(var)) # Print out extra debugging information
                raise OptimaException(errormsg)
            
        # Injection-related infections -- force-of-infection in pop1 due to pop2
        for pop1,pop2,effinj in injactslist:
            
            thisforceinfinj = 1 - npow((1-transinj), (dt*sharing[pop1,t]*effinj[t]*osteff[t]*effallprev[:,pop2]))
            for index in sus: # Assign the same injecting FOI to circs and uncircs, as it doesn't matter
                forceinffull[index,pop1,:,pop2] = 1 - (1-forceinffull[index,pop1,:,pop2]) * (1-thisforceinfinj)
            
            if debug and not(forceinffull[:,pop1,:,pop2].all>=0):
                errormsg = 'Injecting force-of-infection is invalid between populations %s and %s, time %0.1f, FOI:\n%s)' % (popkeys[pop1], popkeys[pop2], tvec[t], forceinffull[:,pop1,:,pop2])
                for var in ['transinj', 'sharing[pop1,t]', 'effinj', 'osteff[t]', 'effhivprev[:,pop2]']:
                    errormsg += '\n%20s = %f' % (var, eval(var)) # Print out extra debugging information
                raise OptimaException(errormsg)
        



        ##############################################################################################################
        ### The ODEs
        ##############################################################################################################
    
        ## Set up
        # New infections -- through pre-calculated force of infection
        infmatrix = einsum('ijkl,j,j,ij->ijkl', forceinffull, force, inhomo, people[sus, :, t])
        infections_to = infmatrix.sum(axis=(2,3)) # Infections acquired through sex and injecting - by population who gets infected
        infections_by = infmatrix.sum(axis=(1,2)) # Infections transmitted through sex and injecting - by health state who transmits

        if abs(infections_to.sum() - infections_by.sum()) > 1:
            errormsg = 'Number of infections caused (%f) is not equal to infections acquired (%f) at time %i' % (infections_by.sum(), infections_to.sum(), t)
            if die: raise OptimaException(errormsg)
            else: printv(errormsg, 1, verbose)
            
        # Initalise / reset arrays
        dU = []; dD = []
        if usecascade: dC = []; dUSVL = []; dSVL = []; dL = []; dO = []; # Reset differences for cascade compartments
        else: dT = []; # Reset differences for simple compartments
        testingrate  = [0] * ncd4
        newdiagnoses = [0] * ncd4
        if usecascade:
            newtreat        = [0] * ncd4
            restarters      = [0] * ncd4
            newlinkcaredx   = [0] * ncd4
            newlinkcarelost = [0] * ncd4
            leavecareCD     = [0] * ncd4
            leavecareOL     = [0] * ncd4
            virallysupp     = [0] * ncd4
            failing         = [0] * ncd4
            stopUSlost      = [0] * ncd4
            stopSVLlost     = [0] * ncd4
            stopUSincare    = [0] * ncd4
            stopSVLincare   = [0] * ncd4
        else:
            newtreat        = [0] * ncd4

        background   = simpars['death'][:, t] # make OST effect this death rates
        
        ## Susceptibles
        otherdeaths = zeros((len(sus), npops)) 
        for index in sus:
            otherdeaths[index] = dt * people[sus[index],:,t] * background
            raw_otherdeath[:,t] += otherdeaths[index]/dt    # Save annual other deaths 
        dS = -infections_to - otherdeaths # Change in number of susceptibles -- death rate already taken into account in pm.totalpop and dt
        raw_inci[:,t] = (infections_to.sum(axis=0) + raw_mtct[:,t])/float(dt)  # Store new infections AND new MTCT births
        raw_inciby[:,t] = infmatrix.sum(axis=(0,1,3)) /float(dt)

        ## Undiagnosed
        if not(isnan(propdx[t])):
            currplhiv = people[allplhiv,:,t].sum(axis=0)
            currdx = people[alldx,:,t].sum(axis=0)
            currundx = currplhiv[:] - currdx[:]
            fractiontodx = maximum(0, (propdx[t]*currplhiv[:] - currdx[:])/(currundx[:] + eps)) # Don't allow to go negative -- note, this equation is right, I just checked it!

        for cd4 in range(ncd4):
            if cd4>0: 
                progin = dt*prog[cd4-1]*people[undx[cd4-1],:,t]
            else: 
                progin = 0 # Cannot progress into acute stage
            if cd4<ncd4-1: 
                progout = dt*prog[cd4]*people[undx[cd4],:,t]
                testingrate[cd4] = hivtest[:,t] # Population specific testing rates
                if cd4>=aidsind:
                    testingrate[cd4] = maximum(hivtest[:,t], aidstest[t]) # Testing rate in the AIDS stage (if larger!)
            else: 
                progout = 0  # Cannot progress out of AIDS stage
                testingrate[cd4] = maximum(hivtest[:,t], aidstest[t]) # Testing rate in the AIDS stage (if larger!)
            if not(isnan(propdx[t])):
                newdiagnoses[cd4] = fractiontodx * people[undx[cd4],:,t]
            else:
                newdiagnoses[cd4] =  testingrate[cd4] * dt * people[undx[cd4],:,t]
            hivdeaths   = dt * people[undx[cd4],:,t] * death[cd4]
            otherdeaths = dt * people[undx[cd4],:,t] * background
            inflows = progin  # Add in new infections after loop
            outflows = progout + newdiagnoses[cd4] + hivdeaths + otherdeaths
            dU.append(inflows - outflows)
            raw_diag[:,t]    += newdiagnoses[cd4]/dt # Save annual diagnoses 
            raw_death[:,t] += hivdeaths/dt    # Save annual HIV deaths 
            raw_otherdeath[:,t] += otherdeaths/dt    # Save annual other deaths 

        dU[0] = dU[0] + infections_to.sum(axis=0) # Now add newly infected people
        



        ############################################################################################################
        ## Here, split and decide whether or not to use the cascade for the rest of the ODEs to solve
        ############################################################################################################
        if usecascade:

            ## Diagnosed
            if not(isnan(propcare[t])):
                curralldx = people[alldx,:,t].sum(axis=0)
                currcare  = people[allcare,:,t].sum(axis=0)
                curruncare = curralldx[:] - currcare[:]
                fractiontocare = (propcare[t]*curralldx[:] - currcare[:])/(curruncare[:] + eps)
                fractiontocare = maximum(0, fractiontocare) # Don't allow to go negative -- note, this equation is right, I just checked it!
                fractiontocare = minimum(safetymargin, fractiontocare) # Cap at safetymargin rate
    
            for cd4 in range(ncd4):
                if cd4>0: 
                    progin = dt*prog[cd4-1]*people[dx[cd4-1],:,t]
                else: 
                    progin = 0 # Cannot progress into acute stage
                if cd4<ncd4-1: 
                    progout = dt*prog[cd4]*people[dx[cd4],:,t]
                else: 
                    progout = 0 # Cannot progress out of AIDS stage
                hivdeaths   = dt * people[dx[cd4],:,t] * death[cd4]
                otherdeaths = dt * people[dx[cd4],:,t] * background
                if not(isnan(propcare[t])):
                    newlinkcaredx[cd4]   = fractiontocare * people[dx[cd4],:,t] # diagnosed moving into care
                    newlinkcarelost[cd4] = fractiontocare * people[lost[cd4],:,t] # lost moving into care
                else:
                    newlinkcaredx[cd4]   = linktocare[:,t] * dt * people[dx[cd4],:,t] # diagnosed moving into care
                    newlinkcarelost[cd4] = linktocare[:,t] * dt * people[lost[cd4],:,t] # lost moving into care
                inflows = progin + newdiagnoses[cd4]*(1.-immediatecare[:,t]) # some go immediately into care after testing
                outflows = progout + hivdeaths + otherdeaths + newlinkcaredx[cd4] # NB, only newlinkcaredx flows out from here!
                dD.append(inflows - outflows)
                raw_death[:,t]  += hivdeaths/dt # Save annual HIV deaths 
                raw_otherdeath[:,t] += otherdeaths/dt    # Save annual other deaths 
            

            ## In care
            currentincare = people[care,:,t] # how many people currently in care (by population)

            if not(isnan(proptx[t])): # WARNING, newtreat should remove people not just from 'care' but also from 'off'
                currcare = people[allcare,:,t].sum(axis=0) # This assumed proptx referes to the proportion of diagnosed who are to be on treatment 
                currtx = people[alltx,:,t].sum(axis=0)
                totnewtreat =  max(0,(proptx[t]*currcare - currtx).sum()) # this is not meant to be split by population -- WARNING, not sure about max
            else:
                totnewtreat = max(0,numtx[t] - people[alltx,:,t].sum()) # Calculate difference between current people on treatment and people needed
                
            for cd4 in reversed(range(ncd4)):  # Going backwards so that lower CD4 counts move onto treatment first
                if cd4>0: 
                    progin = dt*prog[cd4-1]*people[care[cd4-1],:,t]
                else: 
                    progin = 0 # Cannot progress into acute stage
                if cd4<ncd4-1: 
                    progout = dt*prog[cd4]*people[care[cd4],:,t]
                else: 
                    progout = 0 # Cannot progress out of AIDS stage

                hivdeaths   = dt * people[care[cd4],:,t] * death[cd4]
                otherdeaths = dt * people[care[cd4],:,t] * background
                leavecareCD[cd4] = dt * people[care[cd4],:,t] * leavecare[:,t]
                inflows = progin + newdiagnoses[cd4]*immediatecare[:,t] + newlinkcaredx[cd4] + newlinkcarelost[cd4] # People move in from both diagnosed and lost states
                outflows = progout + hivdeaths + otherdeaths + leavecareCD[cd4]

                if totnewtreat: # Move people onto treatment if there are spots available
                    thisnewtreat = min(totnewtreat, sum(currentincare[cd4,:])) # Figure out how many spots are available
                    newtreat[cd4] = thisnewtreat * (currentincare[cd4,:]) / (eps+sum(currentincare[cd4,:])) # Pull out evenly from each population
                    newtreat[cd4] = minimum(newtreat[cd4], safetymargin*(currentincare[cd4,:]+inflows-outflows)) # RS: I think it would be much nicer to do this with rates
                    totnewtreat -= thisnewtreat # Adjust the number of available treatment spots
                    totnewtreat = max(totnewtreat,0.) # Prevent it going negative

                dC.insert(0, inflows - outflows - newtreat[cd4])
                dD[cd4] += leavecareCD[cd4]
                raw_newtreat[:,t] += newtreat[cd4]/dt # Save annual treatment initiation
                raw_death[:,t]  += hivdeaths/dt # Save annual HIV deaths 
                raw_otherdeath[:,t] += otherdeaths/dt    # Save annual other deaths 
            

            ## Unsuppressed/Detectable Viral Load (having begun treatment)
            currentusupp = people[usvl,:,t] # how many with suppressed viral load
            currentsupp  = people[svl,:,t]
            if not(isnan(propsupp[t])): # WARNING this will replace consequence of viral monitoring programs
                currsupp  = currentsupp.sum(axis=0)
                currusupp = currentusupp.sum(axis=0)
                newsupptot = (propsupp[t]*currusupp - currsupp).sum()
            # 40% progress, 40% recover, 20% don't change cd4 count
            for cd4 in range(ncd4):
                if cd4>0: 
                    progin = dt*prog[cd4-1]*people[usvl[cd4-1],:,t]*progusvl
                else: 
                    progin = 0 # Cannot progress into acute stage
                if cd4<ncd4-1: 
                    progout = dt*prog[cd4]*people[usvl[cd4],:,t]*progusvl
                else: 
                    progout = 0 # Cannot progress out of AIDS stage
                if (cd4>0 and cd4<ncd4-1): # CD4>0 stops people from moving back into acute
                    recovin = dt*recov[cd4-1]*people[usvl[cd4+1],:,t]*recovusvl
                else: 
                    recovin = 0 # Cannot recover in to acute or AIDS stage
                if cd4>1: # CD4>1 stops people from moving back into acute
                    recovout = dt*recov[cd4-2]*people[usvl[cd4],:,t]*recovusvl
                else: 
                    recovout = 0 # Cannot recover out of gt500 stage (or acute stage)
                hivdeaths         = dt * people[usvl[cd4],:,t] * death[cd4] * deathtx # Use death by CD4 state if lower than death on treatment
                otherdeaths       = dt * people[usvl[cd4],:,t] * background
                if not(isnan(propsupp[t])): # WARNING this will replace consequence of viral monitoring programs
                    virallysupp[cd4] = newsupptot * currentusupp[cd4,:] / (eps+currentusupp.sum()) # pull out evenly among usupp
                else:
                    virallysupp[cd4]  = dt * people[usvl[cd4],:,t] * freqvlmon[t]
                propdead          = dt * (death[cd4]*deathtx + background)
                stopUSincare[cd4] = dt * people[usvl[cd4],:,t] * stoprate[:,t] * stoppropcare  # People stopping ART but still in care
                stopUSlost[cd4]   = dt * people[usvl[cd4],:,t] * stoprate[:,t] * (1.-stoppropcare-propdead)  # People stopping ART and lost to followup
                inflows  = progin  + recovin  + newtreat[cd4]*(1.-treatvs[t]) # NB, treatvs will take care of the last 90... 
                outflows = progout + recovout + hivdeaths + otherdeaths + stopUSincare[cd4] + stopUSlost[cd4] + virallysupp[cd4]
                dUSVL.append(inflows - outflows)
                raw_death[:,t] += hivdeaths/dt # Save annual HIV deaths 
                raw_otherdeath[:,t] += otherdeaths/dt    # Save annual other deaths 
            

            ## Suppressed Viral Load
            currentsupp      = people[svl,:,t]
            for cd4 in range(ncd4):
                if (cd4>0 and cd4<ncd4-1): # CD4>0 stops people from moving back into acute
                    recovin = dt*recov[cd4-1]*people[svl[cd4+1],:,t]
                else: 
                    recovin = 0 # Cannot recover in to acute or AIDS stage
                if cd4>1: # CD4>1 stops people from moving back into acute
                    recovout = dt*recov[cd4-2]*people[svl[cd4],:,t]
                else: 
                    recovout = 0 # Cannot recover out of gt500 stage (or acute stage)
                hivdeaths          = dt * currentsupp[cd4,:] * death[cd4]
                otherdeaths        = dt * currentsupp[cd4,:] * background
                failing[cd4]       = dt * currentsupp[cd4,:] * biofailure[t]
                propdead           = dt * (death[cd4] + background)
                stopSVLincare[cd4] = dt * currentsupp[cd4,:] * stoprate[:,t] * stoppropcare  # People stopping ART but still in care
                stopSVLlost[cd4]   = dt * currentsupp[cd4,:] * stoprate[:,t] * (1.-stoppropcare-propdead) # People stopping ART and lost to followup
                inflows = recovin + virallysupp[cd4] + newtreat[cd4]*treatvs[t]
                outflows = recovout + hivdeaths + otherdeaths + failing[cd4] + stopSVLincare[cd4] + stopSVLlost[cd4]
                dSVL.append(inflows - outflows)
                dUSVL[cd4] += failing[cd4]
                raw_death[:,t]  += hivdeaths/dt # Save annual HIV deaths 
                raw_otherdeath[:,t] += otherdeaths/dt    # Save annual other deaths 


            ## Lost to follow-up (and not in care)
            for cd4 in range(ncd4):
                if cd4>0: 
                    progin = dt*prog[cd4-1]*people[lost[cd4-1],:,t]
                else: 
                    progin = 0 # Cannot progress into acute stage
                if cd4<ncd4-1: 
                    progout = dt*prog[cd4]*people[lost[cd4],:,t]
                else: 
                    progout = 0 # Cannot progress out of AIDS stage
                hivdeaths   = dt * people[lost[cd4],:,t] * death[cd4]
                otherdeaths = dt * people[lost[cd4],:,t] * background
                inflows  = progin + stopSVLlost[cd4] + stopUSlost[cd4]
                outflows = progout + hivdeaths + otherdeaths + newlinkcarelost[cd4] # These people move back into care
                dL.append(inflows - outflows) 
                raw_death[:,t]  += hivdeaths/dt # Save annual HIV deaths 
                raw_otherdeath[:,t] += otherdeaths/dt    # Save annual other deaths 


            ## Off ART but in care
            for cd4 in range(ncd4):
                if cd4>0: 
                    progin = dt*prog[cd4-1]*people[off[cd4-1],:,t]
                else: 
                    progin = 0 # Cannot progress into acute stage
                if cd4<ncd4-1: 
                    progout = dt*prog[cd4]*people[off[cd4],:,t]
                else: 
                    progout = 0 # Cannot progress out of AIDS stage
                hivdeaths   = dt * people[off[cd4],:,t] * death[cd4]
                otherdeaths = dt * people[off[cd4],:,t] * background
                leavecareOL[cd4] = dt * people[off[cd4],:,t] * leavecare[:,t]
                inflows  = progin + stopSVLincare[cd4] + stopUSincare[cd4]
                outflows = progout + hivdeaths + otherdeaths + leavecareOL[cd4]
                restarters[cd4] = dt * people[off[cd4],:,t] * restarttreat[t]
                restarters[cd4] = minimum(restarters[cd4], safetymargin*(people[off[cd4],:,t]+inflows-outflows)) # Allow it to go negative
                restarters[cd4] = maximum(restarters[cd4], -safetymargin*people[usvl[cd4],:,t]/(eps+1.-treatvs[t])) # Make sure it doesn't remove everyone from the usvl treatment compartment
                restarters[cd4] = maximum(restarters[cd4], -safetymargin*people[svl[cd4],:,t]/(eps+treatvs[t])) # Make sure it doesn't remove everyone from the svl treatment compartment
                dO.append(inflows - outflows - restarters[cd4])
                dL[cd4] += leavecareOL[cd4] 
                dUSVL[cd4] += restarters[cd4]*(1.-treatvs[t])
                dSVL[cd4]  += restarters[cd4]*treatvs[t]
                raw_death[:,t]  += hivdeaths/dt # Save annual HIV deaths 
                raw_otherdeath[:,t] += otherdeaths/dt    # Save annual other deaths 




        # Or, do not use the cascade
        else: 
            
            # WARNING, copied from above!!
            if not(isnan(proptx[t])):
                currdx = people[alldx,:,t].sum() # This assumed proptx referes to the proportion of diagnosed who are to be on treatment 
                currtx = people[alltx,:,t].sum()
                totnewtreat =  max(0,proptx[t] * currdx - currtx)
            else:
                totnewtreat = max(0, numtx[t] - people[alltx,:,t].sum()) # Calculate difference between current people on treatment and people needed
            tmpnewtreat = totnewtreat # Copy for modification later

            ## Diagnosed
            currentdiagnosed = people[dx,:,t] # Find how many people are diagnosed
            for cd4 in reversed(range(ncd4)): # Going backwards so that lower CD4 counts move onto treatment first
                if cd4>0: 
                    progin = dt*prog[cd4-1]*people[dx[cd4-1],:,t]
                else: 
                    progin = 0 # Cannot progress into acute stage
                if cd4<ncd4-1: 
                    progout = dt*prog[cd4]*people[dx[cd4],:,t]
                else: 
                    progout = 0 # Cannot progress out of AIDS stage

                hivdeaths   = dt * currentdiagnosed[cd4,:] * death[cd4] 
                otherdeaths = dt * currentdiagnosed[cd4,:] * background
                inflows = progin + newdiagnoses[cd4]
                outflows = progout + hivdeaths + otherdeaths

                if tmpnewtreat: # Move people onto treatment if there are spots available
                    thisnewtreat = min(tmpnewtreat, sum(currentdiagnosed[cd4,:])) # Figure out how many spots are available
                    newtreat[cd4] = thisnewtreat * (currentdiagnosed[cd4,:]) / (eps+sum(currentdiagnosed[cd4,:])) # Pull out evenly from each population
                    newtreat[cd4] = minimum(newtreat[cd4], safetymargin*(currentdiagnosed[cd4,:]+inflows-outflows)) # RS: I think it would be much nicer to do this with rates
                    tmpnewtreat -= thisnewtreat # Adjust the number of available treatment spots
                    tmpnewtreat = max(tmpnewtreat,0.) # Prevent it going negative

                dD.insert(0, inflows - outflows - newtreat[cd4])
                raw_newtreat[:,t] += newtreat[cd4]/dt # Save annual treatment initiation
                raw_death[:,t]  += hivdeaths/dt # Save annual HIV deaths 
                
            
            ## 1st-line treatment
            for cd4 in range(ncd4):
                if (cd4>0 and cd4<ncd4-1): # CD4>0 stops people from moving back into acute
                    recovin = dt*recov[cd4-1]*people[tx[cd4+1],:,t]
                else: 
                    recovin = 0 # Cannot recover in to acute or AIDS stage
                if cd4>1: # CD4>1 stops people from moving back into acute
                    recovout = dt*recov[cd4-2]*people[tx[cd4],:,t]
                else: 
                    recovout = 0 # Cannot recover out of gt500 stage (or acute stage)
                hivdeaths   = dt * people[tx[cd4],:,t] * death[cd4] * deathtx # Use death by CD4 state if lower than death on treatment
                otherdeaths = dt * people[tx[cd4],:,t] * background
                dT.append(recovin - recovout + newtreat[cd4] - hivdeaths - otherdeaths)
                if debug and not((people[tx[cd4],:,t]+dT[cd4] >= 0).all()):
                    errormsg = 'WARNING, Non-positive people found for treatment!\npeople[%s, :, %i] = people[%s, :, %s] = %s' % (tx[cd4], t, settings.statelabels[tx[cd4]], tvec[t], people[tx[cd4],:,t]+dT[cd4])
                    if die: raise OptimaException(errormsg)
                    else: printv(errormsg, 1, verbose=verbose)
                    
                raw_death[:,t] += hivdeaths/dt # Save annual HIV deaths 



        ##############################################################################################################
        ### Update next time point and check for errors
        ##############################################################################################################

        # Ignore the last time point, we don't want to update further
        if t<npts-1:
            change = zeros((nstates, npops))
            change[sus,:] = dS 
            for cd4 in range(ncd4): # this could be made much more efficient
                change[undx[cd4],:] = dU[cd4]
                change[dx[cd4],:]   = dD[cd4]
                if usecascade:
                    change[care[cd4],:] = dC[cd4]
                    change[usvl[cd4],:] = dUSVL[cd4]
                    change[svl[cd4],:]  = dSVL[cd4]
                    change[lost[cd4],:] = dL[cd4] 
                    change[off[cd4],:]  = dO[cd4]
                else:
                    change[tx[cd4],:]  = dT[cd4]
            people[:,:,t+1] = people[:,:,t] + change # Update people array
            
            
            
            ###############################################################################
            ## Calculate births, age transitions and mother-to-child-transmission
            ###############################################################################
            
            ## Calculate births
            for p1,p2,birthrates,alleligbirthrate in birthslist:
                thisbirthrate = birthrates[t]
                peopledx = people[alldx, p1, t].sum() # Assign to a variable since used twice
                popbirths      = thisbirthrate * people[:, p1, t].sum()
                mtctundx       = thisbirthrate * people[undx, p1, t].sum() * effmtct[t] # Births to undiagnosed mothers
                mtcttx         = thisbirthrate * people[alltx, p1, t].sum()  * pmtcteff[t] # Births to mothers on treatment
                thiseligbirths = thisbirthrate * peopledx # Births to diagnosed mothers eligible for PMTCT
            
                receivepmtct = min(numpmtct[t]*float(thiseligbirths)/(alleligbirthrate[t]*peopledx+eps), thiseligbirths) # Births protected by PMTCT -- constrained by number eligible 
                
                mtctdx = (thiseligbirths - receivepmtct) * effmtct[t] # MTCT from those diagnosed not receiving PMTCT
                mtctpmtct = receivepmtct * pmtcteff[t] # MTCT from those receiving PMTCT
                popmtct = mtctundx + mtctdx + mtcttx + mtctpmtct # Total MTCT, adding up all components         
                
                raw_mtct[p2, t] += popmtct
                
                people[undx[0], p2, t+1] += popmtct # HIV+ babies assigned to undiagnosed compartment
                people[susreg, p2, t+1] += popbirths - popmtct  # HIV- babies assigned to uncircumcised compartment

            
            ## Age-related transitions
            for p1,p2 in agetransitlist:
                peopleleaving = people[:, p1, t] * agetransit[p1,p2]
                peopleleaving = minimum(peopleleaving, safetymargin*people[:, p1, t]) # Ensure positive                     
                people[:, p1, t+1] -= peopleleaving # Take away from pop1...
                people[:, p2, t+1] += peopleleaving # ... then add to pop2
                
            
            ## Risk-related transitions
            for p1,p2 in risktransitlist:
                peoplemoving1 = people[:, p1, t] * risktransit[p1,p2]  # Number of other people who are moving pop1 -> pop2
                peoplemoving2 = people[:, p2, t] * risktransit[p1,p2] * (sum(people[:, p1, t])/sum(people[:, p2, t])) # Number of people who moving pop2 -> pop1, correcting for population size
                peoplemoving1 = minimum(peoplemoving1, safetymargin*people[:, p1, t]) # Ensure positive
                # Symmetric flow in totality, but the state distribution will ideally change.                
                people[:, p1, t+1] += peoplemoving2 - peoplemoving1
                people[:, p2, t+1] += peoplemoving1 - peoplemoving2
            
            
            
            
            
            
            ###############################################################################
            ## Reconcile things
            ###############################################################################
            
            # Reconcile population sizes for populations with no inflows
            thissusreg = people[susreg,noinflows,t+1] # WARNING, will break if susreg is not a scalar index!
            thisprogcirc = people[progcirc,noinflows,t+1]
            allsus = thissusreg+thisprogcirc
            newpeople = popsize[noinflows,t+1] - people[:,:,t+1][:,noinflows].sum(axis=0) # Number of people to add according to simpars['popsize'] (can be negative)
            people[susreg,noinflows,t+1]   += newpeople*thissusreg/allsus # Add new people
            people[progcirc,noinflows,t+1] += newpeople*thisprogcirc/allsus # Add new people
            
            # Handle circumcision
            circppl = maximum(0, minimum(numcirc[noinflows,t], safetymargin*people[susreg,noinflows,t+1])) # Don't circumcise more people than are available
            people[susreg,noinflows,t+1]   -= circppl
            people[progcirc,noinflows,t+1] += circppl # And add these people into the circumcised compartment
            
            # Check population sizes are correct
            actualpeople = people[:,:,t+1][:,noinflows].sum()
            wantedpeople = popsize[noinflows,t+1].sum()
            if debug and abs(actualpeople-wantedpeople)>1.0: # Nearest person is fiiiiine
                errormsg = 'model(): Population size inconsistent at time t=%f: %f vs. %f' % (tvec[t+1], actualpeople, wantedpeople)
                raise OptimaException(errormsg)
            
            # If required, scale population sizes to exactly match the parameters
            if forcepopsize:
                maxmismatch = 0.1 # Set the maximum allowable mismatch before throwing a warning
                for p in range(npops):
                    actualpeople = people[:,p,t+1].sum()
                    wantedpeople = popsize[p,t+1]
                    if actualpeople==0: raise Exception("Where are the people? On the roof? NO! They don't exist!")
                    ratio = wantedpeople/actualpeople # Actual people should never be 0 or an integer so should be ok
                    people[:,p,t+1] *= ratio # Scale to match
                    if abs(ratio-1)>maxmismatch:
                        errormsg = 'Warning, ratio of population sizes is nowhere near 1 (t=%f, pop=%s, wanted=%f, actual=%f, ratio=%f)' % (t+1, popkeys[p], wantedpeople, actualpeople, ratio)
                        if die: raise OptimaException(errormsg)
                        else: printv(errormsg, 1, verbose=verbose)
            
            # Check no negative people
            if debug and not((people[:,:,t+1]>=0).all()): # If not every element is a real number >0, throw an error
                for errstate in range(nstates): # Loop over all heath states
                    for errpop in range(npops): # Loop over all populations
                        if not(people[errstate,errpop,t+1]>=0):
                            errormsg = 'WARNING, Non-positive people found!\npeople[%i, %i, %i] = people[%s, %s, %s] = %s' % (errstate, errpop, t+1, settings.statelabels[errstate], popkeys[errpop], tvec[t+1], people[errstate,errpop,t+1])
                            if die: raise OptimaException(errormsg)
                            else: 
                                printv(errormsg, 1, verbose=verbose)
                                people[errstate,errpop,t+1] = 0.0 # Reset
                
    
    raw                 = odict()    # Sim output structure
    raw['tvec']       = tvec
    raw['popkeys']    = popkeys
    raw['people']     = people
    raw['inci']       = raw_inci
    raw['inciby']     = raw_inciby
    raw['mtct']       = raw_mtct
    raw['diag']       = raw_diag
    raw['newtreat']   = raw_newtreat
    raw['death']      = raw_death
    raw['otherdeath'] = raw_otherdeath
    
    return raw # Return raw results





def runmodel(project=None, simpars=None, pars=None, parset=None, progset=None, budget=None, coverage=None, budgetyears=None, settings=None, start=None, end=None, dt=None, tvec=None, name=None, uid=None, data=None, debug=False, verbose=2):
    ''' 
    Convenience function for running the model. Requires input of either "simpars" or "pars"; and for including the data,
    requires input of either "project" or "data". All other inputs are optional.
    
    Version: 2016jan23 by cliffk    
    '''
    if simpars is None:
        if pars is None: raise OptimaException('runmodel() requires either simpars or pars input; neither was provided')
        simpars = makesimpars(pars, start=start, end=end, dt=dt, tvec=tvec, name=name, uid=uid)
    if settings is None:
        try: settings = project.settings 
        except: raise OptimaException('Could not get settings from project "%s" supplied to runmodel()' % project)
    if start is None: start = project.settings.start
    if end is None: start = project.settings.end
    if dt is None: start = project.settings.dt
    try:
        raw = model(simpars=simpars, settings=settings, debug=debug, verbose=verbose) # RUN OPTIMA!!
        # Append final people array to sim output
        if not (raw['people']>=0).all(): 
            printv('Negative people found with runmodel(); rerunning with a smaller timestep...')
            settings.dt /= 4
            raw = model(simpars=simpars, settings=settings, debug=debug, verbose=verbose) # RUN OPTIMA!!
    except: 
        printv('Running model failed; running again with debugging...', 1, verbose)
        raw = model(simpars=simpars, settings=settings, debug=True, verbose=verbose) # If it failed, run again, with tests
    results = Resultset(project=project, raw=raw, parset=parset, progset=progset, budget=budget, coverage=coverage, budgetyears=budgetyears, pars=pars, simpars=simpars, data=data, domake=True) # Create structure for storing results
    return results<|MERGE_RESOLUTION|>--- conflicted
+++ resolved
@@ -32,19 +32,10 @@
     effhivprev   = zeros((npops, 1))       # HIV effective prevalence (prevalence times infectiousness), overall
     effallprev   = zeros((nstates, npops)) # HIV effective prevalence (prevalence times infectiousness), by health state
     inhomo       = zeros(npops)    # Inhomogeneity calculations
-<<<<<<< HEAD
-    usecascade   = settings.usecascade # Whether or not the full treatment cascade should be used
-    safetymargin = settings.safetymargin # Maximum fraction of people to move on a single timestep
-    eps          = settings.eps # Define another small number to avoid divide-by-zero errors
-    if not(hasattr(settings,'forcepopsize')): settings.forcepopsize = True # WARNING TEMP, for legacy support
-    forcepopsize = settings.forcepopsize # Whether or not to force the population size to match the parameters
-=======
     usecascade   = settings.usecascade     # Whether or not the full treatment cascade should be used
     safetymargin = settings.safetymargin   # Maximum fraction of people to move on a single timestep
     eps          = settings.eps            # Define another small number to avoid divide-by-zero errors
-    if not(hasattr(settings,'forcsepopsize')): settings.forcepopsize = True # WARNING TEMP, for legacy support
     forcepopsize = settings.forcepopsize   # Whether or not to force the population size to match the parameters
->>>>>>> 54ff15d7
 		
     if verbose is None: verbose = settings.verbose # Verbosity of output
     
