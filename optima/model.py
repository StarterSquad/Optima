--- conflicted
+++ resolved
@@ -830,11 +830,7 @@
                     new_movers      = zeros((ncd4,npops)) 
 
                     # Reconcile the differences between the number we have and the number we want
-<<<<<<< HEAD
-                    diff = wanted - actual # Wanted number less actual number 
-=======
                     diff = wanted - actual # Wanted number minus actual number 
->>>>>>> 8c05d3ea
                     if diff>0.: # We need to move people UP the cascade 
                         for cd4 in reversed(range(ncd4)): # Going backwards so that lower CD4 counts move up the cascade first
                             if diff>eps: # Move people until you have the right proportions
