'''
MAKEPLOTS

This file generates all the figure files -- either for use with the Python backend, or
for the frontend via MPLD3.
'''

from optima import OptimaException, Resultset, Multiresultset, odict, gridcolormap
from numpy import array, ndim, maximum, arange
from pylab import isinteractive, ioff, ion, figure, plot, close, ylim, fill_between, scatter, gca, subplot

# Define allowable plot formats -- 3 kinds, but allow some flexibility for how they're specified
plotformatslist = array([['t', 'tot', 'total'], ['p', 'per', 'per population'], ['s', 'sta', 'stacked']])
plotformatsdict = odict({'tot':plotformatslist[0], 'per':plotformatslist[1], 'sta':plotformatslist[2]})
datacolor = (0,0,0) # Define color for data point -- WARNING, should this be in settings.py?


def plotepi(results, which=None, uncertainty=False, verbose=2, figsize=(14,10), alpha=0.2, lw=2, dotsize=50,
            titlesize=14, labelsize=12, ticksize=10, legendsize=10):
        '''
        Render the plots requested and store them in a list. Argument "which" should be a list of form e.g.
        ['prev-tot', 'inci-pops']

        This function returns an odict of figures, which can then be saved as MPLD3, etc.

        Version: 2016jan21
        '''
        
        # Figure out what kind of result it is
        if type(results)==Resultset: ismultisim = False
        elif type(results)==Multiresultset: 
            ismultisim = True
            labels = results.keys # Figure out the labels for the different lines
            nsims = len(labels) # How ever many things are in results
        else: 
            errormsg = 'Results input to plotepi() must be either Resultset or Multiresultset, not "%s".' % type(results)
            raise OptimaException(errormsg)

        # Initialize
        wasinteractive = isinteractive() # Get current state of interactivity
        ioff() # Just in case, so we don't flood the user's screen with figures
        if which is None: which = [datatype+'-'+plotformat for datatype in results.main.keys() for plotformat in ['p', 's', 't']] # Just plot everything if not specified
        elif type(which) in [str, tuple]: which = [which] # If single value, put inside list

        # Loop over each plot
        epiplots = odict()
        for plotkey in which:

            ################################################################################################################
            ## Parse user input
            ################################################################################################################
            if type(plotkey) not in [str, list, tuple]: 
                errormsg = 'Could not understand "%s": must a string, e.g. "numplhiv-tot", or a list/tuple, e.g. ["numpliv","tot"]' % str(plotkey)
                raise OptimaException(errormsg)
            else:
                try:
                    if type(plotkey)==str: datatype, plotformat = plotkey.split('-')
                    elif type(plotkey) in [list, tuple]: datatype, plotformat = plotkey[0], plotkey[1]
                except:
                    errormsg = 'Could not parse plot key "%s"; please ensure format is e.g. "numplhiv-tot"' % plotkey
                    raise OptimaException(errormsg)
            if datatype not in results.main.keys():
                errormsg = 'Could not understand data type "%s"; should be one of:\n%s' % (datatype, results.main.keys())
                raise OptimaException(errormsg)
            if plotformat not in plotformatslist.flatten():
                errormsg = 'Could not understand type "%s"; should be one of:\n%s' % (plotformat, plotformatslist)
                raise OptimaException(errormsg)
            
            try:
                isnumber = results.main[datatype].isnumber # Distinguish between e.g. HIV prevalence and number PLHIV
                factor = 1.0 if isnumber else 100.0 # Swap between number and percent
            except:
                errormsg = 'Unable to find key "%s" in results' % datatype
                raise OptimaException(errormsg)
                
            istotal   = (plotformat in plotformatsdict['tot'])
            isperpop  = (plotformat in plotformatsdict['per'])
            isstacked = (plotformat in plotformatsdict['sta'])
            
            
            ################################################################################################################
            ## Process the plot data
            ################################################################################################################
            
            # Decide which attribute in results to pull -- doesn't map cleanly onto plot types
            if istotal or (isstacked and ismultisim): attrtype = 'tot' # Only plot total if it's a scenario and 'stacked' was requested
            else: attrtype = 'pops'
            
            if ismultisim:  # e.g. scenario, no uncertainty
                best = list() # Initialize as empty list for storing results sets
                for s in range(nsims): best.append(getattr(results.main[datatype], attrtype)[s])
                lower = None
                upper = None
                databest = None
                uncertainty = False
            else: # Single results thing: plot with uncertainties and data
                best = getattr(results.main[datatype], attrtype)[0] # poptype = either 'tot' or 'pops'
                try: # If results were calculated with quantiles, these should exist
                    lower = getattr(results.main[datatype], attrtype)[1]
                    upper = getattr(results.main[datatype], attrtype)[2]
                except: # No? Just use the best data
                    lower = best
                    upper = best
                try: # Try loading actual data -- very likely to not exist
                    tmp = getattr(results.main[datatype], 'data'+attrtype)
                    databest = tmp[0]
                    datalow = tmp[1]
                    datahigh = tmp[2]
                except:# Don't worry if no data
                    databest = None
                    datalow = None
                    datahigh = None
            if ndim(best)==1: # Wrap so right number of dimensions -- happens if not by population
                best  = array([best])
                lower = array([lower])
                upper = array([upper])
            
            
            ################################################################################################################
            ## Set up figure and do plot
            ################################################################################################################
            if isperpop: pkeys = [str(plotkey)+'-'+key for key in results.popkeys] # Create list of plot keys (pkeys), one for each population
            else: pkeys = [plotkey] # If it's anything else, just go with the original, but turn into a list so can iterate
            
            for i,pk in enumerate(pkeys): # Either loop over individual population plots, or just plot a single plot, e.g. pk='prev-per-FSW'
                
                epiplots[pk] = figure(figsize=figsize) # If it's anything other than HIV prevalence by population, create a single plot
    
                if isstacked or ismultisim: nlinesperplot = len(best) # There are multiple lines per plot for both pops poptype and for plotting multi results
                else: nlinesperplot = 1 # In all other cases, there's a single line per plot
                colors = gridcolormap(nlinesperplot)
                
                # Plot uncertainty, but not for stacked plots
                if uncertainty and not isstacked: # It's not by population, except HIV prevalence, and uncertainty has been requested: plot bands
                    try: fill_between(results.tvec, factor*lower[i], factor*upper[i], facecolor=colors[0], alpha=alpha, lw=0)
                    except: print('Plotting uncertainty failed and/or not yet implemented')
                    
                # Plot data points with uncertainty -- for total or perpop plots, but not if multisim
                if not isstacked and not ismultisim and databest is not None:
                    scatter(results.datayears, factor*databest[i], c=datacolor, s=dotsize, lw=0)
                    for y in range(len(results.datayears)):
                        plot(results.datayears[y]*array([1,1]), factor*array([datalow[i][y], datahigh[i][y]]), c=datacolor, lw=1)



                ################################################################################################################
                # Plot model estimates with uncertainty -- different for each of the different possibilities
                ################################################################################################################
                
                # e.g. single simulation, prev-tot: single line, single plot
                if not ismultisim and istotal:
                    plot(results.tvec, factor*best[0], lw=lw, c=colors[0]) # Index is 0 since only one possibility
                
                # e.g. single simulation, prev-per: single line, separate plot per population
                if not ismultisim and isperpop: 
                    plot(results.tvec, factor*best[i], lw=lw, c=colors[0]) # Index is each individual population in a separate window
                
                # e.g. single simulation, prev-sta: either multiple lines or a stacked plot, depending on whether or not it's a number
                if not ismultisim and isstacked:
                    if isnumber: # Stacked plot
                        bottom = 0*results.tvec # Easy way of setting to 0...
                        for l in range(nlinesperplot): # Loop backwards so correct ordering -- first one at the top, not bottom
                            k = nlinesperplot-1-l # And in reverse order
                            fill_between(results.tvec, factor*bottom, factor*(bottom+best[k]), facecolor=colors[k], alpha=1, lw=0)
                            bottom += best[k]
                        for l in range(nlinesperplot): # This loop is JUST for the legends! since fill_between doesn't count as a plot object, stupidly...
                            plot((0, 0), (0, 0), color=colors[l], linewidth=10)
                    else: # Multi-line plot
                        for l in range(nlinesperplot):
                            plot(results.tvec, factor*best[l], lw=lw, c=colors[l]) # Index is each different population
                
                # e.g. scenario, prev-tot; since stacked plots aren't possible with multiple lines, just plot the same in this case
                if ismultisim and (istotal or isstacked):
                    for l in range(nlinesperplot):
                        plot(results.tvec, factor*best[l], lw=lw, c=colors[l]) # Index is each different e.g. scenario
                
                if ismultisim and isperpop:
                    for l in range(nlinesperplot):
                        plot(results.tvec, factor*best[l][i], lw=lw, c=colors[l]) # Indices are different populations (i), then different e..g scenarios (l)

                
                
                ################################################################################################################
                # Configure axes -- from http://www.randalolson.com/2014/06/28/how-to-make-beautiful-data-visualizations-in-python-with-matplotlib/
                ################################################################################################################
                
                # General configuration
                ax = gca()
                ax.spines["top"].set_visible(False)
                ax.spines["right"].set_visible(False)
                ax.get_xaxis().tick_bottom()
                ax.get_yaxis().tick_left()
                ax.title.set_fontsize(titlesize)
                ax.xaxis.label.set_fontsize(labelsize)
                for item in ax.get_xticklabels() + ax.get_yticklabels(): item.set_fontsize(ticksize)
    
                # Configure plot specifics
                currentylims = ylim()
                legendsettings = {'loc':'upper left', 'bbox_to_anchor':(1.05, 1), 'fontsize':legendsize, 'title':''}
                ax.set_xlabel('Year')
                plottitle = results.main[datatype].name
                if istotal:   plottitle += ' -- total'
                if isperpop:  plottitle += ' -- ' + results.popkeys[i]
                if isstacked: plottitle += ' -- by population'
                ax.set_title(plottitle)
                ax.set_ylim((0,currentylims[1]))
                ax.set_xlim((results.tvec[0], results.tvec[-1]))
                if not ismultisim:
                    if istotal:  ax.legend(['Total'], **legendsettings) # Single entry, "Total"
                    if isperpop: ax.legend([results.popkeys[i]], **legendsettings) # Single entry, this population
                    if isstacked: ax.legend(results.popkeys, **legendsettings) # Multiple entries, all populations
                else:
                    ax.legend(labels, **legendsettings) # Multiple simulations
    
                # Tidy up: close plots that were opened
                close(epiplots[pk])


        if wasinteractive: ion() # Turn interactivity back on
        return epiplots





##################################################################
## Plot mismatches
##################################################################
def plotmismatch(results=None, verbose=2, figsize=(10,6), lw=2, dotsize=50, titlesize=14, labelsize=12, ticksize=10, legendsize=10):
    ''' 
    Plot the result of an optimization or calibration -- WARNING, should not duplicate from plotepi()! 
    
    Accepts either a parset (generated from autofit) or an optimization result with a mismatch attribute;
    failing that, it will try to treat the object as something that can be used directly, e.g.
        plotmismatch(results.mismatch)
    also works.
    
    Version: 2016jan19 by cliffk    
    '''

    if hasattr(results, 'mismatch'): mismatch = results.mismatch # Get mismatch attribute of object if it exists
    elif ndim(results)==1: mismatch = results # Promising, has the right dimensionality at least, but of course could still be wrong
    else: raise OptimaException('To plot the mismatch, you must give either the mismatch or an object containing the mismatch as the first argument; try again')
    
    # Set up figure and do plot
    fig = figure(figsize=figsize, facecolor=(1,1,1))
    
    # Plot model estimates with uncertainty
    plot(mismatch, lw=lw, c=(0,0,0)) # Actually do the plot
    absimprove = mismatch[0]-mismatch[-1]
    relimprove = 100*(mismatch[0]-mismatch[-1])/mismatch[0]
    
    # Configure axes -- from http://www.randalolson.com/2014/06/28/how-to-make-beautiful-data-visualizations-in-python-with-matplotlib/
    ax = gca()
    ax.spines["top"].set_visible(False)
    ax.spines["right"].set_visible(False)
    ax.get_xaxis().tick_bottom()
    ax.get_yaxis().tick_left()
    ax.title.set_fontsize(titlesize)
    ax.xaxis.label.set_fontsize(labelsize)
    for item in ax.get_xticklabels() + ax.get_yticklabels(): item.set_fontsize(ticksize)
    
    # Configure plot
    currentylims = ylim()
    ax.set_xlabel('Iteration')
    ax.set_title('Absolute change: %f  Relative change: %2f%%' % (absimprove, relimprove))
    ax.set_ylim((0,currentylims[1]))
    ax.set_xlim((0, len(mismatch)))
    
    return fig








##################################################################
## Allocation plots
##################################################################
    
    
def plotallocs(multires=None, compare=False):
    ''' Plot multiple allocations on bar charts -- intended for scenarios and optimizations '''
    
    # Preliminaries: extract needed data
<<<<<<< HEAD
    try: progset = multires.progset[0] # For multires, progset is an odict, but all entries should be the same, so it shouldn't matter which one you use
    except: raise OptimaException('Failed to extract program set; "multires" type = "%s", but "multires" should be a multiresults set' % type(multires))
    proglabels = progset.programs.keys()
=======
    budgetstoplot = [budget for budget in multires.budget.values() if budget]
    budgetyearstoplot = [budgetyears for budgetyears in multires.budgetyears.values() if budgetyears]
    proglabels = budgetstoplot[0].keys() 
    alloclabels = [key for k,key in enumerate(multires.budget.keys()) if multires.budget.values()[k]] # WARNING, STUPENDOUSLY UGLY
>>>>>>> 1ab893c3
    nprogs = len(proglabels)
    nallocs = len(alloclabels)
    
    
    
    
    fig = figure(figsize=(10,6))
    fig.subplots_adjust(left=0.10) # Less space on left
    fig.subplots_adjust(right=0.98) # Less space on right
    fig.subplots_adjust(bottom=0.30) # Less space on bottom
    fig.subplots_adjust(wspace=0.30) # More space between
    fig.subplots_adjust(hspace=0.40) # More space between
    
    colors = gridcolormap(nprogs)
    
    ax = []
    ymax = 0
    
    for plt in range(nallocs):
        nbudgetyears = len(budgetyearstoplot[plt])
        ax.append(subplot(nallocs,1,plt+1))
        ax[-1].hold(True)
        barwidth = .5/nbudgetyears
        for y in range(nbudgetyears):
            try: progdata = [x[y] for x in budgetstoplot[plt][:]]
            except: import traceback; traceback.print_exc(); import pdb; pdb.set_trace()
            xbardata = arange(nprogs)+.75+barwidth*y
            for p in range(nprogs):
                if nbudgetyears>1: barcolor = colors[y] # More than one year? Color by year
                else: barcolor = colors[p] # Only one year? Color by program
                if p==nprogs-1: yearlabel = budgetyearstoplot[plt][y]
                else: yearlabel=None
                ax[-1].bar([xbardata[p]], [progdata[p]], label=yearlabel, width=barwidth, color=barcolor)
        if nbudgetyears>1: ax[-1].legend()
        ax[-1].set_xticks(arange(nprogs)+1)
        if plt<nprogs: ax[-1].set_xticklabels('')
        if plt==nallocs-1: ax[-1].set_xticklabels(proglabels,rotation=90)
        ax[-1].set_xlim(0,nprogs+1)
        
        ax[-1].set_ylabel('Spending (US$)')
        ax[-1].set_title(alloclabels[plt])
        ymax = maximum(ymax, ax[-1].get_ylim()[1])
    
    return fig<|MERGE_RESOLUTION|>--- conflicted
+++ resolved
@@ -285,16 +285,10 @@
     ''' Plot multiple allocations on bar charts -- intended for scenarios and optimizations '''
     
     # Preliminaries: extract needed data
-<<<<<<< HEAD
-    try: progset = multires.progset[0] # For multires, progset is an odict, but all entries should be the same, so it shouldn't matter which one you use
-    except: raise OptimaException('Failed to extract program set; "multires" type = "%s", but "multires" should be a multiresults set' % type(multires))
-    proglabels = progset.programs.keys()
-=======
     budgetstoplot = [budget for budget in multires.budget.values() if budget]
     budgetyearstoplot = [budgetyears for budgetyears in multires.budgetyears.values() if budgetyears]
     proglabels = budgetstoplot[0].keys() 
     alloclabels = [key for k,key in enumerate(multires.budget.keys()) if multires.budget.values()[k]] # WARNING, STUPENDOUSLY UGLY
->>>>>>> 1ab893c3
     nprogs = len(proglabels)
     nallocs = len(alloclabels)
     
