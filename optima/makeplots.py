--- conflicted
+++ resolved
@@ -48,23 +48,23 @@
             ################################################################################################################
             ## Parse user input
             ################################################################################################################
-<<<<<<< HEAD
-            if type(plotkey) not in [str, list, tuple]: 
-                errormsg = 'Could not understand "%s": must a string, e.g. "numplhiv-tot", or a list/tuple, e.g. ["numpliv","tot"]' % str(plotkey)
-                raise Exception(errormsg)
-            else:
-                try:
-                    if type(plotkey)==str: datatype, plotformat = plotkey.split('-')
-                    elif type(plotkey) in [list, tuple]: datatype, plotformat = plotkey[0], plotkey[1]
-                except:
-                    errormsg = 'Could not parse plot key "%s"; please ensure format is e.g. "numplhiv-tot"' % plotkey
-                    raise Exception(errormsg)
-            if datatype not in results.main.keys():
-                errormsg = 'Could not understand data type "%s"; should be one of:\n%s' % (datatype, results.main.keys())
-                raise Exception(errormsg)
-            if plotformat not in plotformatslist.flatten():
-                errormsg = 'Could not understand type "%s"; should be one of:\n%s' % (plotformat, plotformatslist)
-=======
+#<<<<<<< HEAD
+#            if type(plotkey) not in [str, list, tuple]: 
+#                errormsg = 'Could not understand "%s": must a string, e.g. "numplhiv-tot", or a list/tuple, e.g. ["numpliv","tot"]' % str(plotkey)
+#                raise Exception(errormsg)
+#            else:
+#                try:
+#                    if type(plotkey)==str: datatype, plotformat = plotkey.split('-')
+#                    elif type(plotkey) in [list, tuple]: datatype, plotformat = plotkey[0], plotkey[1]
+#                except:
+#                    errormsg = 'Could not parse plot key "%s"; please ensure format is e.g. "numplhiv-tot"' % plotkey
+#                    raise Exception(errormsg)
+#            if datatype not in results.main.keys():
+#                errormsg = 'Could not understand data type "%s"; should be one of:\n%s' % (datatype, results.main.keys())
+#                raise Exception(errormsg)
+#            if plotformat not in plotformatslist.flatten():
+#                errormsg = 'Could not understand type "%s"; should be one of:\n%s' % (plotformat, plotformatslist)
+#=======
             try:
                 if type(plotkey)==str:
 			datatype, plotformat = plotkey.split('-')
@@ -80,7 +80,7 @@
                     raise Exception(errormsg)
             except Exception as e:
                 errormsg = '%s\nCould not parse plot key "%s"; please ensure format is e.g. "numplhiv-tot"' % (str(e), plotkey)
->>>>>>> e899398c
+#>>>>>>> develop
                 raise Exception(errormsg)
             
             try:
