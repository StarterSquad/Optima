'''
PLOTTING

This file generates all the figure files -- either for use with the Python backend, or
for the frontend via MPLD3.

To add a new plot, you need to add it to getplotselections (in this file) so it will show up in the interface;
plotresults (in gui.py) so it will be sent to the right spot; and then add the actual function to do the
plotting to this file.

Version: 2016jul06
'''

from optima import OptimaException, Resultset, Multiresultset, odict, printv, gridcolormap, vectocolor, alpinecolormap, sigfig, dcp, findinds
from numpy import array, ndim, maximum, arange, zeros, mean, shape, sum as npsum
from pylab import isinteractive, ioff, ion, figure, plot, close, ylim, fill_between, scatter, gca, subplot, legend, barh
from matplotlib import ticker

# Define allowable plot formats -- 3 kinds, but allow some flexibility for how they're specified
epiformatslist = [ # WARNING, definition requires each of these to start with the same letter!
                  ['t', 'tot', 'total'], 
                  ['p', 'pop', 'per population', 'pops', 'per', 'population'], 
                  ['s', 'sta', 'stacked']
                 ]
realdatacolor = (0,0,0) # Define color for data point -- WARNING, should this be in settings.py?
estimatecolor = (0.8,0.8,0.8) # Color of estimates rather than real data
defaultplots = ['budget', 'numplhiv-sta', 'numinci-sta', 'numdeath-tot', 'numtreat-tot', 'numdiag-sta', 'prev-pop', 'popsize-sta'] # Default epidemiological plots
defaultmultiplots = ['budget', 'numplhiv-tot', 'numinci-tot', 'numdeath-tot', 'numtreat-tot', 'numdiag-tot', 'prev-tot'] # Default epidemiological plots

# Define global font sizes
globaltitlesize = 10
globallabelsize = 10
globalticksize = 8
globallegendsize = 8


def SItickformatter(x, pos):  # formatter function takes tick label and tick position
    ''' Formats axis ticks so that e.g. 34,243 becomes 34K '''
    if abs(x)>=1e9:     output = str(x/1e9)+'B'
    elif abs(x)>=1e6:   output = str(x/1e6)+'M'
    elif abs(x)>=1e3:   output = str(x/1e3)+'K'
    else:               output = str(x)
    return output

def SIticks(figure, axis='y'):
    ''' Apply SI tick formatting to the y axis of a figure '''
    for ax in figure.axes:
        if axis=='x':   thisaxis = ax.xaxis
        elif axis=='y': thisaxis = ax.yaxis
        elif axis=='z': thisaxis = ax.zaxis
        else: raise OptimaException('Axis must be x, y, or z')
        thisaxis.set_major_formatter(ticker.FuncFormatter(SItickformatter))


def getplotselections(results):
    ''' 
    From the inputted results structure, figure out what the available kinds of plots are. List results-specific
    plot types first (e.g., allocations), followed by the standard epi plots, and finally (if available) other
    plots such as the cascade.
    
    Version: 2016jan28
    '''
    
    # Figure out what kind of result it is -- WARNING, copied from below
    if type(results)==Resultset: ismultisim = False
    elif type(results)==Multiresultset: ismultisim = True
    else: 
        errormsg = 'Results input to plotepi() must be either Resultset or Multiresultset, not "%s".' % type(results)
        raise OptimaException(errormsg)
    
    ## Set up output structure
    plotselections = dict()
    plotselections['keys'] = list()
    plotselections['names'] = list()
    plotselections['defaults'] = list()
    
    
    ## Add selections for outcome -- for autofit()- or minoutcomes()-generated results
    if hasattr(results, 'improvement') and results.improvement is not None:
        plotselections['keys'] += ['improvement'] # WARNING, maybe more standard to do append()...
        plotselections['names'] += ['Improvement']
    
    
    ## Add selection for budget allocations and coverage
    budcovdict = odict([('budget','Budget allocation'), ('coverage','Program coverage')])
    for budcov in budcovdict.keys():
        if hasattr(results, budcov) and getattr(results, budcov):
            if all([item is not None for item in getattr(results, budcov).values()]): # Make sure none of the individual budgets are none either
                plotselections['keys'] += [budcov] # e.g. 'budget'
                plotselections['names'] += [budcovdict[budcov]] # e.g. 'Budget allocation'
    
    ## Cascade plot is always available, since epi is always available
    plotselections['keys'] += ['cascade']
    plotselections['names'] += ['Treatment cascade']
    
    ## Get plot selections for plotepi
    plotepikeys = list()
    plotepinames = list()
    
    epikeys = results.main.keys() # e.g. 'prev'
    epinames = [thing.name for thing in results.main.values()]
    episubkeys = [sublist[1] for sublist in epiformatslist] # 'tot' = single overall value; 'per' = separate figure for each plot; 'sta' = stacked or multiline plot
    episubnames = [sublist[2] for sublist in epiformatslist] # e.g. 'per population'
    
    for key in epikeys: # e.g. 'prev'
        for subkey in episubkeys: # e.g. 'tot'
            if not(ismultisim and subkey=='sta'): # Stacked multisim plots don't make sense
                plotepikeys.append(key+'-'+subkey)
    for name in epinames: # e.g. 'HIV prevalence'
        for subname in episubnames: # e.g. 'total'
            if not(ismultisim and subname=='stacked'): # Stacked multisim plots don't make sense -- WARNING, this is clunky!!!
                plotepinames.append(name+' -- '+subname)
    
    
    plotselections['keys'] += plotepikeys
    plotselections['names'] += plotepinames
    for key in plotselections['keys']: # Loop over each key
        if ismultisim: plotselections['defaults'].append(key in defaultmultiplots)
        else:          plotselections['defaults'].append(key in defaultplots) # Append True if it's in the defaults; False otherwise
    
    return plotselections



def makeplots(results=None, toplot=None, die=False, verbose=2, **kwargs):
    ''' 
    Function that takes all kinds of plots and plots them -- this is the only plotting function the user should use 
    
    The keyword 'die' controls what it should do with an exception: if False, then carry on as if nothing happened;
    if True, then actually rase the exception.
    
    Note that if toplot='default', it will plot the default plots (defined in plotting.py).
    
    Version: 2016jan24    
    '''
    
    ## Initialize
    allplots = odict()
    wasinteractive = isinteractive() # Get current state of interactivity
    ioff() # Just in case, so we don't flood the user's screen with figures
    if toplot is None: toplot = defaultplots # Go straight ahead and replace with defaults
    if not(isinstance(toplot, list)): toplot = [toplot] # Handle single entries, for example 
    if 'default' in toplot: # Special case for handling default plots
        toplot[0:0] = defaultplots # Very weird but valid syntax for prepending one list to another: http://stackoverflow.com/questions/5805892/how-to-insert-the-contents-of-one-list-into-another
    toplot = list(odict.fromkeys(toplot)) # This strange but efficient hack removes duplicates while preserving order -- see http://stackoverflow.com/questions/1549509/remove-duplicates-in-a-list-while-keeping-its-order-python
    

    ## Add improvement plot
    if 'improvement' in toplot:
        toplot.remove('improvement') # Because everything else is passed to plotepi()
        try: 
            if hasattr(results, 'improvement') and results.improvement is not None: # WARNING, duplicated from getplotselections()
                allplots['improvement'] = plotimprovement(results, die=die, **kwargs)
        except OptimaException as E: 
            if die: raise E
            else: printv('Could not plot improvement: "%s"' % E.message, 1, verbose)
        
    
    ## Add budget plot
    if 'budget' in toplot:
        toplot.remove('budget') # Because everything else is passed to plotepi()
        try: 
            if hasattr(results, 'budget') and results.budget: # WARNING, duplicated from getplotselections()
                allplots['budget'] = plotbudget(results, die=die, **kwargs)
        except OptimaException as E: 
            if die: raise E
            else: printv('Could not plot budget: "%s"' % (E.message), 1, verbose)
    
    ## Add coverage plot
    if 'coverage' in toplot:
        toplot.remove('coverage') # Because everything else is passed to plotepi()
        try: 
            if hasattr(results, 'coverage') and results.coverage: # WARNING, duplicated from getplotselections()
                allplots['coverage'] = plotcoverage(results, die=die, **kwargs)
        except OptimaException as E: 
            if die: raise E
            else: printv('Could not plot coverage: "%s"' % (E.message), 1, verbose)
    
    ## Add cascade plot
    if 'cascade' in toplot:
        toplot.remove('cascade') # Because everything else is passed to plotepi()
        try: 
            allplots['cascade'] = plotcascade(results, die=die, **kwargs)
        except OptimaException as E: 
            if die: raise E
            else: printv('Could not plot cascade: "%s"' % E.message, 1, verbose)
    
    
    ## Add epi plots -- WARNING, I hope this preserves the order! ...It should...
    epiplots = plotepi(results, toplot=toplot, die=die, **kwargs)
    allplots.update(epiplots)
    
    
    # Tidy up: turn interactivity back on
    if wasinteractive: ion() 
    
    return allplots





def plotepi(results, toplot=None, uncertainty=False, die=True, doclose=True, plotdata=True, verbose=2, figsize=(14,10), alpha=0.2, lw=2, dotsize=50,
            titlesize=globaltitlesize, labelsize=globallabelsize, ticksize=globalticksize, legendsize=globallegendsize, **kwargs):
        '''
        Render the plots requested and store them in a list. Argument "toplot" should be a list of form e.g.
        ['prev-tot', 'inci-pop']

        This function returns an odict of figures, which can then be saved as MPLD3, etc.
        
        NOTE: do not call this function directly; instead, call via plotresults().

        Version: 2016jan21
        '''
        
        # Figure out what kind of result it is
        if type(results)==Resultset: ismultisim = False
        elif type(results)==Multiresultset:
            ismultisim = True
            labels = results.keys # Figure out the labels for the different lines
            nsims = len(labels) # How ever many things are in results
        else: 
            errormsg = 'Results input to plotepi() must be either Resultset or Multiresultset, not "%s".' % type(results)
            raise OptimaException(errormsg)

        # Initialize
        if type(toplot) in [str, tuple]: toplot = [toplot] # If single value, put inside list
        epiplots = odict()


        ## Validate plot keys
        for pk,plotkey in enumerate(toplot):
            datatype, plotformat = None, None
            if type(plotkey) not in [str, list, tuple]: 
                errormsg = 'Could not understand "%s": must a string, e.g. "numplhiv-tot", or a list/tuple, e.g. ["numplhiv","tot"]' % str(plotkey)
                raise OptimaException(errormsg)
            else:
                try:
                    if type(plotkey)==str: datatype, plotformat = plotkey.split('-')
                    elif type(plotkey) in [list, tuple]: datatype, plotformat = plotkey[0], plotkey[1]
                except:
                    errormsg = 'Could not parse plot key "%s"; please ensure format is e.g. "numplhiv-tot"' % plotkey
                    if die: raise OptimaException(errormsg)
                    else: printv(errormsg, 2, verbose)
            if datatype not in results.main.keys():
                errormsg = 'Could not understand data type "%s"; should be one of:\n%s' % (datatype, results.main.keys())
                if die: raise OptimaException(errormsg)
                else: printv(errormsg, 2, verbose)
            plotformat = plotformat[0] # Do this because only really care about the first letter of e.g. 'total' -- WARNING, flexible but could cause subtle bugs
            if plotformat not in npsum(epiformatslist): # Sum flattens a list of lists. Stupid.
                errormsg = 'Could not understand type "%s"; should be one of:\n%s' % (plotformat, epiformatslist)
                if die: raise OptimaException(errormsg)
                else: printv(errormsg, 2, verbose)
            toplot[pk] = (datatype, plotformat) # Convert to tuple for this index
        
        # Remove failed ones
        toplot = [thisplot for thisplot in toplot if None not in thisplot] # Remove a plot if datatype or plotformat is None


        ################################################################################################################
        ## Loop over each plot
        ################################################################################################################
        for plotkey in toplot:
            
            # Unpack tuple
            datatype, plotformat = plotkey 
            
<<<<<<< HEAD
            isnumber = results.main[datatype].isnumber # Distinguish between e.g. HIV prevalence and number PLHIV
            isestimate = results.main[datatype].estimate # Distinguish between real data and model-based estimates
            factor = 1.0 if isnumber else 100.0 # Swap between number and percent
            datacolor = estimatecolor if isestimate else realdatacolor # Light grey for
=======
            ispercentage = results.main[datatype].ispercentage # Indicate whether result is a percentage
            factor = 100.0 if ispercentage else 1.0 # Swap between number and percent
>>>>>>> 5628c51d
            istotal   = (plotformat=='t') # Only using first letter, see above...
            isperpop  = (plotformat=='p')
            isstacked = (plotformat=='s')
            
            
            ################################################################################################################
            ## Process the plot data
            ################################################################################################################
            
            # Decide which attribute in results to pull -- doesn't map cleanly onto plot types
            if istotal or (isstacked and ismultisim): attrtype = 'tot' # Only plot total if it's a scenario and 'stacked' was requested
            else: attrtype = 'pops'
            if istotal or isstacked: datattrtype = 'tot' # For pulling out total data
            else: datattrtype = 'pops'
            
            if ismultisim:  # e.g. scenario, no uncertainty
                best = list() # Initialize as empty list for storing results sets
                for s in range(nsims): best.append(getattr(results.main[datatype], attrtype)[s])
                lower = None
                upper = None
                databest = None
                uncertainty = False
            else: # Single results thing: plot with uncertainties and data
                best = getattr(results.main[datatype], attrtype)[0] # poptype = either 'tot' or 'pops'
                try: # If results were calculated with quantiles, these should exist
                    lower = getattr(results.main[datatype], attrtype)[1]
                    upper = getattr(results.main[datatype], attrtype)[2]
                except: # No? Just use the best estimates
                    lower = best
                    upper = best
                try: # Try loading actual data -- very likely to not exist
                    tmp = getattr(results.main[datatype], 'data'+datattrtype)
                    databest = tmp[0]
                    datalow = tmp[1]
                    datahigh = tmp[2]
                except:# Don't worry if no data
                    databest = None
                    datalow = None
                    datahigh = None
            if ndim(best)==1: # Wrap so right number of dimensions -- happens if not by population
                best  = array([best])
                lower = array([lower])
                upper = array([upper])
            
            
            ################################################################################################################
            ## Set up figure and do plot
            ################################################################################################################
            if isperpop: pkeys = [str(plotkey)+'-'+key for key in results.popkeys] # Create list of plot keys (pkeys), one for each population
            else: pkeys = [plotkey] # If it's anything else, just go with the original, but turn into a list so can iterate
            
            for i,pk in enumerate(pkeys): # Either loop over individual population plots, or just plot a single plot, e.g. pk='prev-pop-FSW'
                
                epiplots[pk] = figure(facecolor=(1,1,1), figsize=figsize) # If it's anything other than HIV prevalence by population, create a single plot
    
                if isstacked or ismultisim: nlinesperplot = len(best) # There are multiple lines per plot for both pops poptype and for plotting multi results
                else: nlinesperplot = 1 # In all other cases, there's a single line per plot
                colors = gridcolormap(nlinesperplot)
                

                ################################################################################################################
                # Plot model estimates with uncertainty -- different for each of the different possibilities
                ################################################################################################################
                
                # e.g. single simulation, prev-tot: single line, single plot
                if not ismultisim and istotal:
                    plot(results.tvec, factor*best[0], lw=lw, c=colors[0]) # Index is 0 since only one possibility
                
                # e.g. single simulation, prev-pop: single line, separate plot per population
                if not ismultisim and isperpop: 
                    plot(results.tvec, factor*best[i], lw=lw, c=colors[0]) # Index is each individual population in a separate window
                
                # e.g. single simulation, prev-sta: either multiple lines or a stacked plot, depending on whether or not it's a number
                if not ismultisim and isstacked:
                    if ispercentage: # Multi-line plot
                        for l in range(nlinesperplot):
                            plot(results.tvec, factor*best[l], lw=lw, c=colors[l]) # Index is each different population
                    else: # Stacked plot
                        bottom = 0*results.tvec # Easy way of setting to 0...
                        for l in range(nlinesperplot): # Loop backwards so correct ordering -- first one at the top, not bottom
                            k = nlinesperplot-1-l # And in reverse order
                            fill_between(results.tvec, factor*bottom, factor*(bottom+best[k]), facecolor=colors[k], alpha=1, lw=0)
                            bottom += best[k]
                        for l in range(nlinesperplot): # This loop is JUST for the legends! since fill_between doesn't count as a plot object, stupidly...
                            plot((0, 0), (0, 0), color=colors[l], linewidth=10)
                
                # e.g. scenario, prev-tot; since stacked plots aren't possible with multiple lines, just plot the same in this case
                if ismultisim and (istotal or isstacked):
                    for l in range(nlinesperplot):
                        plot(results.tvec, factor*best[l], lw=lw, c=colors[l]) # Index is each different e.g. scenario
                
                if ismultisim and isperpop:
                    for l in range(nlinesperplot):
                        plot(results.tvec, factor*best[l][i], lw=lw, c=colors[l]) # Indices are different populations (i), then different e..g scenarios (l)



                ################################################################################################################
                # Plot data points with uncertainty
                ################################################################################################################
                
                # Plot uncertainty, but not for stacked plots
                if uncertainty and not isstacked: # It's not by population, except HIV prevalence, and uncertainty has been requested: plot bands
                    try: fill_between(results.tvec, factor*lower[i], factor*upper[i], facecolor=colors[0], alpha=alpha, lw=0)
                    except: print('Plotting uncertainty failed and/or not yet implemented')
                    
                # Plot data points with uncertainty -- for total or perpop plots, but not if multisim
                if not ismultisim and databest is not None and plotdata:
                    for y in range(len(results.datayears)):
                        plot(results.datayears[y]*array([1,1]), factor*array([datalow[i][y], datahigh[i][y]]), c=datacolor, lw=1)
                    scatter(results.datayears, factor*databest[i], c=datacolor, s=dotsize, lw=int(isestimate))



                
                ################################################################################################################
                # Configure axes -- from http://www.randalolson.com/2014/06/28/how-to-make-beautiful-data-visualizations-in-python-with-matplotlib/
                ################################################################################################################
                
                # General configuration
                ax = gca()
                ax.spines["top"].set_visible(False)
                ax.spines["right"].set_visible(False)
                ax.get_xaxis().tick_bottom()
                ax.get_yaxis().tick_left()
                ax.title.set_fontsize(titlesize)
                ax.xaxis.label.set_fontsize(labelsize)
                ax.yaxis.label.set_fontsize(labelsize)
                for item in ax.get_xticklabels() + ax.get_yticklabels(): item.set_fontsize(ticksize)
    
                # Configure plot specifics
                currentylims = ylim()
                legendsettings = {'loc':'upper left', 'bbox_to_anchor':(1,1), 'fontsize':legendsize, 'title':'', 'frameon':False, 'borderaxespad':2}
                ax.set_xlabel('Year')
                plottitle = results.main[datatype].name
                if isperpop:  
                    plotylabel = plottitle
                    plottitle  = results.popkeys[i] # Add extra information to plot if by population
                    ax.set_ylabel(plotylabel)
                ax.set_title(plottitle)
                ax.set_ylim((0,currentylims[1]))
                ax.set_xlim((results.tvec[0], results.tvec[-1]))
                if not ismultisim:
                    if istotal:  legend(['Model'], **legendsettings) # Single entry, "Total"
                    if isperpop: legend(['Model'], **legendsettings) # Single entry, this population
                    if isstacked: legend(results.popkeys, **legendsettings) # Multiple entries, all populations
                else:
                    legend(labels, **legendsettings) # Multiple simulations
                SIticks(epiplots[pk])
                if doclose: close(epiplots[pk]) # Wouldn't want this guy hanging around like a bad smell
        
        return epiplots





##################################################################
## Plot improvements
##################################################################
def plotimprovement(results=None, figsize=(14,10), lw=2, titlesize=globaltitlesize, labelsize=globallabelsize, ticksize=globalticksize, **kwargs):
    ''' 
    Plot the result of an optimization or calibration -- WARNING, should not duplicate from plotepi()! 
    
    Accepts either a parset (generated from autofit) or an optimization result with a improvement attribute;
    failing that, it will try to treat the object as something that can be used directly, e.g.
        plotimprovement(results.improvement)
    also works.
    
    NOTE: do not call this function directly; instead, call via plotresults().
    
    Version: 2016jan23 by cliffk    
    '''

    if hasattr(results, 'improvement'): improvement = results.improvement # Get improvement attribute of object if it exists
    elif shape(results): improvement = results # Promising, has a length at least, but of course could still be wrong
    else: raise OptimaException('To plot the improvement, you must give either the improvement or an object containing the improvement as the first argument; try again')
    ncurves = len(improvement) # Try to figure to figure out how many there are
    
    # Set up figure and do plot
    sigfigs = 2 # Number of significant figures
    fig = figure(facecolor=(1,1,1), figsize=figsize)
    colors = gridcolormap(ncurves)
    
    # Plot model estimates with uncertainty
    absimprove = zeros(ncurves)
    relimprove = zeros(ncurves)
    maxiters = 0
    for i in range(ncurves): # Expect a list of 
        plot(improvement[i], lw=lw, c=colors[i]) # Actually do the plot
        absimprove[i] = improvement[i][0]-improvement[i][-1]
        relimprove[i] = 100*(improvement[i][0]-improvement[i][-1])/improvement[i][0]
        maxiters = maximum(maxiters, len(improvement[i]))
    
    # Configure axes -- from http://www.randalolson.com/2014/06/28/how-to-make-beautiful-data-visualizations-in-python-with-matplotlib/
    ax = gca()
    ax.spines["top"].set_visible(False)
    ax.spines["right"].set_visible(False)
    ax.get_xaxis().tick_bottom()
    ax.get_yaxis().tick_left()
    ax.title.set_fontsize(titlesize)
    ax.xaxis.label.set_fontsize(labelsize)
    for item in ax.get_xticklabels() + ax.get_yticklabels(): item.set_fontsize(ticksize)
    
    # Configure plot
    currentylims = ylim()
    ax.set_xlabel('Iteration')
    
    abschange = sigfig(mean(absimprove), sigfigs)
    relchange = sigfig(mean(relimprove), sigfigs)
    ax.set_title('Change in outcome: %s (%s%%)' % (abschange, relchange)) # WARNING -- use mean or best?
    ax.set_ylim((0,currentylims[1]))
    ax.set_xlim((0, maxiters))
    
    close(fig)
    
    return fig






##################################################################
## Coverage plot
##################################################################
    
    
def plotbudget(multires=None, die=True, figsize=(14,10), legendsize=globallegendsize, verbose=2, **kwargs):
    ''' 
    Plot multiple allocations on bar charts -- intended for scenarios and optimizations.

    Results object must be of Multiresultset type.
    
    "which" should be either 'budget' or 'coverage'
    
    Version: 2016jan27
    '''
    
    # Preliminaries: process inputs and extract needed data
    
    budgets = dcp(multires.budget) # Copy budget
    for b,budget in enumerate(budgets.values()): # Loop over all budgets
        for p,prog in enumerate(budget.values()): # Loop over all programs in the budget
            budgets[b][p] = mean(budgets[b][p]) # If it's over multiple years (or not!), take the mean
    for key in budgets.keys(): # Budgets is an odict
        for i,val in enumerate(budgets[key].values()):
            if not(val>0): budgets[key][i] = 0.0 # Turn None, nan, etc. into 0.0
    
    alloclabels = budgets.keys() # WARNING, will this actually work if some values are None?
    proglabels = budgets[0].keys() 
    nprogs = len(proglabels)
    nallocs = len(alloclabels)
    progcolors = gridcolormap(nprogs)
    
    fig = figure(facecolor=(1,1,1), figsize=figsize)
    ax = subplot(1,1,1)
    
    fig.subplots_adjust(bottom=0.50) # Less space on bottom
    
    for i in range(nprogs-1,-1,-1):
        xdata = arange(nallocs)+1
        ydata = array([budget[i] for budget in budgets.values()])
        bottomdata = array([sum(budget[:i]) for budget in budgets.values()])
        barh(xdata, ydata, left=bottomdata, color=progcolors[i], linewidth=0)

    ax.set_xlabel('Spending')
    labels = proglabels
    labels.reverse()
#    legend(labels, ncol=4, fontsize=legendsize, loc=(0.0,-1))
    
#    ax.legend(frameon=False, ncol=4)
    ax.set_yticks(arange(nallocs)+1)
    ax.set_yticklabels(alloclabels)
    ax.set_ylim(0,nallocs+1)
    
    SIticks(fig, axis='x')
    close(fig)
    
    return fig










##################################################################
## Coverage plot
##################################################################
    
    
def plotcoverage(multires=None, die=True, figsize=(14,10), verbose=2, **kwargs):
    ''' 
    Plot multiple allocations on bar charts -- intended for scenarios and optimizations.

    Results object must be of Multiresultset type.
    
    "which" should be either 'budget' or 'coverage'
    
    Version: 2016aug18
    '''
    
    # Preliminaries: process inputs and extract needed data
    toplot = [item for item in multires.coverage.values() if item] # e.g. [budget for budget in multires.budget]
    budgetyearstoplot = [budgetyears for budgetyears in multires.budgetyears.values() if budgetyears]
    
    proglabels = toplot[0].keys() 
    alloclabels = [key for k,key in enumerate(multires.coverage.keys()) if multires.coverage.values()[k]] # WARNING, will this actually work if some values are None?
    nprogs = len(proglabels)
    nallocs = len(alloclabels)
    
    fig = figure(facecolor=(1,1,1), figsize=figsize)
    fig.subplots_adjust(bottom=0.30) # Less space on bottom
    fig.subplots_adjust(hspace=0.50) # More space between
    colors = gridcolormap(nprogs)
    ax = []
    ymax = 0
    
    for plt in range(nallocs):
        nbudgetyears = len(budgetyearstoplot[plt])
        ax.append(subplot(nallocs,1,plt+1))
        ax[-1].hold(True)
        barwidth = .5/nbudgetyears
        for y in range(nbudgetyears):
            progdata = zeros(len(toplot[plt]))
            for i,x in enumerate(toplot[plt][:]):
                if hasattr(x, '__len__'): 
                    try: progdata[i] = x[y]
                    except: 
                        try: progdata[i] = x[-1] # If not enough data points, just use last -- WARNING, KLUDGY
                        except: progdata[i] = 0. # If not enough data points, just use last -- WARNING, KLUDGY
                else:                     progdata[i] = x
            progdata *= 100 
            xbardata = arange(nprogs)+.75+barwidth*y
            for p in range(nprogs):
                if nbudgetyears>1: barcolor = colors[y] # More than one year? Color by year
                else: barcolor = colors[p] # Only one year? Color by program
                if p==nprogs-1: yearlabel = budgetyearstoplot[plt][y]
                else: yearlabel=None
                ax[-1].bar([xbardata[p]], [progdata[p]], label=yearlabel, width=barwidth, color=barcolor)
        if nbudgetyears>1: ax[-1].legend(frameon=False)
        ax[-1].set_xticks(arange(nprogs)+1)
        if plt<nprogs: ax[-1].set_xticklabels('')
        if plt==nallocs-1: ax[-1].set_xticklabels(proglabels,rotation=90)
        ax[-1].set_xlim(0,nprogs+1)
        
        ylabel = 'Coverage (% of targeted)'
        ax[-1].set_ylabel(ylabel)
        ax[-1].set_title(alloclabels[plt])
        ymax = maximum(ymax, ax[-1].get_ylim()[1])
    
    for thisax in ax: thisax.set_ylim(0,ymax) # So they all have the same scale

    SIticks(fig)
    close(fig)
    
    return fig











##################################################################
## Plot cascade
##################################################################
def plotcascade(results=None, aspercentage=False, doclose=True, colors=None, figsize=(14,10), lw=2, titlesize=globaltitlesize, labelsize=globallabelsize, 
                ticksize=globalticksize, legendsize=globallegendsize, **kwargs):
    ''' 
    Plot the treatment cascade.
    
    NOTE: do not call this function directly; instead, call via plotresults().
    
    Version: 2016sep28    
    '''
    
    # Figure out what kind of result it is
    if type(results)==Resultset: 
        ismultisim = False
        nsims = 1
    elif type(results)==Multiresultset:
        ismultisim = True
        titles = results.keys # Figure out the labels for the different lines
        nsims = len(titles) # How ever many things are in results
    else: 
        errormsg = 'Results input to plotcascade() must be either Resultset or Multiresultset, not "%s".' % type(results)
        raise OptimaException(errormsg)

    # Set up figure and do plot
    fig = figure(facecolor=(1,1,1), figsize=figsize)
    
    cascadelist = ['numplhiv', 'numdiag', 'numincare', 'numtreat', 'numsuppressed'] 
    cascadenames = ['Undiagnosed', 'Diagnosed', 'In care', 'Treated', 'Virally suppressed']
        
    # Handle colors
    if colors is None: colors = gridcolormap(len(cascadelist))
    elif colors=='alpine': colors = vectocolor(arange(len(cascadelist)), cmap=alpinecolormap()) # Handle this as a special case
    elif type(colors)==str: colors = vectocolor(arange(len(cascadelist)+2), cmap=colors)[1:-1] # Remove first and last element
    else: raise OptimaException('Can''t figure out color %s' % colors)
    
    for plt in range(nsims): # WARNING, copied from plotallocs()
        bottom = 0*results.tvec # Easy way of setting to 0...
        
        ## Do the plotting
        subplot(nsims,1,plt+1)
        for k,key in enumerate(reversed(cascadelist)): # Loop backwards so correct ordering -- first one at the top, not bottom
            if ismultisim: 
                thisdata = results.main[key].tot[plt] # If it's a multisim, need an extra index for the plot number
                if aspercentage: thisdata *= 100./results.main['numplhiv'].tot[plt]
            else:
                thisdata = results.main[key].tot[0] # Get the best estimate
                if aspercentage: thisdata *= 100./results.main['numplhiv'].tot[0]
            fill_between(results.tvec, bottom, thisdata, facecolor=colors[k], alpha=1, lw=0)
            bottom = dcp(thisdata) # Set the bottom so it doesn't overwrite
            plot((0, 0), (0, 0), color=colors[len(colors)-k-1], linewidth=10) # Colors are in reverse order
        
        ## Configure plot -- WARNING, copied from plotepi()
        ax = gca()
        ax.get_xaxis().tick_bottom()
        ax.get_yaxis().tick_left()
        ax.title.set_fontsize(titlesize)
        ax.xaxis.label.set_fontsize(labelsize)
        ax.yaxis.label.set_fontsize(labelsize)
        for item in ax.get_xticklabels() + ax.get_yticklabels(): item.set_fontsize(ticksize)

        # Configure plot specifics
        legendsettings = {'loc':'upper left', 'bbox_to_anchor':(1.05, 1), 'fontsize':legendsize, 'title':'',
                          'frameon':False}
        if ismultisim: ax.set_title('Cascade -- %s' % titles[plt])
        else:          ax.set_title('Cascade')
        ax.set_xlabel('Year')
        if aspercentage: ax.set_ylabel('Percentage of PLHIV')
        else:            ax.set_ylabel('Number of PLHIV')
                
        if aspercentage: ax.set_ylim((0,100))
        else:            ax.set_ylim((0,ylim()[1]))
        ax.set_xlim((results.tvec[0], results.tvec[-1]))
        ax.legend(cascadenames, **legendsettings) # Multiple entries, all populations
        
    SIticks(fig)
    if doclose: close(fig)
    
    return fig






def plotallocations(project=None, budgets=None, colors=None, factor=1e6, compare=True, plotfixed=False):
    ''' Plot allocations in bar charts '''
    
    if budgets is None:
        try: budgets = project.results[-1].budget
        except: budgets = project # Maybe first argument is budget
    
    labels = budgets.keys()
    progs = budgets[0].keys()
    
    indices = None
    if not plotfixed:
        try: indices = findinds(project.progset().optimizable()) # Not possible if project not defined
        except: pass
    if indices is None: indices = arange(len(progs))
    nprogs = len(indices)
    
    if colors is None:
        colors = gridcolormap(nprogs)
            
    
    fig = figure(facecolor=(1,1,1), figsize=(10,10))
    fig.subplots_adjust(left=0.10) # Less space on left
    fig.subplots_adjust(right=0.98) # Less space on right
    fig.subplots_adjust(top=0.95) # Less space on bottom
    fig.subplots_adjust(bottom=0.35) # Less space on bottom
    fig.subplots_adjust(wspace=0.30) # More space between
    fig.subplots_adjust(hspace=0.40) # More space between
    
    ax = []
    xbardata = arange(nprogs)+0.5
    ymax = 0
    nplt = len(budgets)
    for plt in range(nplt):
        ax.append(subplot(len(budgets),1,plt+1))
        ax[-1].hold(True)
        for p in indices:
            ax[-1].bar([xbardata[p]], [budgets[plt][p]/factor], color=colors[p], linewidth=0)
            if plt==1 and compare:
                ax[-1].bar([xbardata[p]], [budgets[0][p]/factor], color='None', linewidth=1)
        ax[-1].set_xticks(arange(nprogs)+1)
        if plt!=nplt: ax[-1].set_xticklabels('')
        if plt==nplt-1: 
            ax[-1].set_xticklabels(progs,rotation=90)
            plot([0,nprogs+1],[0,0],c=(0,0,0))
        ax[-1].set_xlim(0,nprogs+1)
        
        if factor==1: ax[-1].set_ylabel('Spending (US$)')
        elif factor==1e3: ax[-1].set_ylabel("Spending (US$'000s)")
        elif factor==1e6: ax[-1].set_ylabel('Spending (US$m)')
        ax[-1].set_title(labels[plt])
        ymax = maximum(ymax, ax[-1].get_ylim()[1])
    for a in ax:
        a.set_ylim([0,ymax])
    
    return fig<|MERGE_RESOLUTION|>--- conflicted
+++ resolved
@@ -265,15 +265,9 @@
             # Unpack tuple
             datatype, plotformat = plotkey 
             
-<<<<<<< HEAD
-            isnumber = results.main[datatype].isnumber # Distinguish between e.g. HIV prevalence and number PLHIV
-            isestimate = results.main[datatype].estimate # Distinguish between real data and model-based estimates
-            factor = 1.0 if isnumber else 100.0 # Swap between number and percent
-            datacolor = estimatecolor if isestimate else realdatacolor # Light grey for
-=======
             ispercentage = results.main[datatype].ispercentage # Indicate whether result is a percentage
             factor = 100.0 if ispercentage else 1.0 # Swap between number and percent
->>>>>>> 5628c51d
+            datacolor = estimatecolor if isestimate else realdatacolor # Light grey for
             istotal   = (plotformat=='t') # Only using first letter, see above...
             isperpop  = (plotformat=='p')
             isstacked = (plotformat=='s')
