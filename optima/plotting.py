--- conflicted
+++ resolved
@@ -23,11 +23,7 @@
                   ['s', 'sta', 'stacked']
                  ]
 realdatacolor = (0,0,0) # Define color for data point -- WARNING, should this be in settings.py?
-<<<<<<< HEAD
-estimatecolor = (0.8,0.8,0.8) # Color of estimates rather than real data
-=======
 estimatecolor = 'none' # Color of estimates rather than real data
->>>>>>> 8986e4f9
 defaultplots = ['budget', 'numplhiv-sta', 'numinci-sta', 'numdeath-tot', 'numtreat-tot', 'numdiag-sta', 'prev-pop', 'popsize-sta'] # Default epidemiological plots
 defaultmultiplots = ['budget', 'numplhiv-tot', 'numinci-tot', 'numdeath-tot', 'numtreat-tot', 'numdiag-tot', 'prev-tot'] # Default epidemiological plots
 
@@ -278,13 +274,8 @@
             # Unpack tuple
             datatype, plotformat = plotkey 
             
-<<<<<<< HEAD
             ispercentage = results.main[datatype].ispercentage # Indicate whether result is a percentage
             isestimate = results.main[datatype].estimate # Indicate whether result is a percentage
-=======
-            ispercentage = results.main[datatype].ispercentage # Distinguish between e.g. HIV prevalence and number PLHIV
-            isestimate = results.main[datatype].estimate # Distinguish between real data and model-based estimates
->>>>>>> 8986e4f9
             factor = 100.0 if ispercentage else 1.0 # Swap between number and percent
             datacolor = estimatecolor if isestimate else realdatacolor # Light grey for
             istotal   = (plotformat=='t') # Only using first letter, see above...
