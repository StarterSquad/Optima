--- conflicted
+++ resolved
@@ -523,13 +523,8 @@
         xdata = arange(nallocs)+1
         ydata = array([budget[i] for budget in budgets.values()])
         bottomdata = array([sum(budget[:i]) for budget in budgets.values()])
-<<<<<<< HEAD
-        # bar(xdata, ydata, bottom=bottomdata, color=progcolors[i], linewidth=0)
         barh(xdata, ydata, left=bottomdata, color=progcolors[i], linewidth=0)
-=======
-        barh(xdata, ydata, left=bottomdata, color=progcolors[i], linewidth=0)        
->>>>>>> e8cb81d1
-    
+
     ax.set_xlabel('Spending')
     labels = proglabels
     labels.reverse()
