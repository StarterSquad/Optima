--- conflicted
+++ resolved
@@ -868,25 +868,12 @@
     # Set up figure and do plot
     cascadeplots = odict()
     if asbars:
-<<<<<<< HEAD
         if allbars: # Reset cascade labels for bar plot if plotting all bars
             casclabels  = ['PLHIV', 'Diagnosed', 'Linked to care', 'Retained in care', 'Treated', 'Suppressed']
             casckeys    = ['numplhiv',  'numdiag',  'numevercare', 'numincare', 'numtreat','numsuppressed']
         else:
             casclabels  = ['PLHIV', 'Diagnosed', 'Treated', 'Suppressed']
             casckeys    = ['numplhiv',  'numdiag', 'numtreat','numsuppressed']
-=======
-        if plotstartyear is None: plotstartyear = results.pars['numtx'].t['tot'][-1]
-        if plotendyear   is None: plotendyear   = results.tvec[-1]
-        startind, endind = getplotinds(plotstartyear=plotstartyear, plotendyear=plotendyear, tvec=results.tvec, die=die, verbose=verbose) # Get year indices for producing plots
-        cascinds = [startind, endind]
-        baselabel = '%4i' % plotstartyear
-        endlabel  = '%4i' % plotendyear
-        if baselabel==endlabel: endlabel += ' ' # Small hack to avoid bug if both are the same
-        yearlabels = [baselabel, endlabel]
-        casclabels  = ['PLHIV', 'Diagnosed', 'Treated', 'Suppressed']
-        casckeys    = ['numplhiv',  'numdiag',   'numtreat','numsuppressed']
->>>>>>> f82f2b96
         ncategories = len(casclabels)
         darken = array([1.0, 1.3, 1.3]) # Amount by which to darken succeeding cascade stages -- can't use 0.2 since goes negative!!
         targetcolor   = array([0,0,0])
@@ -902,7 +889,7 @@
             labels = [baselabel, endlabel]
             origendcolor  = array([0.3,0.85,0.6])
             casccolors = odict([(baselabel,[origbasecolor]), (endlabel, [origendcolor])])
-        else: # Just plot the final year, but maybe multiple resultsets
+        else: # Just plot the final year
             if ismultisim: labels = titles
             else: labels = [results.name]
             cascinds = labels
