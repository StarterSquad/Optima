--- conflicted
+++ resolved
@@ -65,10 +65,6 @@
         self.created = today()
         self.modified = today()
         self.spreadsheetdate = 'Spreadsheet never loaded'
-<<<<<<< HEAD
-        self.spreadsheet = None # Binary version of the spreadsheet file
-=======
->>>>>>> f1f23282
         self.version = version
         self.gitbranch, self.gitversion = gitinfo()
         self.filename = None # File path, only present if self.save() is used
@@ -132,6 +128,7 @@
         ''' Load a data spreadsheet -- enormous, ugly function so located in its own file '''
 
         ## Load spreadsheet and update metadata
+        self.spreadsheet = Spreadsheet(filename) # Load spreadsheet binary file into project -- WARNING, only partly implemented since not sure how to read from
         self.data = loadspreadsheet(filename, verbose=self.settings.verbose) # Do the hard work of actually loading the spreadsheet
         self.spreadsheetdate = today() # Update date when spreadsheet was last loaded
         self.modified = today()
@@ -716,4 +713,31 @@
         if returnplot: return ax
         else: show()
         return None
+
+
+
+class Spreadsheet(object):
+    ''' A class for reading and writing spreadsheet data in binary format, so a project contains the spreadsheet loaded '''
+    
+    def __init__(self, filename=None):
+        self.data = None
+        self.filename = None
+        if filename is not None: self.load(filename)
+        return None
+    
+    def __repr__(self):
+        output = defaultrepr(self)
+        return output
+    
+    def load(self, filename=None):
+        if filename is not None:
+            self.filename = filename
+            with open(filename, mode='rb') as f: self.data = f.read()
+    
+    def save(self, filename=None, verbose=2):
+        if filename is None:
+            if self.filename is not None: filename = self.filename
+        if filename is not None:
+            with open(filename, mode='wb') as f: f.write(self.data)
+        printv('Spreadsheet "%s" saved.' % filename, 2, verbose)
     