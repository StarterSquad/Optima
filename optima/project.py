from optima import Settings, Parameterset, Programset, Resultset, BOC, Optim # Import classes
from optima import odict, getdate, today, uuid, dcp, objrepr, printv # Import utilities
from optima import loadspreadsheet, model, gitinfo, sensitivity, manualfit, autofit, runscenarios, minoutcomes, loadeconomicsspreadsheet, runmodel # Import functions
from optima import __version__ # Get current version

from optima import defaultobjectives
import matplotlib.pyplot as plt

#######################################################################################################
## Project class -- this contains everything else!
#######################################################################################################

class Project(object):
    """
    PROJECT

    The main Optima project class. Almost all Optima functionality is provided by this class.

    An Optima project is based around 4 major lists:
        1. parsets -- an odict of parameter sets
        2. progsets -- an odict of program sets
        3. scens -- an odict of scenario structures
        4. optims -- an odict of optimization structures
        5. results -- an odict of results associated with parsets, scens, and optims

    In addition, an Optima project contains:
        1. data -- loaded from the spreadsheet
        2. settings -- timestep, indices, etc.
        3. various kinds of metadata -- project name, creation date, etc.
        4. econ -- data and time series loaded from the economics spreadsheet


    Methods for structure lists:
        1. add -- add a new structure to the odict
        2. remove -- remove a structure from the odict
        3. copy -- copy a structure in the odict
        4. rename -- rename a structure in the odict

    Version: 2016jan22 by cliffk
    """



    #######################################################################################################
    ## Built-in methods -- initialization, and the thing to print if you call a project
    #######################################################################################################

    def __init__(self, name='default', spreadsheet=None):
        ''' Initialize the project '''

        ## Define the structure sets
        self.parsets  = odict()
        self.progsets = odict()
        self.scens    = odict()
        self.optims   = odict()
        self.results  = odict()

        ## Define other quantities
        self.name = name
        self.settings = Settings() # Global settings
        self.data = {} # Data from the spreadsheet

        ## Define metadata
        self.uid = uuid()
        self.created = today()
        self.modified = today()
        self.spreadsheetdate = 'Spreadsheet never loaded'
        self.version = __version__
        self.gitbranch, self.gitversion = gitinfo()

        ## Load spreadsheet, if available
        if spreadsheet is not None:
            self.loadspreadsheet(spreadsheet)

        return None


    def __repr__(self):
        ''' Print out useful information when called '''
        output = '============================================================\n'
        output += '      Project name: %s\n'    % self.name
        output += '\n'
        output += '    Parameter sets: %i\n'    % len(self.parsets)
        output += '      Program sets: %i\n'    % len(self.progsets)
        output += '         Scenarios: %i\n'    % len(self.scens)
        output += '     Optimizations: %i\n'    % len(self.optims)
        output += '      Results sets: %i\n'    % len(self.results)
        output += '\n'
        output += '    Optima version: %0.1f\n' % self.version
        output += '      Date created: %s\n'    % getdate(self.created)
        output += '     Date modified: %s\n'    % getdate(self.modified)
        output += 'Spreadsheet loaded: %s\n'    % getdate(self.spreadsheetdate)
        output += '        Git branch: %s\n'    % self.gitbranch
        output += '       Git version: %s\n'    % self.gitversion
        output += '               UID: %s\n'    % self.uid
        output += '============================================================\n'
        output += objrepr(self)
        return output


    #######################################################################################################
    ## Methods for I/O and spreadsheet loading
    #######################################################################################################


    def loadspreadsheet(self, filename, name='default'):
        ''' Load a data spreadsheet -- enormous, ugly function so located in its own file '''

        ## Load spreadsheet and update metadata
        self.data = loadspreadsheet(filename) # Do the hard work of actually loading the spreadsheet
        self.spreadsheetdate = today() # Update date when spreadsheet was last loaded
        self.modified = today()

        self.ensureparset(name)
        return None


    def ensureparset(self, name='default'):
        ''' If parameter set of that name doesn't exist, create it'''
        # question: what is that parset does exist? delete it first?
        if not self.data:
            raise Exception("No data in project %s!" % self.uid)
        if name not in self.parsets:
            parset = Parameterset(name=name, project=self)
            parset.makepars(self.data) # Create parameters
            self.addparset(name=name, parset=parset) # Store parameters
            self.modified = today()
        return None

    def loadeconomics(self, filename):
        ''' Load economic data and tranforms it to useful format'''

        ## Load spreadsheet
        self.data['econ'] = loadeconomicsspreadsheet(filename)
        self.modified = today()

        return None


    #######################################################################################################
    ## Methods to handle common tasks with structure lists
    #######################################################################################################


    def getwhat(self, item=None, what=None):
        '''
        Figure out what kind of structure list is being requested, e.g.
            structlist = getwhat('parameters')
        will return P.parset.
        '''
        if item is None and what is None: raise Exception('No inputs provided')
        if what is not None: # Explicitly define the type, item be damned
            if what in ['p', 'pars', 'parset', 'parameters']: structlist = self.parsets
            elif what in ['pr', 'progs', 'progset', 'progsets']: structlist = self.progsets # WARNING, inconsistent terminology!
            elif what in ['s', 'scen', 'scens', 'scenario', 'scenarios']: structlist = self.scens
            elif what in ['o', 'opt', 'opts', 'optim', 'optims', 'optimisation', 'optimization', 'optimisations', 'optimizations']: structlist = self.optims
            elif what in ['r', 'res', 'result', 'results']: structlist = self.results
            else: raise Exception('Structure list "%s" not understood' % what)
        else: # Figure out the type based on the input
            if type(item)==Parameterset: structlist = self.parsets
            elif type(item)==Programset: structlist = self.progsets
            elif type(item)==Resultset: structlist = self.results
            else: raise Exception('Structure list "%s" not understood' % str(type(item)))
        return structlist


    def checkname(self, what=None, checkexists=None, checkabsent=None, overwrite=False):
        ''' Check that a name exists if it needs to; check that a name doesn't exist if it's not supposed to '''
        if type(what)==odict: structlist=what # It's already a structlist
        else: structlist = self.getwhat(what=what)
        if isinstance(checkexists, (int, float)): # It's a numerical index
            try: checkexists = structlist.keys()[checkexists] # Convert from 
            except: raise Exception('Index %i is out of bounds for structure list "%s" of length %i' % (checkexists, what, len(structlist)))
        if checkabsent is not None and overwrite==False:
            if checkabsent in structlist:
                raise Exception('Structure list "%s" already has item named "%s"' % (what, checkabsent))
        if checkexists is not None:
            if not checkexists in structlist:
                raise Exception('Structure list "%s" has no item named "%s"' % (what, checkexists))
        return None


    def add(self, name=None, item=None, what=None, overwrite=False):
        ''' Add an entry to a structure list -- can be used as add('blah', obj), add(name='blah', item=obj), or add(item) '''
        if name is None:
            try: name = item.name # Try getting name from the item
            except: name = 'default' # If not, revert to default
        if item is None and type(name)!=str: # Maybe an item has been supplied as the only argument
            try: 
                item = name # It's actully an item, not a name
                name = item.name # Try getting name from the item
            except: raise Exception('Could not figure out how to add item with name "%s" and item "%s"' % (name, item))
        structlist = self.getwhat(item=item, what=what)
        self.checkname(structlist, checkabsent=name, overwrite=overwrite)
        structlist[name] = item
        structlist[name].name = name # Make sure names are consistent
        printv('Item "%s" added to structure list "%s"' % (name, what), 1, self.settings.verbose)
        self.modified = today()
        return None


    def remove(self, what=None, name=None):
        ''' Remove an entry from a structure list by name '''
        structlist = self.getwhat(what=what)
        self.checkname(what, checkexists=name)
        structlist.pop(name)
        printv('Item "%s" removed from structure list "%s"' % (name, what), 1, self.settings.verbose)
        self.modified = today()
        return None


    def copy(self, what=None, orig='default', new='copy', overwrite=False):
        ''' Copy an entry in a structure list '''
        structlist = self.getwhat(what=what)
        self.checkname(what, checkexists=orig, checkabsent=new, overwrite=overwrite)
        structlist[new] = dcp(structlist[orig])
        structlist[new].name = new  # Update name
        structlist[new].uid = uuid()  # otherwise there will be 2 structures with same unique identifier
        printv('Item "%s" copied to structure list "%s"' % (new, what), 1, self.settings.verbose)
        self.modified = today()
        return None


    def rename(self, what=None, orig='default', new='new', overwrite=False):
        ''' Rename an entry in a structure list '''
        structlist = self.getwhat(what=what)
        self.checkname(what, checkexists=orig, checkabsent=new, overwrite=overwrite)
        structlist[new] = structlist.pop(orig)
        structlist[new].name = new # Update name
        printv('Item "%s" renamed to "%s" in structure list "%s"' % (orig, new, what), 1, self.settings.verbose)
        self.modified = today()
        return None
        

    #######################################################################################################
    ## Convenience functions -- NOTE, do we need these...?
    #######################################################################################################

    def addparset(self,   name=None, parset=None,   overwrite=False): self.add(what='parset',   name=name, item=parset,  overwrite=overwrite)
    def addprogset(self,  name=None, progset=None,  overwrite=False): self.add(what='progset',  name=name, item=progset, overwrite=overwrite)
    def addscen(self,     name=None, scen=None,     overwrite=False): self.add(what='scen',     name=name, item=scen,    overwrite=overwrite)
    def addoptim(self,    name=None, optim=None,    overwrite=False): self.add(what='optim',    name=name, item=optim,   overwrite=overwrite)

    def rmparset(self,   name): self.remove(what='parset',   name=name)
    def rmprogset(self,  name): self.remove(what='progset',  name=name)
    def rmscen(self,     name): self.remove(what='scen',     name=name)
    def rmoptim(self,    name): self.remove(what='optim',    name=name)


    def copyparset(self,   orig='default', new='new', overwrite=False): self.copy(what='parset',   orig=orig, new=new, overwrite=overwrite)
    def copyprogset(self,  orig='default', new='new', overwrite=False): self.copy(what='progset',  orig=orig, new=new, overwrite=overwrite)
    def copyscen(self,     orig='default', new='new', overwrite=False): self.copy(what='scen',     orig=orig, new=new, overwrite=overwrite)
    def copyoptim(self,    orig='default', new='new', overwrite=False): self.copy(what='optim',    orig=orig, new=new, overwrite=overwrite)

    def renameparset(self,   orig='default', new='new', overwrite=False): self.rename(what='parset',   orig=orig, new=new, overwrite=overwrite)
    def renameprogset(self,  orig='default', new='new', overwrite=False): self.rename(what='progset',  orig=orig, new=new, overwrite=overwrite)
    def renamescen(self,     orig='default', new='new', overwrite=False): self.rename(what='scen',     orig=orig, new=new, overwrite=overwrite)
    def renameoptim(self,    orig='default', new='new', overwrite=False): self.rename(what='optim',    orig=orig, new=new, overwrite=overwrite)

    def addresult(self, result=None): self.add(what='result',  name=str(result.uid), item=result)
    def rmresult(self, index=-1):     self.remove(what='result',   name=self.results.keys()[index]) # Remove by index rather than name
    
    def addscenlist(self, scenlist): 
        ''' Function to make it slightly easier to add scenarios all in one go -- WARNING, should make this a general feature of add()! '''
        for scen in scenlist: self.addscen(name=scen.name, scen=scen, overwrite=True)
        return None




    #######################################################################################################
    ## Methods to perform major tasks
    #######################################################################################################


    def runsim(self, name='default', simpars=None, start=None, end=None, dt=None):
        ''' This function runs a single simulation, or multiple simulations if pars/simpars is a list '''
        if start is None: start=self.settings.start # Specify the start year
        if end is None: end=self.settings.end # Specify the end year
        if dt is None: dt=self.settings.dt # Specify the timestep

        # Get the parameters sorted
        if simpars is None: # Optionally run with a precreated simpars instead
            simparslist = self.parsets[name].interp(start=start, end=end, dt=dt) # "self.parset[name]" is e.g. P.parset['default']
        else:
            if type(simpars)==list: simparslist = simpars
            else: simparslist = [simpars]

        # Run the model!
        rawlist = []
        for ind in range(len(simparslist)):
            raw = model(simparslist[ind], self.settings) # THIS IS SPINAL OPTIMA
            rawlist.append(raw)

        # Store results
        results = Resultset(raw=rawlist, simpars=simparslist, project=self) # Create structure for storing results
        results.project = self # Use hard reference
        self.addresult(result=results)
        if simpars is None: self.parsets[name].resultsref = results.uid

        return results



    def sensitivity(self, name='perturb', orig='default', n=5, what='force', span=0.5, ind=0): # orig=default or orig=0?
        ''' Function to perform sensitivity analysis over the parameters as a proxy for "uncertainty"'''
        parset = sensitivity(orig=self.parsets[orig], ncopies=n, what='force', span=span, ind=ind)
        self.addparset(name=name, parset=parset) # Store parameters
        self.modified = today()
        return None


    def manualfit(self, name='manualfit', orig='default', ind=0, verbose=2): # orig=default or orig=0?
        ''' Function to perform manual fitting '''
        self.copyparset(orig=orig, new=name) # Store parameters
        self.parsets[name].pars = [self.parsets[name].pars[ind]] # Keep only the chosen index
        manualfit(project=self, name=name, ind=ind, verbose=verbose) # Actually run manual fitting
        self.modified = today()
        return None


    def autofit(self, name='autofit', orig='default', what='force', maxtime=None, maxiters=100, inds=None, verbose=2):
        ''' Function to perform automatic fitting '''
        self.copyparset(orig=orig, new=name) # Store parameters
        autofit(project=self, name=name, what=what, maxtime=maxtime, maxiters=maxiters, inds=inds, verbose=verbose)
        self.modified = today()
        return None
    
    
    def runscenarios(self, scenlist=None, verbose=2):
        ''' Function to run scenarios '''
        if scenlist is not None: self.addscenlist(scenlist) # Replace existing scenario list with a new one
        multires = runscenarios(project=self, verbose=verbose)
        self.addresult(result=multires)
        self.modified = today()
        return None
    

    def runbudget(self, budget=None, budgetyears=None, progsetname=None, parsetname='default', verbose=2):
        ''' Function to run the model for a given budget, years, programset and parameterset '''
        if budget is None: raise Exception("Please enter a budget dictionary to run")
        if budgetyears is None: raise Exception("Please specify the years for your budget") # WARNING, the budget should probably contain the years itself
        if progsetname is None:
            try:
                progsetname = self.progsets[0].name
                printv('No program set entered to runbudget, using stored program set "%s"' % (self.progsets[0].name), 1, self.settings.verbose)
            except: raise Exception("No program set entered, and there are none stored in the project") 
        coverage = self.progsets[progsetname].getprogcoverage(budget=budget, t=budgetyears, parset=self.parsets[parsetname])
        progpars = self.progsets[progsetname].getpars(coverage=coverage,t=budgetyears, parset=self.parsets[parsetname])
        results = runmodel(pars=progpars, project=self, progset=self.progsets[progsetname], budget=budget, budgetyears=budgetyears) # WARNING, this should probably use runsim, but then would need to make simpars...
        self.addresult(results)
        self.modified = today()
        return None

    
    def minoutcomes(self, name=None, parsetname=None, progsetname=None, inds=0, objectives=None, constraints=None, maxiters=1000, maxtime=None, verbose=5, stoppingfunc=None, method='asd'):
        ''' Function to minimize outcomes '''
        optim = Optim(project=self, name=name, objectives=objectives, constraints=constraints, parsetname=parsetname, progsetname=progsetname)
        multires = minoutcomes(project=self, optim=optim, inds=inds, maxiters=maxiters, maxtime=maxtime, verbose=verbose, stoppingfunc=stoppingfunc, method=method)
        self.addoptim(optim=optim)
<<<<<<< HEAD
        self.addresult(result=multires)
        self.modified = today()
        return None
=======
        self.addresult(result=results)
        self.optims[-1].resultsref = results.uid
        return None
        
        
    #######################################################################################################
    ## Methods to handle specialised tasks (i.e. for geospatial analysis)
    #######################################################################################################
        
    def genBOC(self, budgetlist=[10000,100000,1000000,10000000], name=None, parsetname=None, progsetname=None, inds=0, objectives=None, constraints=None, maxiters=1000, maxtime=None, verbose=5, stoppingfunc=None, method='asd'):
        ''' Function to generate project-specific budget-outcome curve for geospatial analysis '''
        projectBOC = BOC()        
        if objectives == None: objectives = defaultobjectives()
        projectBOC.objectives = objectives
        for budget in budgetlist:
            objectives['budget'] = budget
            optim = Optim(project=self, name=name, objectives=objectives, constraints=constraints, parsetname=parsetname, progsetname=progsetname)
            results = minoutcomes(project=self, optim=optim, inds=inds, maxiters=maxiters, maxtime=maxtime, verbose=verbose, stoppingfunc=stoppingfunc, method=method)
            projectBOC.x.append(budget)
            projectBOC.y.append(results.mismatch[-1])
        self.addresult(result=projectBOC)
        return None        
    
    def getBOC(self, objectives):
        ''' Returns a BOC result with the desired objectives (budget notwithstanding) if it exists, else None '''
        for x in self.results:
            if isinstance(self.results[x],BOC):
                boc = self.results[x]
                same = True
                for y in boc.objectives:
                    if not y == 'budget' and not boc.objectives[y] == objectives[y]: same = False
                if same:
                    print('A BOC with the required objectives already exists in project: %s' % self.name)
                    return boc
        print('No BOC with the required objectives can be found in project: %s' % self.name)
        return None
    
    def plotBOC(self, objectives, deriv = False, returnplot = False):
        ''' If a BOC result with the desired objectives exists, return an interpolated object '''
        boc = self.getBOC(objectives = objectives)
        
        if boc == None: print('Cannot plot a nonexistent BOC!')
        else:
            ax = boc.plot(deriv = deriv, returnplot = returnplot)
            if returnplot: return ax
            else: plt.show()
            return None
    
>>>>>>> 5dcb322e
<|MERGE_RESOLUTION|>--- conflicted
+++ resolved
@@ -358,13 +358,8 @@
         optim = Optim(project=self, name=name, objectives=objectives, constraints=constraints, parsetname=parsetname, progsetname=progsetname)
         multires = minoutcomes(project=self, optim=optim, inds=inds, maxiters=maxiters, maxtime=maxtime, verbose=verbose, stoppingfunc=stoppingfunc, method=method)
         self.addoptim(optim=optim)
-<<<<<<< HEAD
         self.addresult(result=multires)
         self.modified = today()
-        return None
-=======
-        self.addresult(result=results)
-        self.optims[-1].resultsref = results.uid
         return None
         
         
@@ -410,5 +405,4 @@
             if returnplot: return ax
             else: plt.show()
             return None
-    
->>>>>>> 5dcb322e
+    