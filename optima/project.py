from optima import OptimaException, Settings, Parameterset, Programset, Resultset, BOC, Optim # Import classes
from optima import odict, getdate, today, uuid, dcp, objrepr, printv # Import utilities
from optima import loadspreadsheet, model, gitinfo, sensitivity, manualfit, autofit, runscenarios, minoutcomes, minmoney, loadeconomicsspreadsheet, runmodel # Import functions
from optima import __version__ # Get current version

from optima import defaultobjectives
import matplotlib.pyplot as plt

#######################################################################################################
## Project class -- this contains everything else!
#######################################################################################################

class Project(object):
    """
    PROJECT

    The main Optima project class. Almost all Optima functionality is provided by this class.

    An Optima project is based around 4 major lists:
        1. parsets -- an odict of parameter sets
        2. progsets -- an odict of program sets
        3. scens -- an odict of scenario structures
        4. optims -- an odict of optimization structures
        5. results -- an odict of results associated with parsets, scens, and optims

    In addition, an Optima project contains:
        1. data -- loaded from the spreadsheet
        2. settings -- timestep, indices, etc.
        3. various kinds of metadata -- project name, creation date, etc.
        4. econ -- data and time series loaded from the economics spreadsheet


    Methods for structure lists:
        1. add -- add a new structure to the odict
        2. remove -- remove a structure from the odict
        3. copy -- copy a structure in the odict
        4. rename -- rename a structure in the odict

    Version: 2016jan22 by cliffk
    """



    #######################################################################################################
    ## Built-in methods -- initialization, and the thing to print if you call a project
    #######################################################################################################

    def __init__(self, name='default', spreadsheet=None, dorun=True):
        ''' Initialize the project '''

        ## Define the structure sets
        self.parsets  = odict()
        self.progsets = odict()
        self.scens    = odict()
        self.optims   = odict()
        self.results  = odict()

        ## Define other quantities
        self.name = name
        self.settings = Settings() # Global settings
        self.data = {} # Data from the spreadsheet

        ## Define metadata
        self.uid = uuid()
        self.created = today()
        self.modified = today()
        self.spreadsheetdate = 'Spreadsheet never loaded'
        self.version = __version__
        self.gitbranch, self.gitversion = gitinfo()

        ## Load spreadsheet, if available
        if spreadsheet is not None:
            self.loadspreadsheet(spreadsheet, dorun=dorun)

        return None


    def __repr__(self):
        ''' Print out useful information when called '''
        output = '============================================================\n'
        output += '      Project name: %s\n'    % self.name
        output += '\n'
        output += '    Parameter sets: %i\n'    % len(self.parsets)
        output += '      Program sets: %i\n'    % len(self.progsets)
        output += '         Scenarios: %i\n'    % len(self.scens)
        output += '     Optimizations: %i\n'    % len(self.optims)
        output += '      Results sets: %i\n'    % len(self.results)
        output += '\n'
        output += '    Optima version: %0.1f\n' % self.version
        output += '      Date created: %s\n'    % getdate(self.created)
        output += '     Date modified: %s\n'    % getdate(self.modified)
        output += 'Spreadsheet loaded: %s\n'    % getdate(self.spreadsheetdate)
        output += '        Git branch: %s\n'    % self.gitbranch
        output += '       Git version: %s\n'    % self.gitversion
        output += '               UID: %s\n'    % self.uid
        output += '============================================================\n'
        output += objrepr(self)
        return output


    #######################################################################################################
    ## Methods for I/O and spreadsheet loading
    #######################################################################################################


    def loadspreadsheet(self, filename, name='default', dorun=True):
        ''' Load a data spreadsheet -- enormous, ugly function so located in its own file '''

        ## Load spreadsheet and update metadata
        self.data = loadspreadsheet(filename) # Do the hard work of actually loading the spreadsheet
        self.spreadsheetdate = today() # Update date when spreadsheet was last loaded
        self.modified = today()
        self.ensureparset(name)
        if dorun: self.runsim(name, addresult=True)
        return None


    def ensureparset(self, name='default'):
        ''' If parameter set of that name doesn't exist, create it'''
        # question: what is that parset does exist? delete it first?
        if not self.data:
            raise OptimaException("No data in project %s!" % self.uid)
        if name not in self.parsets:
            parset = Parameterset(name=name, project=self)
            parset.makepars(self.data) # Create parameters
            self.addparset(name=name, parset=parset) # Store parameters
            self.modified = today()
        return None

    def loadeconomics(self, filename):
        ''' Load economic data and tranforms it to useful format'''

        ## Load spreadsheet
        self.data['econ'] = loadeconomicsspreadsheet(filename)
        self.modified = today()

        return None


    #######################################################################################################
    ## Methods to handle common tasks with structure lists
    #######################################################################################################


    def getwhat(self, item=None, what=None):
        '''
        Figure out what kind of structure list is being requested, e.g.
            structlist = getwhat('parameters')
        will return P.parset.
        '''
        if item is None and what is None: raise OptimaException('No inputs provided')
        if what is not None: # Explicitly define the type, item be damned
            if what in ['p', 'pars', 'parset', 'parameters']: structlist = self.parsets
            elif what in ['pr', 'progs', 'progset', 'progsets']: structlist = self.progsets # WARNING, inconsistent terminology!
            elif what in ['s', 'scen', 'scens', 'scenario', 'scenarios']: structlist = self.scens
            elif what in ['o', 'opt', 'opts', 'optim', 'optims', 'optimisation', 'optimization', 'optimisations', 'optimizations']: structlist = self.optims
            elif what in ['r', 'res', 'result', 'results']: structlist = self.results
            else: raise OptimaException('Structure list "%s" not understood' % what)
        else: # Figure out the type based on the input
            if type(item)==Parameterset: structlist = self.parsets
            elif type(item)==Programset: structlist = self.progsets
            elif type(item)==Resultset: structlist = self.results
            else: raise OptimaException('Structure list "%s" not understood' % str(type(item)))
        return structlist


    def checkname(self, what=None, checkexists=None, checkabsent=None, overwrite=False):
        ''' Check that a name exists if it needs to; check that a name doesn't exist if it's not supposed to '''
        if type(what)==odict: structlist=what # It's already a structlist
        else: structlist = self.getwhat(what=what)
        if isinstance(checkexists, (int, float)): # It's a numerical index
            try: checkexists = structlist.keys()[checkexists] # Convert from 
            except: raise OptimaException('Index %i is out of bounds for structure list "%s" of length %i' % (checkexists, what, len(structlist)))
        if checkabsent is not None:
            if checkabsent in structlist:
                if overwrite==False:
                    raise OptimaException('Structure list "%s" already has item named "%s"' % (what, checkabsent))
                else:
                    printv('Structure list "%s" already has item named "%s"' % (what, checkabsent), 2, self.settings.verbose)
                
        if checkexists is not None:
            if not checkexists in structlist:
                raise OptimaException('Structure list "%s" has no item named "%s"' % (what, checkexists))
        return None


    def add(self, name=None, item=None, what=None, overwrite=False, consistentnames=True):
        ''' Add an entry to a structure list -- can be used as add('blah', obj), add(name='blah', item=obj), or add(item) '''
        if name is None:
            try: name = item.name # Try getting name from the item
            except: name = 'default' # If not, revert to default
        if item is None and type(name)!=str: # Maybe an item has been supplied as the only argument
            try: 
                item = name # It's actully an item, not a name
                name = item.name # Try getting name from the item
            except: raise OptimaException('Could not figure out how to add item with name "%s" and item "%s"' % (name, item))
        structlist = self.getwhat(item=item, what=what)
        self.checkname(structlist, checkabsent=name, overwrite=overwrite)
        structlist[name] = item
        if consistentnames: structlist[name].name = name # Make sure names are consistent -- should be the case for everything except results, where keys are UIDs
        printv('Item "%s" added to structure list "%s"' % (name, what), 1, self.settings.verbose)
        self.modified = today()
        return None


    def remove(self, what=None, name=None):
        ''' Remove an entry from a structure list by name '''
        structlist = self.getwhat(what=what)
        self.checkname(what, checkexists=name)
        structlist.pop(name)
        printv('Item "%s" removed from structure list "%s"' % (name, what), 1, self.settings.verbose)
        self.modified = today()
        return None


    def copy(self, what=None, orig='default', new='copy', overwrite=False):
        ''' Copy an entry in a structure list '''
        structlist = self.getwhat(what=what)
        self.checkname(what, checkexists=orig, checkabsent=new, overwrite=overwrite)
        structlist[new] = dcp(structlist[orig])
        structlist[new].name = new  # Update name
        structlist[new].uid = uuid()  # Otherwise there will be 2 structures with same unique identifier
        structlist[new].created = today() # Update dates
        structlist[new].modified = today() # Update dates
        if hasattr(structlist[new], 'project'): structlist[new].project = self # Preserve information about project -- don't deep copy -- WARNING, may not work?
        printv('Item "%s" copied to structure list "%s"' % (new, what), 1, self.settings.verbose)
        self.modified = today()
        return None


    def rename(self, what=None, orig='default', new='new', overwrite=False):
        ''' Rename an entry in a structure list '''
        structlist = self.getwhat(what=what)
        self.checkname(what, checkexists=orig, checkabsent=new, overwrite=overwrite)
        structlist[new] = structlist.pop(orig)
        structlist[new].name = new # Update name
        printv('Item "%s" renamed to "%s" in structure list "%s"' % (orig, new, what), 1, self.settings.verbose)
        self.modified = today()
        return None
        

    #######################################################################################################
    ## Convenience functions -- NOTE, do we need these...?
    #######################################################################################################

    def addparset(self,   name=None, parset=None,   overwrite=False): self.add(what='parset',   name=name, item=parset,  overwrite=overwrite)
    def addprogset(self,  name=None, progset=None,  overwrite=False): self.add(what='progset',  name=name, item=progset, overwrite=overwrite)
    def addscen(self,     name=None, scen=None,     overwrite=False): self.add(what='scen',     name=name, item=scen,    overwrite=overwrite)
    def addoptim(self,    name=None, optim=None,    overwrite=False): self.add(what='optim',    name=name, item=optim,   overwrite=overwrite)

    def rmparset(self,   name): self.remove(what='parset',   name=name)
    def rmprogset(self,  name): self.remove(what='progset',  name=name)
    def rmscen(self,     name): self.remove(what='scen',     name=name)
    def rmoptim(self,    name): self.remove(what='optim',    name=name)


    def copyparset(self,   orig='default', new='new', overwrite=False): self.copy(what='parset',   orig=orig, new=new, overwrite=overwrite)
    def copyprogset(self,  orig='default', new='new', overwrite=False): self.copy(what='progset',  orig=orig, new=new, overwrite=overwrite)
    def copyscen(self,     orig='default', new='new', overwrite=False): self.copy(what='scen',     orig=orig, new=new, overwrite=overwrite)
    def copyoptim(self,    orig='default', new='new', overwrite=False): self.copy(what='optim',    orig=orig, new=new, overwrite=overwrite)

    def renameparset(self,   orig='default', new='new', overwrite=False): self.rename(what='parset',   orig=orig, new=new, overwrite=overwrite)
    def renameprogset(self,  orig='default', new='new', overwrite=False): self.rename(what='progset',  orig=orig, new=new, overwrite=overwrite)
    def renamescen(self,     orig='default', new='new', overwrite=False): self.rename(what='scen',     orig=orig, new=new, overwrite=overwrite)
    def renameoptim(self,    orig='default', new='new', overwrite=False): self.rename(what='optim',    orig=orig, new=new, overwrite=overwrite)

    def addresult(self, result=None): self.add(what='result',  name=str(result.uid), item=result, consistentnames=False) # Use UID for key but keep name
    
    
    def rmresult(self, name=-1):
        resultuids = self.results.keys() # Pull out UID keys
        resultnames = [res.name for res in self.results.values()] # Pull out names
        if isinstance(name, (int, float)) and name<len(self.results):  # Remove by index rather than name
            self.remove(what='result', name=self.results.keys()[name])
        elif name in resultuids: # It's a UID: remove directly 
            self.remove(what='result', name=name)
        elif name in resultnames: # It's a name: find the UID corresponding to this name and remove
            self.remove(what='result', name=resultuids[resultnames.index(name)]) # WARNING, if multiple names match, will delete oldest one -- expected behavior?
        else:
            validchoices = ['#%i: name="%s", uid=%s' % (i, resultnames[i], resultuids[i]) for i in range(len(self.results))]
            errormsg = 'Could not remove result "%s": choices are:\n%s' % (name, '\n'.join(validchoices))
            raise OptimaException(errormsg)
    
    
    def addscenlist(self, scenlist): 
        ''' Function to make it slightly easier to add scenarios all in one go -- WARNING, should make this a general feature of add()! '''
        for scen in scenlist: self.addscen(name=scen.name, scen=scen, overwrite=True)
        return None




    #######################################################################################################
    ## Methods to perform major tasks
    #######################################################################################################


    def runsim(self, name=None, simpars=None, start=None, end=None, dt=None, addresult=True):
        ''' This function runs a single simulation, or multiple simulations if pars/simpars is a list '''
        if start is None: start=self.settings.start # Specify the start year
        if end is None: end=self.settings.end # Specify the end year
        if dt is None: dt=self.settings.dt # Specify the timestep
        if name is None and simpars is None: name = 'default' # Set default name

        # Get the parameters sorted
        if simpars is None: # Optionally run with a precreated simpars instead
            simparslist = self.parsets[name].interp(start=start, end=end, dt=dt) # "self.parset[name]" is e.g. P.parset['default']
        else:
            if type(simpars)==list: simparslist = simpars
            else: simparslist = [simpars]

        # Run the model!
        rawlist = []
        for ind in range(len(simparslist)):
            raw = model(simparslist[ind], self.settings) # THIS IS SPINAL OPTIMA
            rawlist.append(raw)

        # Store results -- WARNING, is this correct in all cases?
        resultname = 'parset-'+name if simpars is None else 'simpars'
        results = Resultset(name=resultname, raw=rawlist, simpars=simparslist, project=self) # Create structure for storing results
        if addresult:
            self.addresult(result=results)
            if simpars is None: self.parsets[name].resultsref = results.uid # If linked to a parset, store the results

        return results



    def sensitivity(self, name='perturb', orig='default', n=5, what='force', span=0.5, ind=0): # orig=default or orig=0?
        ''' Function to perform sensitivity analysis over the parameters as a proxy for "uncertainty"'''
        parset = sensitivity(project=self, orig=self.parsets[orig], ncopies=n, what='force', span=span, ind=ind)
        self.addparset(name=name, parset=parset) # Store parameters
        self.modified = today()
        return None


    def manualfit(self, name='manualfit', orig='default', ind=0, verbose=2): # orig=default or orig=0?
        ''' Function to perform manual fitting '''
        self.copyparset(orig=orig, new=name) # Store parameters
        self.parsets[name].pars = [self.parsets[name].pars[ind]] # Keep only the chosen index
        manualfit(project=self, name=name, ind=ind, verbose=verbose) # Actually run manual fitting
        self.modified = today()
        return None


    def autofit(self, name='autofit', orig='default', what='force', maxtime=None, maxiters=100, inds=None, verbose=2):
        ''' Function to perform automatic fitting '''
        self.copyparset(orig=orig, new=name) # Store parameters -- WARNING, shouldn't copy, should create new!
        self.parsets[name] = autofit(project=self, name=name, what=what, maxtime=maxtime, maxiters=maxiters, inds=inds, verbose=verbose)
        results = self.runsim(name=name, addresult=False)
        results.improvement = self.parsets[name].improvement # Store in a more accessible place, since plotting functions use results
        self.addresult(result=results)
        self.parsets[name].resultsref = results.uid
        self.modified = today()
        return None
    
    
    def runscenarios(self, scenlist=None, verbose=2):
        ''' Function to run scenarios '''
        if scenlist is not None: self.addscenlist(scenlist) # Replace existing scenario list with a new one
        multires = runscenarios(project=self, verbose=verbose)
        self.addresult(result=multires)
        self.modified = today()
        return None
    

    def runbudget(self, budget=None, budgetyears=None, progsetname=None, parsetname='default', verbose=2):
        ''' Function to run the model for a given budget, years, programset and parameterset '''
        if budget is None: raise OptimaException("Please enter a budget dictionary to run")
        if budgetyears is None: raise OptimaException("Please specify the years for your budget") # WARNING, the budget should probably contain the years itself
        if progsetname is None:
            try:
                progsetname = self.progsets[0].name
                printv('No program set entered to runbudget, using stored program set "%s"' % (self.progsets[0].name), 1, self.settings.verbose)
            except: raise OptimaException("No program set entered, and there are none stored in the project") 
        coverage = self.progsets[progsetname].getprogcoverage(budget=budget, t=budgetyears, parset=self.parsets[parsetname])
        progpars = self.progsets[progsetname].getpars(coverage=coverage,t=budgetyears, parset=self.parsets[parsetname])
        results = runmodel(pars=progpars, project=self, progset=self.progsets[progsetname], budget=budget, budgetyears=budgetyears) # WARNING, this should probably use runsim, but then would need to make simpars...
        self.addresult(results)
        self.modified = today()
        return None

    
    def minoutcomes(self, name=None, parsetname=None, progsetname=None, inds=0, objectives=None, constraints=None, maxiters=1000, maxtime=None, verbose=2, stoppingfunc=None, method='asd', saveprocess=True):
        ''' Function to minimize outcomes '''
        optim = Optim(project=self, name=name, which='outcome', objectives=objectives, constraints=constraints, parsetname=parsetname, progsetname=progsetname)
        multires = minoutcomes(project=self, optim=optim, inds=inds, maxiters=maxiters, maxtime=maxtime, verbose=verbose, stoppingfunc=stoppingfunc, method=method)
        if saveprocess:        
            self.addoptim(optim=optim)
            self.addresult(result=multires)
            self.modified = today()
        return multires
        
    def minmoney(self, name=None, parsetname=None, progsetname=None, inds=0, objectives=None, constraints=None, maxiters=200, maxtime=None, verbose=5, stoppingfunc=None, debug=False, saveprocess=True):
        ''' Function to minimize money '''
        optim = Optim(project=self, name=name, which='money', objectives=objectives, constraints=constraints, parsetname=parsetname, progsetname=progsetname)
        multires = minmoney(project=self, optim=optim, inds=inds, maxiters=maxiters, maxtime=maxtime, verbose=verbose, stoppingfunc=stoppingfunc, debug=debug)
        if saveprocess:        
            self.addoptim(optim=optim)
            self.addresult(result=multires)
            self.modified = today()
        return multires
    #######################################################################################################
    ## Methods to handle tasks for geospatial analysis
    #######################################################################################################
        
    def genBOC(self, budgetlist=None, name=None, parsetname=None, progsetname=None, inds=0, objectives=None, constraints=None, maxiters=1000, maxtime=None, verbose=5, stoppingfunc=None, method='asd'):
        ''' Function to generate project-specific budget-outcome curve for geospatial analysis '''
        projectBOC = BOC()
<<<<<<< HEAD
        if objectives == None: objectives = defaultobjectives()
=======
        if objectives == None:
            printv('WARNING, you have called genBOC for project "%s" without specifying obejctives. Using default objectives... ' % (self.name), 2, verbose)
            objectives = defaultobjectives()
>>>>>>> 83103011
        projectBOC.objectives = objectives
        
        if budgetlist == None:
            if not progsetname == None:
                baseline = sum(self.progsets[progsetname].getdefaultbudget().values())
            else:
                try:
                    baseline = sum(self.progsets[0].getdefaultbudget().values())
<<<<<<< HEAD
=======
                    printv('\nWARNING: no progsetname specified. Using first saved progset "%s" in project "%s".' % (self.progsets[0].name, self.name), 0, verbose)
>>>>>>> 83103011
                except:
                    OptimaException('Error: No progsets associated with project for which BOC is being generated!')
            budgetlist = [x*baseline for x in [0.1,0.3,0.6,1.0,3.0,6.0,10.0]]
                
        
        for budget in budgetlist:
            objectives['budget'] = budget
            optim = Optim(project=self, name=name, objectives=objectives, constraints=constraints, parsetname=parsetname, progsetname=progsetname)
            results = minoutcomes(project=self, optim=optim, inds=inds, maxiters=maxiters, maxtime=maxtime, verbose=verbose, stoppingfunc=stoppingfunc, method=method)
            projectBOC.x.append(budget)
            projectBOC.y.append(results.improvement[-1][-1])
        self.addresult(result=projectBOC)
        return None        
    
    def getBOC(self, objectives):
        ''' Returns a BOC result with the desired objectives (budget notwithstanding) if it exists, else None '''
        for x in self.results:
            if isinstance(self.results[x],BOC):
                boc = self.results[x]
                same = True
                for y in boc.objectives:
                    if y in ['start','end','deathweight','inciweight'] and not boc.objectives[y] == objectives[y]: same = False
                if same:
#                    print('BOC located in project: %s' % self.name)
                    return boc
        print('No BOC with the required objectives can be found in project: %s' % self.name)
        return None
        
    def delBOC(self, objectives):
        ''' Deletes BOC results with the required objectives (budget notwithstanding) '''
        while not self.getBOC(objectives = objectives) == None:
            print('Deleting an old BOC...')
            ind = self.getBOC(objectives = objectives).uid
            self.rmresult(str(ind))
        return None
    
    def plotBOC(self, boc=None, objectives=None, deriv=False, returnplot=False, initbudget=None, optbudget=None):
        ''' If a BOC result with the desired objectives exists, return an interpolated object '''

        if boc is None:
            try: boc = self.getBOC(objectives=objectives)
            except: raise OptimaException('Cannot plot a nonexistent BOC!')
        
        if not deriv:
            print('Plotting BOC for "%s"...' % self.name)
        else:
            print('Plotting BOC derivative for "%s"...' % self.name)
        ax = boc.plot(deriv = deriv, returnplot = returnplot, initbudget = initbudget, optbudget = optbudget)
        plt.title('Project: %s' % self.name)
        if returnplot: return ax
        else: plt.show()
        return None
    <|MERGE_RESOLUTION|>--- conflicted
+++ resolved
@@ -407,13 +407,9 @@
     def genBOC(self, budgetlist=None, name=None, parsetname=None, progsetname=None, inds=0, objectives=None, constraints=None, maxiters=1000, maxtime=None, verbose=5, stoppingfunc=None, method='asd'):
         ''' Function to generate project-specific budget-outcome curve for geospatial analysis '''
         projectBOC = BOC()
-<<<<<<< HEAD
-        if objectives == None: objectives = defaultobjectives()
-=======
         if objectives == None:
             printv('WARNING, you have called genBOC for project "%s" without specifying obejctives. Using default objectives... ' % (self.name), 2, verbose)
             objectives = defaultobjectives()
->>>>>>> 83103011
         projectBOC.objectives = objectives
         
         if budgetlist == None:
@@ -422,10 +418,7 @@
             else:
                 try:
                     baseline = sum(self.progsets[0].getdefaultbudget().values())
-<<<<<<< HEAD
-=======
                     printv('\nWARNING: no progsetname specified. Using first saved progset "%s" in project "%s".' % (self.progsets[0].name, self.name), 0, verbose)
->>>>>>> 83103011
                 except:
                     OptimaException('Error: No progsets associated with project for which BOC is being generated!')
             budgetlist = [x*baseline for x in [0.1,0.3,0.6,1.0,3.0,6.0,10.0]]
