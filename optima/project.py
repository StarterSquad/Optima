from optima import OptimaException, Settings, Parameterset, Programset, Resultset, BOC, Parscen, Budgetscen, Coveragescen, Progscen, Optim, Link # Import classes
from optima import odict, getdate, today, uuid, dcp, makefilepath, objrepr, printv, isnumber, saveobj, promotetolist, promotetoodict, sigfig # Import utilities
from optima import loadspreadsheet, model, gitinfo, defaultscenarios, makesimpars, makespreadsheet
from optima import defaultobjectives, runmodel, autofit, runscenarios, optimize, multioptimize, tvoptimize, outcomecalc, icers # Import functions
from optima import version # Get current version
from numpy import argmin, argsort
from numpy.random import seed, randint
import os

#######################################################################################################
## Project class -- this contains everything else!
#######################################################################################################

class Project(object):
    """
    PROJECT

    The main Optima project class. Almost all Optima functionality is provided by this class.

    An Optima project is based around 4 major lists:
        1. parsets -- an odict of parameter sets
        2. progsets -- an odict of program sets
        3. scens -- an odict of scenario structures
        4. optims -- an odict of optimization structures
        5. results -- an odict of results associated with parsets, scens, and optims

    In addition, an Optima project contains:
        1. data -- loaded from the spreadsheet
        2. settings -- timestep, indices, etc.
        3. various kinds of metadata -- project name, creation date, etc.

    Methods for structure lists:
        1. add -- add a new structure to the odict
        2. remove -- remove a structure from the odict
        3. copy -- copy a structure in the odict
        4. rename -- rename a structure in the odict

    Version: 2017oct30
    """



    #######################################################################################################
    ### Built-in methods -- initialization, and the thing to print if you call a project
    #######################################################################################################

    def __init__(self, name='default', spreadsheet=None, dorun=True, makedefaults=True, verbose=2, **kwargs):
        ''' Initialize the project '''

        ## Define the structure sets
        self.parsets  = odict()
        self.progsets = odict()
        self.scens    = odict()
        self.optims   = odict()
        self.results  = odict()

        ## Define other quantities
        self.name = name
        self.settings = Settings(verbose=verbose) # Global settings
        self.data = odict() # Data from the spreadsheet

        ## Define metadata
        self.uid = uuid()
        self.created = today()
        self.modified = today()
        self.spreadsheetdate = 'Spreadsheet never loaded'
        self.version = version
        self.gitbranch, self.gitversion = gitinfo()
        self.filename = None # File path, only present if self.save() is used
        self.warnings = None # Place to store information about warnings (mostly used during migrations)

        ## Load spreadsheet, if available
        if spreadsheet:
            self.loadspreadsheet(spreadsheet, dorun=dorun, makedefaults=makedefaults, verbose=verbose, **kwargs)

        return None


    def __repr__(self):
        ''' Print out useful information when called '''
        output = objrepr(self)
        output += '      Project name: %s\n'    % self.name
        output += '\n'
        output += '    Parameter sets: %i\n'    % len(self.parsets)
        output += '      Program sets: %i\n'    % len(self.progsets)
        output += '         Scenarios: %i\n'    % len(self.scens)
        output += '     Optimizations: %i\n'    % len(self.optims)
        output += '      Results sets: %i\n'    % len(self.results)
        output += '\n'
        output += '    Optima version: %s\n'    % self.version
        output += '      Date created: %s\n'    % getdate(self.created)
        output += '     Date modified: %s\n'    % getdate(self.modified)
        output += 'Spreadsheet loaded: %s\n'    % getdate(self.spreadsheetdate)
        output += '        Git branch: %s\n'    % self.gitbranch
        output += '       Git version: %s\n'    % self.gitversion
        output += '               UID: %s\n'    % self.uid
        output += '============================================================\n'
        output += self.getwarnings(doprint=False) # Don't print since print later
        return output
    
    
    def getinfo(self):
        ''' Return an odict with basic information about the project -- used in resultsets '''
        info = odict()
        for attr in ['name', 'version', 'created', 'modified', 'spreadsheetdate', 'gitbranch', 'gitversion', 'uid']:
            info[attr] = getattr(self, attr) # Populate the dictionary
        info['parsetkeys'] = self.parsets.keys()
        info['progsetkeys'] = self.parsets.keys()
        return info
    
    
    def addwarning(self, message=None, **kwargs):
        ''' Add a warning to the project, which is printed when migrated or loaded '''
        if not hasattr(self, 'warnings') or type(self.warnings)!=str: # If no warnings attribute, create it
            self.warnings = ''
        self.warnings += '\n'*3+str(message) # # Add this warning
        return None


    def getwarnings(self, doprint=True):
        ''' Tiny method to print the warnings in the project, if any '''
        if hasattr(self, 'warnings') and self.warnings: # There are warnings
            output = '\nWARNING: This project contains the following warnings:'
            output += str(self.warnings)
        else: # There are no warnings
            output = ''
        if output and doprint: # Print warnings if requested
            print(output)
        return output


    #######################################################################################################
    ### Methods for I/O and spreadsheet loading
    #######################################################################################################

    def loadspreadsheet(self, filename=None, folder=None, name=None, overwrite=True, makedefaults=True, dorun=True, **kwargs):
        ''' Load a data spreadsheet -- enormous, ugly function so located in its own file '''
        ## Load spreadsheet and update metadata
        self.data = loadspreadsheet(filename=filename, folder=folder, verbose=self.settings.verbose) # Do the hard work of actually loading the spreadsheet
        self.spreadsheetdate = today() # Update date when spreadsheet was last loaded
        self.modified = today()
        if name is None: name = 'default'
        self.makeparset(name=name, overwrite=overwrite)
        if makedefaults: self.makedefaults(name)
        self.settings.start = self.data['years'][0] # Reset the default simulation start to initial year of data
        if dorun: self.runsim(name, addresult=True, **kwargs) # Pass all kwargs to runsim as well
        if self.name == 'default' and filename.endswith('.xlsx'): self.name = os.path.basename(filename)[:-5] # If no project filename is given, reset it to match the uploaded spreadsheet, assuming .xlsx extension
        return None


    def makespreadsheet(self, filename=None, folder=None, pops=None, datastart=None, dataend=None):
        ''' Create a spreadsheet with the data from the project'''
        fullpath = makefilepath(filename=filename, folder=folder, default=self.name, ext='xlsx')
        if datastart is None: 
            try:    datastart = self.data['years'][0]
            except: datastart = self.settings.start
        if dataend is None:   
            try:    dataend = self.data['years'][-1]
            except: dataend = self.settings.dataend
        makespreadsheet(filename=fullpath, pops=pops, data=self.data, datastart=datastart, dataend=dataend)
        return fullpath


    
#    def reorderpops(self, poporder=None):
#        '''
#        Reorder populations according to a defined list.
#        
#        WARNING, doesn't reorder things like circumcision or birthrates, or programsets, or anything...
#        
#        '''
#        def reorder(origlist, neworder):
#            return [origlist[i] for i in neworder]
#        
#        if self.data is None: raise OptimaException('Need to load spreadsheet before can reorder populations')
#        if len(poporder) != self.data['npops']: raise OptimaException('Wrong number of populations')
#        origdata = dcp(self.data)
#        for key in self.data['pops']:
#            self.data['pops'][key] = reorder(origdata['pops'][key], poporder)
#        for key1 in self.data:
#            try:
#                if len(self.data[key1])==self.data['npops']:
#                    self.data[key1] = reorder(origdata[key1], poporder)
#                    print('    %s succeeded' % key1)
#                else:
#                    print('  %s wrong length' % key1)
#            except:
#                print('%s failed' % key1)
        

    def makeparset(self, name='default', overwrite=True):
        ''' If parameter set of that name doesn't exist, create it '''
        if not self.data:
            raise OptimaException('No data in project "%s"!' % self.name)
        if overwrite or name not in self.parsets:
            parset = Parameterset(name=name, project=self)
            parset.makepars(self.data, verbose=self.settings.verbose) # Create parameters
            self.addparset(name=name, parset=parset, overwrite=overwrite) # Store parameters
            self.modified = today()
        return None


    def makedefaults(self, name=None, scenname=None, overwrite=False):
        ''' When creating a project, create a default program set, scenario, and optimization to begin with '''

        # Handle inputs
        if name is None: name = 'default'
        if scenname is None: scenname = 'default'

        # Make default progset, scenarios and optimizations
        if overwrite or name not in self.progsets:
            progset = Programset(name=name, project=self)
            self.addprogset(progset)

        if overwrite or scenname not in self.scens:
            scenlist = [Parscen(name=scenname, parsetname=name,pars=[])]
            self.addscens(scenlist)

        if overwrite or name not in self.optims:
            optim = Optim(project=self, name=name)
            self.addoptim(optim)

        return None



    #######################################################################################################
    ### Methods to handle common tasks with structure lists
    #######################################################################################################


    def getwhat(self, item=None, what=None):
        '''
        Figure out what kind of structure list is being requested, e.g.
            structlist = getwhat('parameters')
        will return P.parset.
        '''
        if item is None and what is None: raise OptimaException('No inputs provided')
        if what is not None: # Explicitly define the type, item be damned
            if what in ['p', 'pars', 'parset', 'parameters']: structlist = self.parsets
            elif what in ['pr', 'progs', 'progset', 'progsets']: structlist = self.progsets # WARNING, inconsistent terminology!
            elif what in ['s', 'scen', 'scens', 'scenario', 'scenarios']: structlist = self.scens
            elif what in ['o', 'opt', 'opts', 'optim', 'optims', 'optimisation', 'optimization', 'optimisations', 'optimizations']: structlist = self.optims
            elif what in ['r', 'res', 'result', 'results']: structlist = self.results
            else: raise OptimaException('Structure list "%s" not understood' % what)
        else: # Figure out the type based on the input
            if type(item)==Parameterset: structlist = self.parsets
            elif type(item)==Programset: structlist = self.progsets
            elif type(item)==Resultset: structlist = self.results
            else: raise OptimaException('Structure list "%s" not understood' % str(type(item)))
        return structlist


    def checkname(self, what=None, checkexists=None, checkabsent=None, overwrite=True):
        ''' Check that a name exists if it needs to; check that a name doesn't exist if it's not supposed to '''
        if type(what)==odict: structlist=what # It's already a structlist
        else: structlist = self.getwhat(what=what)
        if isnumber(checkexists): # It's a numerical index
            try: checkexists = structlist.keys()[checkexists] # Convert from 
            except: raise OptimaException('Index %i is out of bounds for structure list "%s" of length %i' % (checkexists, what, len(structlist)))
        if checkabsent is not None:
            if checkabsent in structlist:
                if overwrite==False:
                    raise OptimaException('Structure list "%s" already has item named "%s"' % (what, checkabsent))
                else:
                    printv('Structure list already has item named "%s"' % (checkabsent), 3, self.settings.verbose)
                
        if checkexists is not None:
            if not checkexists in structlist:
                raise OptimaException('Structure list has no item named "%s"' % (checkexists))
        return None


    def add(self, name=None, item=None, what=None, overwrite=True, consistentnames=True):
        ''' Add an entry to a structure list -- can be used as add('blah', obj), add(name='blah', item=obj), or add(item) '''
        if name is None:
            try: name = item.name # Try getting name from the item
            except: name = 'default' # If not, revert to default
        if item is None:
            if type(name)!=str: # Maybe an item has been supplied as the only argument
                try: 
                    item = name # It's actully an item, not a name
                    name = item.name # Try getting name from the item
                except: raise OptimaException('Could not figure out how to add item with name "%s" and item "%s"' % (name, item))
            else: # No item has been supplied, add a default one
                if what=='parset':  
                    item = Parameterset(name=name, project=self)
                    item.makepars(self.data, verbose=self.settings.verbose) # Create parameters
                elif what=='progset': 
                    item = Programset(name=name, project=self)
                elif what=='scen':
                    item = Parscen(name=name)
                elif what=='optim': 
                    item = Optim(project=self, name=name)
                else:
                    raise OptimaException('Unable to add item of type "%s", please supply explicitly' % what)
        structlist = self.getwhat(item=item, what=what)
        self.checkname(structlist, checkabsent=name, overwrite=overwrite)
        structlist[name] = item
        if consistentnames: structlist[name].name = name # Make sure names are consistent -- should be the case for everything except results, where keys are UIDs
        if hasattr(structlist[name], 'projectref'): structlist[name].projectref = Link(self) # Fix project links
        printv('Item "%s" added to "%s"' % (name, what), 3, self.settings.verbose)
        self.modified = today()
        return None


    def remove(self, what=None, name=None):
        ''' Remove an entry from a structure list by name '''
        if name is None: name = -1 # If no name is supplied, remove the last item
        structlist = self.getwhat(what=what)
        self.checkname(what, checkexists=name)
        structlist.pop(name)
        printv('%s "%s" removed' % (what, name), 3, self.settings.verbose)
        self.modified = today()
        return None


    def copy(self, what=None, orig=None, new=None, overwrite=True):
        ''' Copy an entry in a structure list '''
        if orig is None: orig = -1
        if new  is None: new = 'new'
        structlist = self.getwhat(what=what)
        self.checkname(what, checkexists=orig, checkabsent=new, overwrite=overwrite)
        structlist[new] = dcp(structlist[orig])
        structlist[new].name = new  # Update name
        structlist[new].uid = uuid()  # Otherwise there will be 2 structures with same unique identifier
        structlist[new].created = today() # Update dates
        structlist[new].modified = today() # Update dates
        if hasattr(structlist[new], 'projectref'): structlist[new].projectref = Link(self) # Fix project links
        printv('%s "%s" copied to "%s"' % (what, orig, new), 3, self.settings.verbose)
        self.modified = today()
        return None


    def rename(self, what=None, orig=None, new=None, overwrite=True):
        ''' Rename an entry in a structure list '''
        if orig is None: orig = -1
        if new  is None: new = 'new'
        structlist = self.getwhat(what=what)
        self.checkname(what, checkexists=orig, checkabsent=new, overwrite=overwrite)
        structlist.rename(oldkey=orig, newkey=new)
        structlist[new].name = new # Update name
        printv('%s "%s" renamed "%s"' % (what, orig, new), 3, self.settings.verbose)
        self.modified = today()
        return None
        

    #######################################################################################################
    ### Convenience functions -- NOTE, do we need these...?
    #######################################################################################################

    def addparset(self,   name=None, parset=None,   overwrite=True): self.add(what='parset',   name=name, item=parset,  overwrite=overwrite)
    def addprogset(self,  name=None, progset=None,  overwrite=True): self.add(what='progset',  name=name, item=progset, overwrite=overwrite)
    def addscen(self,     name=None, scen=None,     overwrite=True): self.add(what='scen',     name=name, item=scen,    overwrite=overwrite)
    def addoptim(self,    name=None, optim=None,    overwrite=True): self.add(what='optim',    name=name, item=optim,   overwrite=overwrite)

    def rmparset(self,   name=None): self.remove(what='parset',   name=name)
    def rmprogset(self,  name=None): self.remove(what='progset',  name=name)
    def rmscen(self,     name=None): self.remove(what='scen',     name=name)
    def rmoptim(self,    name=None): self.remove(what='optim',    name=name)


    def copyparset(self,  orig=None, new=None, overwrite=True): self.copy(what='parset',   orig=orig, new=new, overwrite=overwrite)
    def copyprogset(self, orig=None, new=None, overwrite=True): self.copy(what='progset',  orig=orig, new=new, overwrite=overwrite)
    def copyscen(self,    orig=None, new=None, overwrite=True): self.copy(what='scen',     orig=orig, new=new, overwrite=overwrite)
    def copyoptim(self,   orig=None, new=None, overwrite=True): self.copy(what='optim',    orig=orig, new=new, overwrite=overwrite)

    def renameparset(self,  orig=None, new=None, overwrite=True): self.rename(what='parset',   orig=orig, new=new, overwrite=overwrite)
    def renameprogset(self, orig=None, new=None, overwrite=True): self.rename(what='progset',  orig=orig, new=new, overwrite=overwrite)
    def renamescen(self,    orig=None, new=None, overwrite=True): self.rename(what='scen',     orig=orig, new=new, overwrite=overwrite)
    def renameoptim(self,   orig=None, new=None, overwrite=True): self.rename(what='optim',    orig=orig, new=new, overwrite=overwrite)


    def addscens(self, scenlist, overwrite=True): 
        ''' Function to make it slightly easier to add scenarios all in one go '''
        if overwrite: self.scens = odict() # Remove any existing scenarios
        scenlist = promotetolist(scenlist) # Allow adding a single scenario
        for scen in scenlist: self.addscen(name=scen.name, scen=scen, overwrite=True)
        self.modified = today()
        return None


    def addresult(self, result=None, overwrite=True): 
        ''' Try adding result by name, but if no name, add by UID '''
        if result.name is None: keyname = str(result.uid)
        else: keyname = result.name
        self.add(what='result',  name=keyname, item=result, consistentnames=False, overwrite=overwrite) # Use UID for key but keep name
        return keyname # Can be useful to know what ended up being chosen
    
    def rmresult(self, name=-1):
        ''' Remove a single result by name '''
        resultuids = self.results.keys() # Pull out UID keys
        resultnames = [res.name for res in self.results.values()] # Pull out names
        if isnumber(name) and name<len(self.results):  # Remove by index rather than name
            self.remove(what='result', name=self.results.keys()[name])
        elif name in resultuids: # It's a UID: remove directly 
            self.remove(what='result', name=name)
        elif name in resultnames: # It's a name: find the UID corresponding to this name and remove
            self.remove(what='result', name=resultuids[resultnames.index(name)]) # WARNING, if multiple names match, will delete oldest one -- expected behavior?
        else:
            validchoices = ['#%i: name="%s", uid=%s' % (i, resultnames[i], resultuids[i]) for i in range(len(self.results))]
            errormsg = 'Could not remove result "%s": choices are:\n%s' % (name, '\n'.join(validchoices))
            raise OptimaException(errormsg)
        return None
    
    
    def cleanresults(self):
        ''' Remove all results except for BOCs '''
        for key,result in self.results.items():
            if type(result)!=BOC: self.results.pop(key)
        return None
    
    def save(self, filename=None, folder=None, saveresults=False, verbose=2):
        ''' Save the current project, by default using its name, and without results '''
        fullpath = makefilepath(filename=filename, folder=folder, default=[self.filename, self.name], ext='prj', sanitize=True)
        self.filename = fullpath # Store file path
        if saveresults:
            saveobj(fullpath, self, verbose=verbose)
        else:
            tmpproject = dcp(self) # Need to do this so we don't clobber the existing results
            tmpproject.restorelinks() # Make sure links are restored
            tmpproject.cleanresults() # Get rid of all results
            saveobj(fullpath, tmpproject, verbose=verbose) # Save it to file
            del tmpproject # Don't need it hanging around any more
        return fullpath


    #######################################################################################################
    ### Utilities
    #######################################################################################################

    def refreshparset(self, name=None, orig='default'):
        '''
        Reset the chosen (or all) parsets to reflect the parameter values from the spreadsheet (or another parset).
        
        Usage:
            P.refreshparset() # Refresh all parsets in the project to match 'default'
            P.refreshparset(name='calibrated') # Reset parset 'calibrated' to match 'default'
            P.refreshparset(name=['default', 'bugaboo'], orig='calibrated') # Reset parsets 'default' and 'bugaboo' to match 'calibrated'
        '''
        
        if name is None: name = self.parsets.keys() # If none is given, use all
        name = promotetolist(name) # Make sure it's a list
        if orig not in self.parsets.keys(): self.makeparset(name=orig) # Make sure the parset exists
        origpars = self.parsets[orig].pars # "Original" parameters to copy from (based on data)
        for parset in [self.parsets[n] for n in name]: # Loop over all named parsets
            keys = parset.pars.keys() # Assume all pars structures have the same keys
            newpars = parset.pars
            for key in keys:
                if hasattr(newpars[key],'y'): newpars[key].y = origpars[key].y # Reset y (value) variable, if it exists
                if hasattr(newpars[key],'t'): newpars[key].t = origpars[key].t # Reset t (time) variable, if it exists
        
        self.modified = today()
        return None
        

    def reconcileparsets(self, name=None, orig=None):
        ''' Helper function to copy a parset if required -- used by sensitivity, manualfit, and autofit '''
        if name is None and orig is None: # Nothing supplied, just use defaults
            name = -1
            orig = -1
        if isnumber(name): name = self.parsets.keys()[name] # Convert from index to name if required
        if isnumber(orig): orig = self.parsets.keys()[orig]
        if name is not None and orig is not None and name!=orig:
            self.copyparset(orig=orig, new=name, overwrite=True) # Store parameters, user seems to know what she's doing, trust her!
        if name is None and orig is not None: name = orig # Specify name if not supplied
        if name is not None and orig is None: orig = name # Specify orig if not supplied
        if name not in self.parsets.keys():
            if orig not in self.parsets.keys(): 
                errormsg = 'Cannot use original parset "%s": parset does not exist; choices are:\n:%s' % (orig, self.parsets.keys())
                raise OptimaException(errormsg)
            else:
                self.copyparset(orig=orig, new=name) # Store parameters
        return name, orig
    
    
    def restorelinks(self):
        ''' Loop over all objects that have links back to the project and restore them '''
        for item in self.parsets.values()+self.progsets.values()+self.scens.values()+self.optims.values()+self.results.values():
            if hasattr(item, 'projectref'):
                item.projectref = Link(self)
        return None


    def pars(self, key=-1, verbose=2):
        ''' Shortcut for getting the latest active set of parameters, i.e. self.parsets[-1].pars '''
        try:    return self.parsets[key].pars
        except: return printv('Warning, parameters dictionary not found!', 1, verbose) # Returns None
    
    def parset(self, key=-1, verbose=2):
        ''' Shortcut for getting the latest active parameters set, i.e. self.parsets[-1] '''
        try:    return self.parsets[key]
        except: return printv('Warning, parameter set not found!', 1, verbose) # Returns None
    
    def programs(self, key=-1, verbose=2):
        ''' Shortcut for getting the latest active set of programs '''
        try:    return self.progsets[key].programs
        except: return printv('Warning, programs not found!', 1, verbose) # Returns None

    def progset(self, key=-1, verbose=2):
        ''' Shortcut for getting the latest active program set, i.e. self.progsets[-1]'''
        try:    return self.progsets[key]
        except: return printv('Warning, program set not found!', 1, verbose) # Returns None
    
    def scen(self, key=-1, verbose=2):
        ''' Shortcut for getting the latest scenario, i.e. self.scens[-1]'''
        try:    return self.scens[key]
        except: return printv('Warning, scenario not found!', 1, verbose) # Returns None

    def optim(self, key=-1, verbose=2):
        ''' Shortcut for getting the latest optimization, i.e. self.optims[-1]'''
        try:    return self.optims[key]
        except: return printv('Warning, optimization not found!', 1, verbose) # Returns None

    def result(self, key=-1, verbose=2):
        ''' Shortcut for getting the latest active results, i.e. self.results[-1]'''
        try:    return self.results[key]
        except: return printv('Warning, results set not found!', 1, verbose) # Returns None


    #######################################################################################################
    ### Methods to perform major tasks
    #######################################################################################################


<<<<<<< HEAD
    def runsim(self, name=None, simpars=None, start=None, end=None, dt=None, addresult=True, die=True, debug=False, overwrite=True, n=1, sample=None, tosample=None, randseed=None, verbose=None, keepraw=False, initpeople=None, startind=None, **kwargs):
=======
    def runsim(self, name=None, pars=None, simpars=None, start=None, end=None, dt=None, addresult=True, 
               die=True, debug=False, overwrite=True, n=1, sample=None, tosample=None, randseed=None,
               verbose=None, keepraw=False, resultname=None, progsetname=None, budget=None, coverage=None,
               budgetyears=None, data=None, **kwargs):
>>>>>>> df2ac1cb
        ''' 
        This function runs a single simulation, or multiple simulations if n>1.
        
        Version: 2017oct30
        '''
        if start is None: start=self.settings.start # Specify the start year
        if end is None: end=self.settings.end # Specify the end year
        if dt is None: dt=self.settings.dt # Specify the timestep
        if verbose is None: verbose = self.settings.verbose
        
        # Extract parameters either from a parset stored in project or from input
        if name is None:
            if pars is None:
                name = -1 # Set default name
                pars = self.parsets[name].pars
                resultname = 'parset-'+self.parsets[name].name
            else:
                printv('Model was given a pardict and a parsetname, defaulting to use pardict input', 3, self.settings.verbose)
                if resultname is None: resultname = 'pardict'
        else:
            if pars is not None:
                printv('Model was given a pardict and a parsetname, defaulting to use pardict input', 3, self.settings.verbose)
                if resultname is None: resultname = 'pardict'
            else:
                if resultname is None: resultname = 'parset-'+self.parsets[name].name
                pars = self.parsets[name].pars
            
        # Get the parameters sorted
        if simpars is None: # Optionally run with a precreated simpars instead
            simparslist = [] # Needs to be a list
            if n>1 and sample is None: sample = 'new' # No point drawing more than one sample unless you're going to use uncertainty
            if randseed is not None: seed(randseed) # Reset the random seed, if specified
            for i in range(n):
                maxint = 2**31-1 # See https://en.wikipedia.org/wiki/2147483647_(number)
                sampleseed = randint(0,maxint) 
                simparslist.append(makesimpars(pars, start=start, end=end, dt=dt, settings=self.settings, name=name, sample=sample, tosample=tosample, randseed=sampleseed))
        else:
            simparslist = promotetolist(simpars)

        # Run the model! -- WARNING, the logic of this could be cleaned up a lot!
        rawlist = []
        for ind,simpars in enumerate(simparslist):
            raw = model(simpars, self.settings, die=die, debug=debug, verbose=verbose, label=self.name, initpeople=initpeople, startind=startind, **kwargs) # ACTUALLY RUN THE MODEL
            rawlist.append(raw)

        # Store results -- WARNING, is this correct in all cases?
        results = Resultset(name=resultname, pars=pars, parsetname=name, progsetname=progsetname, raw=rawlist, simpars=simparslist, budget=budget, coverage=coverage, budgetyears=budgetyears, project=self, keepraw=keepraw, data=data, verbose=verbose) # Create structure for storing results
        if addresult:
            keyname = self.addresult(result=results, overwrite=overwrite)
            if name is not None:
                self.parsets[name].resultsref = keyname # If linked to a parset, store the results

        self.modified = today()
        return results


    def sensitivity(self, name='perturb', orig=-1, n=5, tosample=None, randseed=None, **kwargs): # orig=default or orig=0?
        '''
        Function to perform sensitivity analysis over the parameters as a proxy for "uncertainty".
        
        Specify tosample as a string or list of par.auto types to only look at sensitivity in a subset
        of parameters. Set to None for all. For example:
        
        P.sensitivity(n=5, tosample='force')
        '''
        name, orig = self.reconcileparsets(name, orig) # Ensure that parset with the right name exists
        results = self.runsim(name=name, n=n, sample='new', tosample=tosample, randseed=randseed, **kwargs)
        self.modified = today()
        return results


    def autofit(self, name=None, orig=None, fitwhat='force', fitto='prev', method='wape', maxtime=None, maxiters=1000, verbose=2, doplot=False, randseed=None, **kwargs):
        ''' Function to perform automatic fitting '''
        name, orig = self.reconcileparsets(name, orig) # Ensure that parset with the right name exists
        self.parsets[name] = autofit(project=self, name=name, fitwhat=fitwhat, fitto=fitto, method=method, maxtime=maxtime, maxiters=maxiters, verbose=verbose, doplot=doplot, randseed=randseed, **kwargs)
        results = self.runsim(name=name, addresult=False)
        results.improvement = self.parsets[name].improvement # Store in a more accessible place, since plotting functions use results
        keyname = self.addresult(result=results)
        self.parsets[name].resultsref = keyname
        self.modified = today()
        return None
    
    
    def runscenarios(self, scenlist=None, name=None, verbose=2, debug=False, nruns=None, base=None, ccsample=None, randseed=None, **kwargs):
        ''' Function to run scenarios '''

        if scenlist is not None: self.addscens(scenlist) # Replace existing scenario list with a new one
        if name is None: name = 'scenarios' 
    
        scenres = runscenarios(project=self, verbose=verbose, name=name, debug=debug, nruns=nruns, base=base, ccsample=ccsample, randseed=randseed, **kwargs)
        self.addresult(result=scenres[name])
        self.modified = today()
        return scenres
    
    
    def defaultscenarios(self, which=None, **kwargs):
        ''' Wrapper for default scenarios '''
        defaultscenarios(self, which=which, **kwargs)
        return None
    
    
    def defaultbudget(self, progsetname=None, optimizable=None):
        ''' Small method to get the default budget '''
        if progsetname is None: progsetname = -1
        if optimizable is None: optimizable = False
        output = self.progsets[progsetname].getdefaultbudget(optimizable=optimizable) # Note that this is already safely dcp'd...
        return output
    

    def runbudget(self, name=None, budget=None, budgetyears=None, progsetname=None, parsetname='default', verbose=2):
        ''' Function to run the model for a given budget, years, programset and parameterset '''
        if name        is None: name = 'runbudget'
        if budget      is None: raise OptimaException("Please enter a budget dictionary to run")
        if budgetyears is None: raise OptimaException("Please specify the years for your budget") # WARNING, the budget should probably contain the years itself
        if progsetname is None:
            try:
                progsetname = self.progsets[0].name
                printv('No program set entered to runbudget, using stored program set "%s"' % (self.progsets[0].name), 1, self.settings.verbose)
            except: raise OptimaException("No program set entered, and there are none stored in the project") 
        coverage = self.progsets[progsetname].getprogcoverage(budget=budget, t=budgetyears, parset=self.parsets[parsetname])
        progpars = self.progsets[progsetname].getpars(coverage=coverage,t=budgetyears, parset=self.parsets[parsetname])
        results = runmodel(pars=progpars, project=self, parsetname=parsetname, progsetname=progsetname, budget=budget, budgetyears=budgetyears, label=self.name+'-runbudget') # WARNING, this should probably use runsim, but then would need to make simpars...
        results.name = name
        self.addresult(results)
        self.modified = today()
        return results
    
    
    def outcomecalc(self, name=None, budget=None, optim=None, optimname=None, parsetname=None, progsetname=None, 
                objectives=None, constraints=None, origbudget=None, verbose=2, doconstrainbudget=False):
        '''
        Calculate the outcome for a given budget -- a substep of optimize(); similar to runbudget().
        
        Since it relies on an optimization structure, all the inputs that are valid for an optimization are valid
        here too -- e.g. you can give it an Optim, or define objectives separately. By default it will use the 
        objectives and constraints from the most recent optimization.
        
        Example usage:
            import optima as op
            P = op.demo(0)
            budget1 = P.defaultbudget()
            budget2 = P.defaultbudget()
            budget1[:] *= 0.5
            budget2[:] *= 2.0
            P.outcomecalc(name='Baseline')
            P.outcomecalc(name='Halve funding', budget=budget1)
            P.outcomecalc(name='Double funding', budget=budget2)
            P.result('Baseline').outcome
            P.result('Halve funding').outcome
            P.result('Double funding').outcome
        '''
        
        # Check inputs
        if name is None: name = 'outcomecalc'
        if optim is None:
            if len(self.optims) and all([arg is None for arg in [objectives, constraints, parsetname, progsetname, optimname]]):
                optimname = -1 # No arguments supplied but optims exist, use most recent optim to run
            if optimname is not None: # Get the optimization by name if supplied
                optim = self.optims[optimname] 
            else: # If neither an optim nor an optimname is supplied, create one
                optim = Optim(project=self, name=name, objectives=objectives, constraints=constraints, parsetname=parsetname, progsetname=progsetname)

        # Run outcome calculation        
        results = outcomecalc(budgetvec=budget, which='outcomes', project=self, parsetname=optim.parsetname, 
                              progsetname=optim.progsetname, objectives=optim.objectives, constraints=optim.constraints, 
                              origbudget=origbudget, outputresults=True, verbose=verbose, doconstrainbudget=doconstrainbudget)
        # Add results
        results.name = name
        self.addresult(results)
        self.modified = today()
        
        return results


    def icers(self, parsetname=None, progsetname=None, objective=None, startyear=None, endyear=None, budgetratios=None, verbose=2, marginal=None, **kwargs):
        '''
        Calculate ICERs. Example:
            import optima as op
            P = op.demo(0)
            P.parset().fixprops(False)
            P.icers()
            op.ploticers(P.result(), interactive=True)
        '''
        results = icers(project=self, parsetname=parsetname, progsetname=progsetname, objective=objective, startyear=startyear, 
                        endyear=endyear, budgetratios=budgetratios, marginal=marginal, verbose=verbose, **kwargs)
        self.addresult(results)
        self.modified = today()
        return results


    def optimize(self, name=None, parsetname=None, progsetname=None, objectives=None, constraints=None, maxiters=None, maxtime=None, 
                 verbose=2, stoppingfunc=None, die=False, origbudget=None, randseed=None, mc=None, optim=None, optimname=None, multi=False, 
                 nchains=None, nblocks=None, blockiters=None, batch=None, timevarying=None, tvsettings=None, tvconstrain=None, **kwargs):
        '''
        Function to minimize outcomes or money.
        
        Usage examples:
            P = op.demo(0); P.parset().fixprops(False) # Initialize project so ART has an effect
            
            P.optimize() # Use defaults
            P.optimize(maxiters=5, mc=0) # Do a very simple run
            P.optimize(parsetname=0, progsetname=0) # Use first parset and progset
            P.optimize(optim=P.optims[-1]) # Use a pre-existing optim
            P.optimize(optimname=-1) # Same as previous
            P.optimize(multi=True) # Do a multi-chain optimization
            P.optimize(multi=True, nchains=8, nblocks=10, blockiters=50) # Do a very large multi-chain optimization
            P.optimize(timevarying=True, mc=0, maxiters=30) # Do a short time-varying optimization
            P.optimize(timevarying=True, mc=0, maxiters=200, tvconstrain=False, randseed=1) # Do a time-varying optimization, allowing total annual budget to vary
            
            pygui(P) # To plot results
        '''
        
        # Check inputs
        if name is None: name = 'default'
        if optim is None:
            if len(self.optims) and all([arg is None for arg in [objectives, constraints, parsetname, progsetname, optimname]]):
                optimname = -1 # No arguments supplied but optims exist, use most recent optim to run
            if optimname is not None: # Get the optimization by name if supplied
                optim = self.optims[optimname] 
            else: # If neither an optim nor an optimname is supplied, create one
                optim = Optim(project=self, name=name, objectives=objectives, constraints=constraints, parsetname=parsetname, progsetname=progsetname, timevarying=timevarying, tvsettings=tvsettings)
        if objectives  is not None: optim.objectives  = objectives # Update optim structure with inputs
        if constraints is not None: optim.constraints = constraints
        if tvsettings  is not None: optim.tvsettings  = tvsettings
        if timevarying is not None: optim.tvsettings['timevarying'] = timevarying # Set time-varying optimization
        if tvconstrain is not None: optim.tvsettings['tvconstrain'] = tvconstrain # Set whether programs should be constrained to their time-varying values
        
        # Run the optimization
        if optim.tvsettings['timevarying']: # Call time-varying optimization
            multires = tvoptimize(optim=optim, maxiters=maxiters, maxtime=maxtime, verbose=verbose, stoppingfunc=stoppingfunc, 
                                     die=die, origbudget=origbudget, randseed=randseed, mc=mc, **kwargs)
        elif multi: # It's a multi-run optimization
            multires = multioptimize(optim=optim, maxiters=maxiters, maxtime=maxtime, verbose=verbose, stoppingfunc=stoppingfunc, 
                                     die=die, origbudget=origbudget, randseed=randseed, mc=mc, nchains=nchains, nblocks=nblocks, 
                                     blockiters=blockiters, batch=batch, **kwargs)      
        else: # Neither special case
            multires = optimize(optim=optim, maxiters=maxiters, maxtime=maxtime, verbose=verbose, stoppingfunc=stoppingfunc, 
                                die=die, origbudget=origbudget, randseed=randseed, mc=mc, **kwargs)
        
        # Tidy up
        optim.resultsref = multires.name
        self.addoptim(optim=optim)
        self.addresult(result=multires)
        self.modified = today()
        return multires
    
    
    def makescript(self, filename=None, folder=None, spreadsheetpath=None, verbose=2):
        '''
        Export a script that, when run, generates this project. Example:
            import optima as op
            P = op.demo(0)
            P.makescript(filename='demo.py')
        
        If a spreadsheet path isn't supplied, then export the spreadsheet as well.
        '''
        
        fullpath = makefilepath(filename=filename, folder=folder, default=self.name, ext='py', sanitize=True)
        
        if spreadsheetpath is None:
            spreadsheetpath = self.name+'.xlsx'
            self.makespreadsheet(filename=spreadsheetpath, folder=folder)
            printv('Generated spreadsheet from project %s and saved to file %s' % (self.name, spreadsheetpath), 2, verbose)

        output = "'''\nSCRIPT TO GENERATE PROJECT %s\n" %(self.name)
        output += "Created %s\n\n\n'''\n\n\n" %(today())
        output += "### Imports\n" 
        output += "from optima import Project, Program, Programset, Parscen, Budgetscen, Coveragescen, Optim, odict, dcp \n" 
        output += "from numpy import nan, array \n\n" 
        output += "### Define analyses to run\n"
        output += "torun = ['makeproject',\n'calibrate',\n'makeprograms',\n'scens',\n'optims',\n'saveproject',\n]\n\n"
        output += "### Filepaths and global variables\n"
        output += "dorun = True\n" # Run things by default
        output += "spreadsheetfile = '%s'\n\n\n" %(spreadsheetpath)
        output += "### Make project\n" 
        output += "if 'makeproject' in torun:\n"
        output += "    P = Project(spreadsheet=spreadsheetfile, dorun=False)\n\n"
        output += "### Calibrate\n" 
        output += "if 'calibrate' in torun:\n"
        output += "    defaultps = dcp(P.parsets[0]) # Copy the default parset\n"
        output += "    P.rmparset(0) # Remove the default parset\n\n"
        for psn,ps in self.parsets.iteritems():
            output += "    parset = dcp(defaultps)\n"
            output += "    parset.name = '"+psn+"'\n"
            output += "    pars = parset.pars\n"
            output += "    "+ps.export().replace("\n","\n    ")+"\n"
            output += "    P.addparset(name='"+psn+"',parset=parset)\n\n"
        output += "### Make programs\n" 
        output += "if 'makeprograms' in torun:\n"
        output += "    P.rmprogset(0) # Remove the default progset\n\n"
        for prn,pr in self.progsets.iteritems():
            pi = 0
            plist = "["
            for pn,p in pr.programs.iteritems():
                output += "    p"+str(pi)+" = Program(short='"+p.short+"',name='"+p.name+"',targetpars="+str(p.targetpars)+",targetpops="+str(p.targetpops)+")\n"
                output += "    p"+str(pi)+".costcovfn.ccopars = "+p.costcovfn.ccopars.export(doprint=False)+"\n"
                output += "    p"+str(pi)+".costcovdata = "+promotetoodict(p.costcovdata).export(doprint=False)+"\n\n"
                plist += "p"+str(pi)+","
                pi += 1
            plist += "]"
            output += "    R = Programset(programs="+plist+")\n"
            for partype in pr.covout.keys():
                for popname in pr.covout[partype].keys():
                    strpopname = str(popname) if isinstance(popname,tuple) else "'"+popname+"'"
                    output += "    R.covout['"+partype+"']["+strpopname+"].ccopars = "+pr.covout[partype][popname].ccopars.export(doprint=False)+"\n"
                    output += "    R.covout['"+partype+"']["+strpopname+"].interaction = '"+pr.covout[partype][popname].interaction+"'\n\n"

            output += "    P.addprogset(name='"+prn+"',progset=R)\n\n"
        
        output += "### Scenarios\n" 
        output += "if 'scens' in torun:\n"
        slist = "["
        for sn,s in self.scens.iteritems():
            parsetname = "'"+s.parsetname+"'" if isinstance(s.parsetname,str) else str(s.parsetname)
            if isinstance(s,Parscen):
                scentoadd = "Parscen(name='"+s.name+"',parsetname="+parsetname+",pars="+str(s.pars)+")"
            elif isinstance(s,Progscen):
                progsetname = "'"+s.progsetname+"'" if isinstance(s.progsetname,str) else str(s.progsetname)
                t = str(s.t)
                if isinstance(s,Budgetscen):
                    scentoadd = "Budgetscen(name='"+s.name+"',parsetname="+parsetname+",progsetname="+progsetname+",budget="+promotetoodict(s.budget).export(doprint=False)+",t="+t+")"
                elif isinstance(s,Coveragescen):
                    scentoadd = "Coveragescen(name='"+s.name+"',parsetname="+parsetname+",progsetname="+progsetname+",coverage="+promotetoodict(s.coverage).export(doprint=False)+",t="+t+")"
            slist += scentoadd+",\n                "
        slist += "]"
            
        output += "    P.addscens("+slist+")\n"
        output += "    if dorun: P.runscenarios()\n\n\n"

        output += "### Optimizations\n" 
        output += "if 'optims' in torun:\n"
        for on,o in self.optims.iteritems():
            parsetname = "'"+o.parsetname+"'" if isinstance(o.parsetname,str) else str(o.parsetname)
            progsetname = "'"+o.progsetname+"'" if isinstance(o.progsetname,str) else str(o.progsetname)
            constraints = promotetoodict(o.constraints).export(doprint=False) if o.constraints is not None else 'None'
            output += "    P.addoptim(name='"+on+"',\n               optim=Optim(project=P,\n                           parsetname="+parsetname+",\n                           progsetname="+progsetname+",\n                           objectives="+promotetoodict(o.objectives).export(doprint=False)+",\n                           constraints="+constraints+"))\n\n"

        output += "    if dorun: P.optimize() # Run the most recent optimization\n\n\n"

        output += "### Save project\n" 
        output += "if 'saveproject' in torun:\n"
        output += "    P.save(filename='"+self.name+"-scripted.prj')\n\n"

        f = open(fullpath, 'w')
        f.write( output )
        f.close()
        printv('Saved project %s to script file %s' % (self.name, fullpath), 2, verbose)


    #######################################################################################################
    ## Methods to handle tasks for geospatial analysis
    #######################################################################################################
        
    def genBOC(self, budgetratios=None, name=None, parsetname=None, progsetname=None, objectives=None, constraints=None, maxiters=1000, 
               maxtime=None, verbose=2, stoppingfunc=None, mc=3, die=False, randseed=None, **kwargs):
        ''' Function to generate project-specific budget-outcome curve for geospatial analysis '''
        if name is None:
            name = 'BOC ' + self.name
        boc = BOC(name=name)
        if objectives is None:
            printv('Warning, genBOC "%s" did not get objectives, using defaults...' % (self.name), 2, verbose)
            objectives = defaultobjectives(project=self, progsetname=progsetname)
        boc.objectives = objectives
        boc.constraints = constraints
        
        if parsetname is None:
            printv('Warning, using default parset', 3, verbose)
            parsetname = -1
        
        if progsetname is None:
            printv('Warning, using default progset', 3, verbose)
            progsetname = -1
        
        defaultbudget = self.progsets[progsetname].getdefaultbudget()
        
        if budgetratios is None:
            budgetratios = [1.0, 0.8, 0.5, 0.3, 0.1, 0.01, 1.5, 3.0, 5.0, 10.0, 30.0, 100.0]
        
        # Calculate the number of iterations
        noptims = 1 + (mc!=0) + max(abs(mc),0) # Calculate the number of optimizations per BOC point
        nbocpts = len(budgetratios)
        guessmaxiters = maxiters if maxiters is not None else 1000
        guessminiters = min(50, guessmaxiters)  # WARNING, shouldn't hardcode stalliters but doesn't really matter, either
        estminiters = noptims*nbocpts*guessminiters
        estmaxiters = noptims*nbocpts*guessmaxiters
        printv('Generating BOC for %s for %0.0f-%0.0f with weights deaths=%0.1f, infections=%0.1f (est. %i-%i iterations)' % (self.name, objectives['start'], objectives['end'], objectives['deathweight'], objectives['inciweight'], estminiters, estmaxiters), 1, verbose)
        
        # Initialize arrays
        budgetdict = odict()
        for budgetratio in budgetratios:
            budgetdict['%s'%budgetratio] = budgetratio # Store the budget ratios as a dicitonary
        tmpx = odict()
        tmpy = odict()
        tmptotals = odict()
        tmpallocs = odict()
        tmpoutcomes = odict()
        counts = odict([(key,0) for key in budgetdict.keys()]) # Initialize to zeros -- count how many times each budget is run
        while len(budgetdict):
            key, ratio = budgetdict.items()[0] # Use first budget in the stack
            counts[key] += 1
            budget = ratio*sum(defaultbudget[:])
            thiscount = sum(counts[:])
            totalcount = len(budgetdict)+sum(counts[:])-1
            printv('Running budget %i/%i ($%0.0f)' % (thiscount, totalcount, budget), 2, verbose)
            objectives['budget'] = budget
            optim = Optim(project=self, name=name, objectives=objectives, constraints=constraints, parsetname=parsetname, progsetname=progsetname)
            
            # All subsequent genBOC steps use the allocation of the previous step as its initial budget, scaled up internally within optimization.py of course.
            if len(tmptotals):
                closest = argmin(abs(tmptotals[:]-budget)) # Find closest budget
                owbudget = tmpallocs[closest]
            else:
                owbudget = None
            label = self.name+' $%sm (%i/%i)' % (sigfig(budget/1e6, sigfigs=3), thiscount, totalcount)
            
            # Actually run
            results = optimize(optim=optim, maxiters=maxiters, maxtime=maxtime, verbose=verbose, stoppingfunc=stoppingfunc, origbudget=owbudget, label=label, mc=mc, die=die, randseed=randseed, **kwargs)
            tmptotals[key] = budget
            tmpallocs[key] = dcp(results.budgets['Optimal'])
            tmpoutcomes[key] = results.improvement[-1][-1]
            tmpx[key] = budget # Used to be append, but can't use lists since can iterate multiple times over a single budget
            tmpy[key] = tmpoutcomes[-1]
            boc.budgets[key] = tmpallocs[-1]
            
            # Check that the BOC points are monotonic, and if not, rerun
            budgetdict.pop(key) # Remove the current key from the list
            for oldkey in tmpoutcomes.keys():
                if tmpoutcomes[oldkey]>tmpoutcomes[key] and tmptotals[oldkey]>tmptotals[key]: # Outcome is worse but budget is larger
                    printv('WARNING, outcome for %s is worse than outcome for %s, rerunning...' % (oldkey, key), 1, verbose)
                    if counts[oldkey]<5: # Don't get stuck in an infinite loop -- 5 is arbitrary, but jeez, that should take care of it
                        budgetdict.insert(0, oldkey, float(oldkey)) # e.g. key2='0.8'
                    else:
                        printv('WARNING, tried 5 times to reoptimize budget and unable to get lower', 1, verbose) # Give up
                        
        # Tidy up: insert remaining points
        if sum(counts[:]):
            xorder = argsort(tmpx[:]) # Sort everything
            boc.x = tmpx[:][xorder].tolist() # Convert to list
            boc.y = tmpy[:][xorder].tolist()
            boc.budgets.sort(xorder)
            boc.x.insert(0, 0) # Add the zero-budget point to the beginning of the list
            boc.y.insert(0, results.extremeoutcomes['Zero']) # It doesn't matter which results these come from
            boc.yinf = results.extremeoutcomes['Infinite'] # Store infinite money, but not as part of the BOC
            boc.parsetname = parsetname
            boc.progsetname = progsetname
            boc.defaultbudget = dcp(defaultbudget)
            boc.bocsettings = odict([('maxiters',maxiters),('maxtime',maxtime),('mc',mc),('randseed',randseed)])
            self.addresult(result=boc)
            self.modified = today()
        else:
            errormsg = 'BOC generation failed: no BOC points were calculated'
            raise OptimaException(errormsg)
        return None        
    
    
    def getBOC(self, objectives=None, strict=False, verbose=2):
        ''' Returns a BOC result with the desired objectives (budget notwithstanding) if it exists, else None '''
        
        boc = None
        objkeys = ['start','end','deathweight','inciweight']
        for result in reversed(self.results.values()): # Get last result and work backwards
            if isinstance(result,BOC):
                boc = result
                if objectives is None:
                    return boc # A BOC was found, and objectives are None: we're done
                same = True
                for y in boc.objectives:
                    if y in objkeys and boc.objectives[y] != objectives[y]:
                        same = False
                if same:
                    return boc # Objectives are defined, but they match: return BOC
        
        # Figure out what happened
        if boc is None: # No BOCs were found of any kind
            printv('Warning, no BOCs found!', 1, verbose)
            return None
        
        # Compare the last BOC found with the wanted objectives
        wantedobjs = ', '.join(['%s=%0.1f' % (key,objectives[key]) for key in objkeys])
        actualobjs = ', '.join(['%s=%0.1f' % (key,boc.objectives[key]) for key in objkeys])
        if not same and strict: # The BOCs don't match exactly, and strict checking is enabled, return None
            printv('WARNING, project %s has no BOC with objectives "%s", aborting (closest match was "%s")' % (self.name, wantedobjs, actualobjs), 1, verbose)
            return None
        else:
            printv('WARNING, project %s has no BOC with objectives "%s", instead using BOC with objectives "%s"' % (self.name, wantedobjs, actualobjs), 1, verbose)
            return boc
        
        
    def delBOC(self, objectives):
        ''' Deletes BOC results with the required objectives (budget notwithstanding) '''
        while not self.getBOC(objectives = objectives) == None:
            print('Deleting an old BOC...')
            ind = self.getBOC(objectives = objectives).uid
            self.rmresult(str(ind))
        self.modified = today()
        return None
    
    
    def plotBOC(self, boc=None, objectives=None, deriv=False, returnplot=False, initbudget=None, optbudget=None, baseline=0):
        ''' If a BOC result with the desired objectives exists, return an interpolated object '''
        from pylab import title, show
        if boc is None:
            try: boc = self.getBOC(objectives=objectives)
            except: raise OptimaException('Cannot plot a nonexistent BOC!')
        
        if not deriv:
            print('Plotting BOC for "%s"...' % self.name)
        else:
            print('Plotting BOC derivative for "%s"...' % self.name)
        ax = boc.plot(deriv = deriv, returnplot = returnplot, initbudget = initbudget, optbudget=optbudget, baseline=baseline)
        title('Project: %s' % self.name)
        if returnplot: return ax
        else: show()
        return None
    <|MERGE_RESOLUTION|>--- conflicted
+++ resolved
@@ -523,18 +523,14 @@
     #######################################################################################################
 
 
-<<<<<<< HEAD
-    def runsim(self, name=None, simpars=None, start=None, end=None, dt=None, addresult=True, die=True, debug=False, overwrite=True, n=1, sample=None, tosample=None, randseed=None, verbose=None, keepraw=False, initpeople=None, startind=None, **kwargs):
-=======
     def runsim(self, name=None, pars=None, simpars=None, start=None, end=None, dt=None, addresult=True, 
                die=True, debug=False, overwrite=True, n=1, sample=None, tosample=None, randseed=None,
                verbose=None, keepraw=False, resultname=None, progsetname=None, budget=None, coverage=None,
                budgetyears=None, data=None, **kwargs):
->>>>>>> df2ac1cb
         ''' 
         This function runs a single simulation, or multiple simulations if n>1.
         
-        Version: 2017oct30
+        Version: 2016nov07
         '''
         if start is None: start=self.settings.start # Specify the start year
         if end is None: end=self.settings.end # Specify the end year
@@ -573,7 +569,7 @@
         # Run the model! -- WARNING, the logic of this could be cleaned up a lot!
         rawlist = []
         for ind,simpars in enumerate(simparslist):
-            raw = model(simpars, self.settings, die=die, debug=debug, verbose=verbose, label=self.name, initpeople=initpeople, startind=startind, **kwargs) # ACTUALLY RUN THE MODEL
+            raw = model(simpars, self.settings, die=die, debug=debug, verbose=verbose, label=self.name, **kwargs) # ACTUALLY RUN THE MODEL
             rawlist.append(raw)
 
         # Store results -- WARNING, is this correct in all cases?
@@ -769,6 +765,10 @@
         else: # Neither special case
             multires = optimize(optim=optim, maxiters=maxiters, maxtime=maxtime, verbose=verbose, stoppingfunc=stoppingfunc, 
                                 die=die, origbudget=origbudget, randseed=randseed, mc=mc, **kwargs)
+        else:
+            multires = multioptimize(optim=optim, maxiters=maxiters, maxtime=maxtime, verbose=verbose, stoppingfunc=stoppingfunc, 
+                                     die=die, origbudget=origbudget, randseed=randseed, mc=mc, nchains=nchains, nblocks=nblocks, 
+                                     blockiters=blockiters, batch=batch, **kwargs)
         
         # Tidy up
         optim.resultsref = multires.name
