--- conflicted
+++ resolved
@@ -1,8 +1,4 @@
-<<<<<<< HEAD
-from optima import Settings, Parameterset, Programset, Resultset, BOC, Optim # Import classes
-=======
-from optima import OptimaException, Settings, Parameterset, Programset, Resultset, Optim # Import classes
->>>>>>> ca7a8691
+from optima import OptimaException, Settings, Parameterset, Programset, Resultset, BOC, Optim # Import classes
 from optima import odict, getdate, today, uuid, dcp, objrepr, printv # Import utilities
 from optima import loadspreadsheet, model, gitinfo, sensitivity, manualfit, autofit, runscenarios, minoutcomes, loadeconomicsspreadsheet, runmodel # Import functions
 from optima import __version__ # Get current version
