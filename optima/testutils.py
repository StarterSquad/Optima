# -*- coding: utf-8 -*-
"""
TESTUTILS

A little script for testing various utilities.

Version: 2015nov21 by cliffk
"""


## Define tests to run here!!!
tests = [
'odict',
'gridcolormap',
]



##############################################################################
## Initialization
##############################################################################

from utils import tic, toc, blank, pd # analysis:ignore

def done(t=0):
    print('Done.')
    toc(t)
    blank()
    





blank()
print('Running tests:')
for i,test in enumerate(tests): print(('%i.  '+test) % (i+1))
blank()




##############################################################################
## The tests
##############################################################################

T = tic()



## Spreadsheet creation test
if 'odict' in tests:
    t = tic()
    
    print('Running odict tests...')
    from optima import odict
<<<<<<< HEAD
    
    foo = odict({'ah':3,'boo':4, 'cough':6, 'dill': 8})
    bar = foo.sort() # Sort the list
=======
    foo = odict({'ah':3,'boo':4, 'dill':8, 'cough': 6}) # Slightly unsorted list
    bar = foo.sort() # Sort the list -- 3, 4, 6, 8
>>>>>>> f157b91a
    assert(bar['boo'] == 4) # Show get item by value
    assert(bar[1] == 4) # Show get item by index
    assert((bar[0:2] == [3,4]).all()) # Show get item by slice
    assert((bar['cough':'dill'] == [6,8]).all()) # Show alternate slice notation
<<<<<<< HEAD
    assert((bar[[2,1]] == [6,4]).all()) # Show get item by list
    assert((bar[:] == [3,4,6,8]).all()) # Show slice with everything
    assert((bar[2:] == [6,8]).all()) # Show slice without end
    bar[3] = [3,4,5] # Show assignment by item
    bar[0:2] = ['the', 'power'] # Show assignment by slice -- NOTE, inclusive slice!!
    bar[[0,2]] = ['cat', 'trip'] # Show assignment by list
=======
    assert(bar[[2,1]] == [6,4]) # Show get item by list
    assert((bar[:] == [3,4,6,8]).all()) # Show slice with everything
    assert((bar[2:] == [6,8]).all()) # Show slice without end
    bar[3] = [3,4,5] # Show assignment by item
    bar[0:2] = ['the', 'power'] # Show assignment by slice
>>>>>>> f157b91a
    bar.rename('cough','chill') # Show rename
    print(bar) # Print results
    done(t)



## gridcolormap test
if 'gridcolormap' in tests:
    from mpl_toolkits.mplot3d import Axes3D # analysis:ignore
    t = tic()
    
    from optima import gridcolormap
    from pylab import figure, plot, cumsum, rand, legend, show
    
    nlines1 = 5
    nlines2 = 12
    npts = 50
    lw = 3 # Line width
    
    colors1 = gridcolormap(ncolors=nlines1)
    colors2 = gridcolormap(ncolors=nlines2)
    
    fig = figure(figsize=(12,12))
    
    fig.add_subplot(2,2,1)
    for l in range(nlines1): plot(cumsum((rand(npts)+0.1*l)**2), c=colors1[l], lw=lw)
    legend(['%i' % l for l in range(nlines1)], loc='upper left')
    
    fig.add_subplot(2,2,2)
    for l in range(nlines2): plot(cumsum((rand(npts)+0.1*l)**2), c=colors2[l], lw=lw)
    legend(['%i' % l for l in range(nlines2)], loc='upper left')
    
    fig.add_subplot(2,2,3, projection='3d')
    gridcolormap(ncolors=nlines1, doplot=True, newwindow=False)
    fig.add_subplot(2,2,4, projection='3d')
    gridcolormap(ncolors=nlines2, doplot=True, newwindow=False)
        
    
    done(t)
    show()<|MERGE_RESOLUTION|>--- conflicted
+++ resolved
@@ -54,32 +54,19 @@
     
     print('Running odict tests...')
     from optima import odict
-<<<<<<< HEAD
     
     foo = odict({'ah':3,'boo':4, 'cough':6, 'dill': 8})
     bar = foo.sort() # Sort the list
-=======
-    foo = odict({'ah':3,'boo':4, 'dill':8, 'cough': 6}) # Slightly unsorted list
-    bar = foo.sort() # Sort the list -- 3, 4, 6, 8
->>>>>>> f157b91a
     assert(bar['boo'] == 4) # Show get item by value
     assert(bar[1] == 4) # Show get item by index
     assert((bar[0:2] == [3,4]).all()) # Show get item by slice
     assert((bar['cough':'dill'] == [6,8]).all()) # Show alternate slice notation
-<<<<<<< HEAD
     assert((bar[[2,1]] == [6,4]).all()) # Show get item by list
     assert((bar[:] == [3,4,6,8]).all()) # Show slice with everything
     assert((bar[2:] == [6,8]).all()) # Show slice without end
     bar[3] = [3,4,5] # Show assignment by item
     bar[0:2] = ['the', 'power'] # Show assignment by slice -- NOTE, inclusive slice!!
     bar[[0,2]] = ['cat', 'trip'] # Show assignment by list
-=======
-    assert(bar[[2,1]] == [6,4]) # Show get item by list
-    assert((bar[:] == [3,4,6,8]).all()) # Show slice with everything
-    assert((bar[2:] == [6,8]).all()) # Show slice without end
-    bar[3] = [3,4,5] # Show assignment by item
-    bar[0:2] = ['the', 'power'] # Show assignment by slice
->>>>>>> f157b91a
     bar.rename('cough','chill') # Show rename
     print(bar) # Print results
     done(t)
@@ -92,7 +79,7 @@
     t = tic()
     
     from optima import gridcolormap
-    from pylab import figure, plot, cumsum, rand, legend, show
+    from pylab import figure, plot, cumsum, rand, legend, show, title
     
     nlines1 = 5
     nlines2 = 12
@@ -107,15 +94,19 @@
     fig.add_subplot(2,2,1)
     for l in range(nlines1): plot(cumsum((rand(npts)+0.1*l)**2), c=colors1[l], lw=lw)
     legend(['%i' % l for l in range(nlines1)], loc='upper left')
+    title('<=9 colors: use Color Brewer defaults')
     
     fig.add_subplot(2,2,2)
     for l in range(nlines2): plot(cumsum((rand(npts)+0.1*l)**2), c=colors2[l], lw=lw)
     legend(['%i' % l for l in range(nlines2)], loc='upper left')
+    title('>=10 colors: generate based on color cube')
     
     fig.add_subplot(2,2,3, projection='3d')
     gridcolormap(ncolors=nlines1, doplot=True, newwindow=False)
+    
     fig.add_subplot(2,2,4, projection='3d')
     gridcolormap(ncolors=nlines2, doplot=True, newwindow=False)
+    
         
     
     done(t)
