--- conflicted
+++ resolved
@@ -5,13 +5,7 @@
 """
 import os
 from numpy import array
-<<<<<<< HEAD
-from optima import OptimaException, Project, Program, Programset, printv, optimapath
-try: from optima import pygui # Only used for demo.py, don't worry if can't be imported
-except: pass
-=======
 from optima import OptimaException, Project, Program, Programset, printv
->>>>>>> 4952a826
 
 
 
@@ -20,6 +14,7 @@
     
     # Shorten variable names
     pops = project.pars()['popkeys']
+    hivstates = project.settings.hivstates
     malelist   = array(pops)[project.pars()['male']].tolist()
     femalelist = array(pops)[project.pars()['female']].tolist()
     pwidlist   = array(pops)[project.pars()['injects']].tolist()
