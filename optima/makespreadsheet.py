--- conflicted
+++ resolved
@@ -134,11 +134,7 @@
             age_from = 15
             age_to = 49
         coded_params.append([short_name, item_name, male, female, age_from, age_to])
-<<<<<<< HEAD
-    return OptimaContent(name=name, row_names=row_names, column_names=column_names, data=coded_params)
-=======
     return OptimaContent(name=name, row_names=row_names, column_names=column_names, data=coded_params, assumption=False)
->>>>>>> 4952a826
 
 
 def make_programs_range(name=None, popnames=None, items=None):
