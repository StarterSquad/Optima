"""
Create a good test project -- WARNING, this should be combined with testworkflow,
which is an outdated version of the same thing!

Version: 2016feb08
"""

from optima import defaults, pygui, Parscen, Budgetscen, dcp, plotpars, plotpeople, loadobj, saveobj, migrate, makespreadsheet # analysis:ignore

## Options
standardrun = 1
migrations = 0 # Whether or not to try migrating an old project
autocalib = 0 # Whether or not to run autofitting
manualcalib = 0
reconcile = 0
runscenarios = 0 # Run scenarios
optimize = 0
dosave = 1
filename = 'best.prj'
ind = -1 # Default index

## Make or load&migrate a project
if standardrun:
    P = defaults.defaultproject('best',dorun=False)
    P.runsim(debug=True)
<<<<<<< HEAD
    pygui(P, toplot=['plhivbycd4'])
=======
    P.results[-1].export()
>>>>>>> fc485a44

if migrations:
    oldprojectfile = '/Users/robynstuart/Google Drive/Optima/Global model/Cost optimization 2.0/Stage 7f optims/Cote dIvoire_0160816_reconciled.prj'
    oldP = loadobj(filename=oldprojectfile)
    P = migrate(oldP)
    P.runsim()
    makespreadsheet('newspreadsheet.xlsx', data=P.data)

## Calibration
if autocalib: 
    P.autofit(name='default', maxiters=60)
    pygui(P.parsets[ind].getresults())

if manualcalib: 
    P.manualfit()

if reconcile:
    P.progsets[ind].reconcile(parset=P.parsets[ind], year=2016)


### Scenarios
if runscenarios:
    defaultbudget = P.progsets[ind].getdefaultbudget()
    maxbudget = dcp(defaultbudget)
    for key in maxbudget: maxbudget[key] += 1e14
    nobudget = dcp(defaultbudget)
    for key in nobudget: nobudget[key] *= 1e-6
    scenlist = [
        Parscen(name='Current conditions', parsetname=ind, pars=[]),
        Budgetscen(name='No budget', parsetname=ind, progsetname=ind, t=[2016], budget=nobudget),
        Budgetscen(name='No FSW budget', parsetname=ind, progsetname=ind, t=[2016], budget={'FSW programs': 0.}),
        Budgetscen(name='Current budget', parsetname=ind, progsetname=ind, t=[2016], budget=defaultbudget),
        Budgetscen(name='Unlimited spending', parsetname=ind, progsetname=ind, t=[2016], budget=maxbudget),
        ]
    
    # Run the scenarios
    P.addscenlist(scenlist)
    P.runscenarios() 
#    plotpeople(P, P.results[ind].raw[ind][0]['people'])
    apd = plotpars([scen.scenparset.pars[0] for scen in P.scens.values()])
    pygui(P.results[ind], toplot='default')



if optimize:
    P.optimize(maxtime=20)
    pygui(P.results[ind])
    

if dosave:
    P.save(filename)
    
    <|MERGE_RESOLUTION|>--- conflicted
+++ resolved
@@ -23,11 +23,7 @@
 if standardrun:
     P = defaults.defaultproject('best',dorun=False)
     P.runsim(debug=True)
-<<<<<<< HEAD
-    pygui(P, toplot=['plhivbycd4'])
-=======
     P.results[-1].export()
->>>>>>> fc485a44
 
 if migrations:
     oldprojectfile = '/Users/robynstuart/Google Drive/Optima/Global model/Cost optimization 2.0/Stage 7f optims/Cote dIvoire_0160816_reconciled.prj'
