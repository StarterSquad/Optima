"""
Test script to see if Optima works.

To use: comment out lines in the definition of 'tests' to not run those tests.

NOTE: for best results, run in interactive mode, e.g.

python -i tests.py

Version: 2016feb06
"""



## Define tests to run here!!!
tests = [
<<<<<<< HEAD
#'loadprogramspreadsheet', # TEMPORARILY NON-FUNCTIONAL
=======
'makeprogramspreadsheet',
'loadprogramspreadsheet',
>>>>>>> ba5bcaac
'demonstrateprogrammethods',
'plotprogram',
'compareoutcomes',
'reconcilepars',
]


##############################################################################
## Initialization -- same for every test script
##############################################################################

from optima import tic, toc, blank, pd # analysis:ignore
from numpy.testing import assert_allclose

if 'doplot' not in locals(): doplot = True

def done(t=0):
    print('Done.')
    toc(t)
    blank()

blank()
print('Running tests:')
for i,test in enumerate(tests): print(('%i.  '+test) % (i+1))
blank()

T = tic()

# Set tolerance levels
eps = 1e-2
atol = 1e-2
rtol = 1e-2

##############################################################################
## The tests
##############################################################################


if 'makeprogramspreadsheet' in tests:
    t = tic()
    
    print('Making programs spreadsheet ...')
    from optima import defaults, makeprogramspreadsheet
    from os import remove

    P = defaults.defaultproject('best',addprogset=True,addcostcovdata=False,addcostcovpars=False,addcovoutpars=False)
    R = P.progsets[0]
    filename = 'tmpprogramspreadsheet.xlsx'
    progs = [{'short':program.short, 'name':program.name, 'targetpops': program.targetpops} for program in R.programs.values()]
    makeprogramspreadsheet(filename, pops=P.data['pops']['short'], progs=progs)
    remove(filename)
    done()



if 'loadprogramspreadsheet' in tests:
    t = tic()
    
    print('Loading programs spreadsheet ...')
<<<<<<< HEAD
    from optima import defaultproject

    P = defaultproject('best',addprogset=True,addcostcovdata=False,addcostcovpars=False,addcovoutpars=True)
    R = P.progsets[0]
    filename = 'testprogramdata.xlsx'
=======
    from optima import defaults

    P = defaults.defaultproject('best',addprogset=True,addcostcovdata=False,addcostcovpars=False,addcovoutpars=True)
    R = P.progsets[0]
    filename = 'concentratedprogramdata.xlsx'
>>>>>>> ba5bcaac
    R.loadspreadsheet(filename)    
    done()



## Demonstrate and test programs methods
if 'demonstrateprogrammethods' in tests:
    t = tic()

    print('Demonstrating typical programs methods...')
<<<<<<< HEAD
    from optima import defaultproject
    P = defaultproject('best',addprogset=True,addcostcovdata=True,addcostcovpars=True)
=======
    from optima import defaults
    P = defaults.defaultproject('best',addprogset=True,addcostcovdata=True,addcostcovpars=True)
>>>>>>> ba5bcaac
    R = P.progsets[0]
    progs = P.progs()
    HTC = progs['HTC']

    # 1. Get parameters for defining cost-coverage function for any given year (even if not explicitly entered).
<<<<<<< HEAD
    HTC.costcovfn.getccopar(2014)
=======
    HTC.getcostcovpar(2014)
>>>>>>> ba5bcaac

    # 2. Get target population size
    HTC.gettargetpopsize(t=[2013,2015],parset=P.parsets['default'])

    # 3. Evaluate cost-coverage function to get coverage for a given year, spending amount and population size
    from numpy import linspace, array
    HTC.getcoverage(x=linspace(0,1e6,3),t=[2013,2015,2017],parset=P.parsets['default'],total=False)
    HTC.targetcomposition = {'Clients': array([ 0.01]),
                       'F 15+': array([ 0.3]),
                       'FSW': array([ 0.12]),
                       'PWID': array([ 0.12]),
                       'M 15+': array([ 0.3]),
                       'MSM': [ 0.15]}
    
    # Make sure that getcoverage and getbudget are the reciprocal of each other.
    a = HTC.getcoverage(x=1e6,t=2016,parset=P.parsets['default'])
    b = HTC.getbudget(x=a,t=2016,parset=P.parsets['default'])
    assert_allclose(1e6,b,rtol=rtol)
    # NB, if you want to evaluate it for a particular population size, can also do...
<<<<<<< HEAD
    HTC.costcovfn.evaluate(x=[1e6],popsize=[1e5],t=[2015],toplot=False)
=======
    HTC.evalcostcov(x=[1e6], popsize=[1e5], t=[2015])
>>>>>>> ba5bcaac

    # 3. Get default budget and coverage
    defaultbudget = R.getdefaultbudget()
    defaultcoverage = R.getdefaultcoverage(t=2016, parset=P.parsets['default'])

    R.getprogcoverage(budget=defaultbudget,
                      t=2016,
                      parset=P.parsets['default'])
                        
    R.getprogbudget(coverage=defaultcoverage,
                      t=2016,
                      parset=P.parsets['default'])
                        
    R.getpopcoverage(budget=defaultbudget,
                      t=2016,
                     parset=P.parsets['default'])

    # 4. Get a dictionary of only the program-affected parameters corresponding to a dictionary of program allocations or coverage levels
    outcomes = R.getoutcomes(coverage=defaultcoverage,
                      t=2016,
                                parset=P.parsets['default'])
    
    R.getoutcomes(defaultcoverage, t=2016, parset=P.parsets['default'])
    R.getoutcomes(t=2016, parset=P.parsets['default'])
            

    # 5. Get an odict of the ALL parameter values corresponding to a vector of program allocations
    P.addprogset(name='default', progset=R)
    P.runbudget(budget=defaultbudget, budgetyears=2016, progsetname='default', parsetname='default')
    
    done(t)



## Try program plotting
if 'plotprogram' in tests:
<<<<<<< HEAD
    P = defaultproject('best',addprogset=True,addcostcovdata=True,addcostcovpars=True)
=======
    P = defaults.defaultproject('best',addprogset=True,addcostcovdata=True,addcostcovpars=True)
>>>>>>> ba5bcaac
    R = P.progsets[0]
    progs = P.progs()
    HTC = progs['HTC']
    caption = 'Spending data includes all HTC spending. Global Fund spending on HTC in 2012 was $40,245. '\
                  'In the reporting period, a total of 676 MARPs received HTC services, which makes a cumulative '\
                  'total of 1,102 MARPs that received HTC including provision of results. Due to changes in '\
                  'the definition and focus of the indicator, PWID that received HTC in DST Centers and prisoners '\
                  'are included, both of them previously omitted in the reports.'
    plotoptions = {}
    plotoptions['caption'] = caption
    plotoptions['xupperlim'] = 2e9
    plotoptions['perperson'] = False

    if doplot:
        HTC.plotcoverage(t=[2014,2015],parset=P.parsets['default'],plotoptions=plotoptions,doplot=doplot)




## Project creation test
if 'compareoutcomes' in tests:
<<<<<<< HEAD
    P = defaultproject('best',addprogset=True,addcostcovdata=True,addcostcovpars=True)
=======
    P = defaults.defaultproject('best',addprogset=True,addcostcovdata=True,addcostcovpars=True)
>>>>>>> ba5bcaac
    comparison = P.progsets[0].compareoutcomes(parset=P.parsets[0], year=2016, doprint=True)
    done(t)



# Reconciliation test
if 'reconcilepars' in tests:
    import optima as op
    P = op.defaultproject('best')
    ps = P.parsets[0]

    before = op.dcp(P.progsets[0])
    P.progsets[0].reconcile(parset=ps, year=2016, maxtime=3, uselimits=True)
    after = P.progsets[0]
    print('\n\nBEFORE:')
    before.compareoutcomes(parset=ps, year=2016, doprint=True)
    print('\n\nAFTER:')
    after.compareoutcomes(parset=ps, year=2016, doprint=True)
    



print('\n\n\nDONE: ran %i tests' % len(tests))
toc(T)<|MERGE_RESOLUTION|>--- conflicted
+++ resolved
@@ -14,12 +14,8 @@
 
 ## Define tests to run here!!!
 tests = [
-<<<<<<< HEAD
-#'loadprogramspreadsheet', # TEMPORARILY NON-FUNCTIONAL
-=======
 'makeprogramspreadsheet',
 'loadprogramspreadsheet',
->>>>>>> ba5bcaac
 'demonstrateprogrammethods',
 'plotprogram',
 'compareoutcomes',
@@ -62,10 +58,10 @@
     t = tic()
     
     print('Making programs spreadsheet ...')
-    from optima import defaults, makeprogramspreadsheet
+    from optima import defaultproject, makeprogramspreadsheet
     from os import remove
 
-    P = defaults.defaultproject('best',addprogset=True,addcostcovdata=False,addcostcovpars=False,addcovoutpars=False)
+    P = defaultproject('best',addprogset=True,addcostcovdata=False,addcostcovpars=False,addcovoutpars=False)
     R = P.progsets[0]
     filename = 'tmpprogramspreadsheet.xlsx'
     progs = [{'short':program.short, 'name':program.name, 'targetpops': program.targetpops} for program in R.programs.values()]
@@ -79,19 +75,11 @@
     t = tic()
     
     print('Loading programs spreadsheet ...')
-<<<<<<< HEAD
     from optima import defaultproject
 
     P = defaultproject('best',addprogset=True,addcostcovdata=False,addcostcovpars=False,addcovoutpars=True)
     R = P.progsets[0]
     filename = 'testprogramdata.xlsx'
-=======
-    from optima import defaults
-
-    P = defaults.defaultproject('best',addprogset=True,addcostcovdata=False,addcostcovpars=False,addcovoutpars=True)
-    R = P.progsets[0]
-    filename = 'concentratedprogramdata.xlsx'
->>>>>>> ba5bcaac
     R.loadspreadsheet(filename)    
     done()
 
@@ -102,23 +90,14 @@
     t = tic()
 
     print('Demonstrating typical programs methods...')
-<<<<<<< HEAD
     from optima import defaultproject
     P = defaultproject('best',addprogset=True,addcostcovdata=True,addcostcovpars=True)
-=======
-    from optima import defaults
-    P = defaults.defaultproject('best',addprogset=True,addcostcovdata=True,addcostcovpars=True)
->>>>>>> ba5bcaac
     R = P.progsets[0]
     progs = P.progs()
     HTC = progs['HTC']
 
     # 1. Get parameters for defining cost-coverage function for any given year (even if not explicitly entered).
-<<<<<<< HEAD
-    HTC.costcovfn.getccopar(2014)
-=======
     HTC.getcostcovpar(2014)
->>>>>>> ba5bcaac
 
     # 2. Get target population size
     HTC.gettargetpopsize(t=[2013,2015],parset=P.parsets['default'])
@@ -138,11 +117,7 @@
     b = HTC.getbudget(x=a,t=2016,parset=P.parsets['default'])
     assert_allclose(1e6,b,rtol=rtol)
     # NB, if you want to evaluate it for a particular population size, can also do...
-<<<<<<< HEAD
-    HTC.costcovfn.evaluate(x=[1e6],popsize=[1e5],t=[2015],toplot=False)
-=======
     HTC.evalcostcov(x=[1e6], popsize=[1e5], t=[2015])
->>>>>>> ba5bcaac
 
     # 3. Get default budget and coverage
     defaultbudget = R.getdefaultbudget()
@@ -179,11 +154,7 @@
 
 ## Try program plotting
 if 'plotprogram' in tests:
-<<<<<<< HEAD
-    P = defaultproject('best',addprogset=True,addcostcovdata=True,addcostcovpars=True)
-=======
     P = defaults.defaultproject('best',addprogset=True,addcostcovdata=True,addcostcovpars=True)
->>>>>>> ba5bcaac
     R = P.progsets[0]
     progs = P.progs()
     HTC = progs['HTC']
@@ -205,11 +176,7 @@
 
 ## Project creation test
 if 'compareoutcomes' in tests:
-<<<<<<< HEAD
-    P = defaultproject('best',addprogset=True,addcostcovdata=True,addcostcovpars=True)
-=======
     P = defaults.defaultproject('best',addprogset=True,addcostcovdata=True,addcostcovpars=True)
->>>>>>> ba5bcaac
     comparison = P.progsets[0].compareoutcomes(parset=P.parsets[0], year=2016, doprint=True)
     done(t)
 
@@ -218,11 +185,11 @@
 # Reconciliation test
 if 'reconcilepars' in tests:
     import optima as op
-    P = op.defaultproject('best')
+    P = op.defaults.defaultproject('best')
     ps = P.parsets[0]
 
     before = op.dcp(P.progsets[0])
-    P.progsets[0].reconcile(parset=ps, year=2016, maxtime=3, uselimits=True)
+    P.progsets[0].reconcile(parset=ps, year=2016, uselimits=True)
     after = P.progsets[0]
     print('\n\nBEFORE:')
     before.compareoutcomes(parset=ps, year=2016, doprint=True)
