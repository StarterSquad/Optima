from werkzeug.exceptions import HTTPException


class BaseRESTException(HTTPException):
    code = 500
    _message = 'An unexpected error happened'

    def __init__(self):
        self.description = self._message
        super(BaseRESTException, self).__init__()

    def to_dict(self):
        return {
            'status_code': self.code,
            'userMessage': self.description,
            'internalMessage': self.__str__()
        }


class UserAlreadyExists(BaseRESTException):
    code = 409
    _message = 'User already exists'

    def __init__(self, email=None):
        super(UserAlreadyExists, self).__init__()
        if email is not None:
            self.description = 'User with e-mail "{}" already exists'.format(email)


class RecordDoesNotExist(BaseRESTException):
    code = 410
    _message = 'The resource you are looking for does not exist'
    _model = 'Resource'

    def __init__(self, id=None, model=None, project_id=None):
        super(RecordDoesNotExist, self).__init__()
        if id is not None or model != 'Resource':
            elements = [
                'The {}'.format(model if model is not None else self._model),
                'with id {}'.format(id) if id is not None else 'you are looking for',
                'in project {}'.format(project_id) if project_id else '',
                'does not exist'
            ]
            self.description = ' '.join(elements)


class ProjectDoesNotExist(RecordDoesNotExist):
    _model = 'project'


class ParsetDoesNotExist(RecordDoesNotExist):
    _model = 'parset'


<<<<<<< HEAD
class ParsetAlreadyExists(BaseRESTException):
    def __init__(self, project_id, name):
        super(ParsetAlreadyExists, self).__init__()
        self.code = 406
        self.description = 'Parset "{0}" already exists in project {1}'.format(name, project_id)
=======
class ProgsetDoesNotExist(RecordDoesNotExist):
    _model = 'progset'
>>>>>>> d69c1d5f


class InvalidCredentials(BaseRESTException):
    code = 401
    description = 'The user or password provided are incorrect'


class InvalidFileType(BaseRESTException):
    code = 406
    _message = 'This file type is not accepted!'

    def __init__(self, filename=None):
        super(InvalidFileType, self).__init__()
        if filename is None:
            self.description = self._message
        else:
            self.description = 'File type of {} is not accepted!'.format(filename)<|MERGE_RESOLUTION|>--- conflicted
+++ resolved
@@ -52,16 +52,15 @@
     _model = 'parset'
 
 
-<<<<<<< HEAD
 class ParsetAlreadyExists(BaseRESTException):
     def __init__(self, project_id, name):
         super(ParsetAlreadyExists, self).__init__()
         self.code = 406
         self.description = 'Parset "{0}" already exists in project {1}'.format(name, project_id)
-=======
+
+
 class ProgsetDoesNotExist(RecordDoesNotExist):
     _model = 'progset'
->>>>>>> d69c1d5f
 
 
 class InvalidCredentials(BaseRESTException):
