--- conflicted
+++ resolved
@@ -331,18 +331,6 @@
         return '', 204
 
 
-<<<<<<< HEAD
-=======
-file_resource = {
-    'file': fields.String,
-    'result': fields.String,
-}
-file_upload_form_parser = RequestParser()
-file_upload_form_parser.add_argument(
-    'file', type=AllowedSafeFilenameStorage, location='files', required=True)
-
-
->>>>>>> d805a9c5
 class ProjectSpreadsheet(Resource):
 
     """
