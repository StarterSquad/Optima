--- conflicted
+++ resolved
@@ -636,11 +636,7 @@
         if project_record is None:
             raise ProjectDoesNotExist(project_id)
 
-<<<<<<< HEAD
-        project = op.loadobj(uploaded_file)
-=======
         project = op.loaddbobj(uploaded_file)
->>>>>>> 726ee6ff
 
         if project.data:
             assert (project.parsets)
@@ -687,11 +683,7 @@
         project_name = args['name']
 
         print "> Upload project '%s'" % args['name']
-<<<<<<< HEAD
-        project = op.loadobj(uploaded_file)
-=======
         project = op.loaddbobj(uploaded_file)
->>>>>>> 726ee6ff
         project.name = project_name
         save_project_with_new_uids(project, current_user.id)
         print "> Upload end"
