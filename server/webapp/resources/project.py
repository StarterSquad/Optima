import os
from datetime import datetime
import dateutil
from pprint import pprint

from flask import current_app, helpers, request, Response
from flask.ext.login import current_user, login_required
from flask_restful import Resource, marshal_with, fields, marshal
from flask_restful_swagger import swagger

from werkzeug.exceptions import Unauthorized
from werkzeug.utils import secure_filename

import optima as op

from server.webapp.dbconn import db
from server.webapp.dbmodels import ProjectDb, ResultsDb, ProjectDataDb
from server.webapp.utils import (
    secure_filename_input, AllowedSafeFilenameStorage, RequestParser, TEMPLATEDIR,
    templatepath, upload_dir_user)
from server.webapp.exceptions import ProjectDoesNotExist
from server.webapp.parse import get_default_populations
from server.webapp.resources.common import (
    file_resource, file_upload_form_parser, report_exception, verify_admin_request)
from server.webapp.dataio import (
    load_project_record, load_project, update_or_create_result_record, delete_spreadsheet, get_project_parameters,
    load_project_program_summaries)


def get_populations_from_project(project):

    project_pops = project.data.get("pops")

    populations = []
    for i in range(len(project_pops['short'])):
        new_pop = {
            'name': project_pops['long'][i],
            'short': project_pops['short'][i],
            'female': project_pops['female'][i],
            'male': project_pops['male'][i],
            'injects': project_pops['injects'][i],
            'sexworker': project_pops['sexworker'][i],
            'age_from': int(project_pops['age'][i][0]),
            'age_to': int(project_pops['age'][i][1])
            }
        populations.append(new_pop)

    return populations


def set_populations_on_project(project, populations):

    finished_populations = op.odict()

    finished_populations['long'] = []
    finished_populations['short'] = []
    finished_populations['female'] = []
    finished_populations['male'] = []
    finished_populations['age'] = []
    finished_populations['injects'] = []
    finished_populations['sexworker'] = []

    for _pop in populations:
        pop = dict(_pop)
        finished_populations['long'].append(pop.pop('name'))
        finished_populations['short'].append(pop.pop('short'))
        finished_populations['female'].append(pop.pop('female'))
        finished_populations['male'].append(pop.pop('male'))
        finished_populations['age'].append((pop.pop('age_from'),
                                            pop.pop('age_to')))
        finished_populations['injects'].append(pop.pop('injects'))
        finished_populations['sexworker'].append(pop.pop('sexworker'))
        if pop:
            assert False, pop

    if project.data.get("pops") != finished_populations:
        # We need to delete the data here off the project?
        project.data = {}

    project.data["pops"] = finished_populations
    project.data["npops"] = len(populations)


def set_values_on_project(project, args):

    set_populations_on_project(project, args.get('populations', {}))
    project.name = args["name"]

    if not project.settings:
        project.settings = op.Settings()

    project.settings.start = args["datastart"]
    project.settings.end = args["dataend"]


def get_project_summary_from_record(project_record):
    project_id = project_record.id
    try:
        project = project_record.load()
    except Exception as e:
        raise
        return {
            'id': project_record.id,
            'name': "Failed loading"
            }

    result = {
        'id': project_record.id,
        'name': project.name,
        'user_id': project_record.user_id,
        'dataStart': project.data.get('years', ["<no data>"])[0],
        'dataEnd': project.data.get('years', ["<no data>"])[-1],
        'populations': get_populations_from_project(project),
        'nProgram': 0,
        'creation_time': project.created,
        'updated_time': project.modified,
        'data_upload_time': project.spreadsheetdate,
        'has_data': project.data != {},
        'has_econ': "econ" in project.data
    }
    return result


class ProjectBase(Resource):
    method_decorators = [report_exception, login_required]

    def get_query(self):
        return ProjectDb.query

    def get(self):
        project_records = self.get_query().all()
        return {'projects': map(get_project_summary_from_record, project_records)}


population_parser = RequestParser()
population_parser.add_arguments({
    'short': {'required': True, 'location': 'json'},
    'name': {'required': True, 'location': 'json'},
    'female': {'type': bool, 'required': True, 'location': 'json'},
    'male': {'type': bool, 'required': True, 'location': 'json'},
    'injects': {'type': bool, 'required': True, 'location': 'json'},
    'sexworker': {'type': bool, 'required': True, 'location': 'json'},
    'age_from': {'type': int, 'location': 'json'},
    'age_to': {'type': int, 'location': 'json'},
})

project_parser = RequestParser()
project_parser.add_arguments({
    'name': {'required': True, 'type': str},
    'datastart': {'type': int, 'default': op.default_datastart},
    'dataend': {'type': int, 'default': op.default_dataend},
    # FIXME: programs should be a "SubParser" with its own Parser
    # 'populations': {'type': (population_parser), 'required': True},
    'populations': {'type': dict, 'required': True, 'action': 'append'},
})

# editing datastart & dataend currently is not allowed
project_update_parser = RequestParser()
project_update_parser.add_arguments({
    'name': {'type': str},
    'populations': {'type': dict, 'action': 'append'},
    'canUpdate': {'type': bool, 'default': False},
    'datastart': {'type': int, 'default': None},
    'dataend': {'type': int, 'default': None}
})


class ProjectsAll(ProjectBase):
    """
    A collection of all projects.
    """

    @swagger.operation(
        responseClass=ProjectDb.__name__,
        summary='List All Projects',
        note='Requires admin priviledges'
    )
    @report_exception
    @verify_admin_request
    def get(self):
        return super(ProjectsAll, self).get()


bulk_project_parser = RequestParser()
bulk_project_parser.add_arguments({
    'projects': {'required': True, 'action': 'append'},
})


class Projects(ProjectBase):
    """
    /api/project

    - GET: used in open/manage page to get project lists
    """

    def get_query(self):
        return super(Projects, self).get_query().filter_by(user_id=current_user.id)

    @swagger.operation(
        responseClass=ProjectDb.__name__,
        summary="List all project for current user"
    )
    @report_exception
    def get(self):
        return super(Projects, self).get()

    @swagger.operation(
        produces='application/vnd.openxmlformats-officedocument.spreadsheetml.sheet',
        summary='Create a new Project with the given name and provided parameters.',
        notes="""Creates the project with the given name and provided parameters.
            Result: on the backend, new project is stored,
            spreadsheet with specified name and parameters given back to the user.""",
        parameters=project_parser.swagger_parameters()
    )
    @report_exception
    @login_required
    def post(self):
        current_app.logger.info(
            "create request: {} {}".format(request, request.data, request.headers))

        args = project_parser.parse_args()
        user_id = current_user.id

        current_app.logger.debug("createProject data: %s" % args)

        # create new project
        current_app.logger.debug("Creating new project %s by user %s:%s" % (
            args['name'], user_id, current_user.email))
        project_entry = ProjectDb(
            user_id=user_id
        )

        project = op.Project(
            name = args["name"]
        )
        set_populations_on_project(project, args["populations"])

        current_app.logger.debug(
            'Creating new project: %s' % project.name)

        # Save to db
        current_app.logger.debug("About to persist project %s for user %s" % (
            project.name, project_entry.user_id))

        db.session.add(project_entry)
        db.session.commit()

        project.uid = project_entry.id
        project.data["years"] = (args['datastart'], args['dataend'])

        project_entry.save_obj(project)

        new_project_template = secure_filename("{}.xlsx".format(args['name']))
        path = templatepath(new_project_template)
        op.makespreadsheet(
            path,
            pops=args['populations'],
            datastart=args['datastart'],
            dataend=args['dataend'])

        current_app.logger.debug(
            "new_project_template: %s" % new_project_template)
        (dirname, basename) = (
            upload_dir_user(TEMPLATEDIR), new_project_template)
        response = helpers.send_from_directory(
            dirname,
            basename,
            as_attachment=True,
            attachment_filename=new_project_template)
        response.headers['X-project-id'] = project_entry.id
        response.status_code = 201
        return response

    @swagger.operation(
        summary="Bulk delete for project with the provided ids",
        parameters=bulk_project_parser.swagger_parameters()
    )
    @report_exception
    def delete(self):
        # dirty hack in case the wsgi layer didn't put json data where it belongs
        from flask import request
        import json

        class FakeRequest:
            def __init__(self, data):
                self.json = json.loads(data)

        try:
            req = FakeRequest(request.data)
        except ValueError:
            req = request
        # end of dirty hack

        args = bulk_project_parser.parse_args(req=req)

        projects = [
            load_project_record(id, raise_exception=True)
            for id in args['projects']
            ]

        for project in projects:
            project.delete()

        db.session.commit()

        return '', 204


class Project(Resource):
    """
    /api/project/<uuid:project_id>

    - GET: get active project summary
    """
    method_decorators = [report_exception, login_required]

    @swagger.operation(
        responseClass=ProjectDb.__name__,
        summary='Open a Project'
    )
    @report_exception
    def get(self, project_id):
        project_entry = ProjectDb.query.get(project_id)
        if project_entry is None:
            raise ProjectDoesNotExist(id=project_id)
        if not current_user.is_admin and \
                        str(project_entry.user_id) != str(current_user.id):
            raise Unauthorized

        return get_project_summary_from_record(project_entry)

    @swagger.operation(
        produces='application/vnd.openxmlformats-officedocument.spreadsheetml.sheet',
        summary='Update a Project'
    )
    @report_exception
    def put(self, project_id):
        """
        Updates the project with the given id.
        This happens after users edit the project.
        """
        current_app.logger.debug(
            "updateProject %s for user %s" % (
                project_id, current_user.email))

        args = project_update_parser.parse_args()

        current_app.logger.debug(
            "project %s is in edit mode" % project_id)
        current_app.logger.debug(args)

        # can_update = args.pop('canUpdate', False) we'll calculate it based on DB
        # info + request info
        current_app.logger.debug("updateProject data: %s" % args)

        # Check whether we are editing a project
        project_entry = load_project_record(project_id) if project_id else None
        if not project_entry:
            raise ProjectDoesNotExist(id=project_id)

        project = project_entry.load()
        set_values_on_project(project, args)

        current_app.logger.debug(
            "Editing project %s by user %s:%s" % (
                project.name, current_user.id, current_user.email))

        # Save to db
        current_app.logger.debug("About to persist project %s for user %s" % (
            project.name, project_entry.user_id))
        db.session.add(project_entry)
        db.session.commit()
        project_entry.save_obj(project)

        secure_project_name = secure_filename(project.name)
        new_project_template = secure_project_name

        path = templatepath(secure_project_name)
        op.makespreadsheet(
            path,
            pops=args['populations'],
            datastart=args["datastart"],
            dataend=args["dataend"])


        current_app.logger.debug(
            "new_project_template: %s" % new_project_template)
        (dirname, basename) = (
            upload_dir_user(TEMPLATEDIR), new_project_template)
        response = helpers.send_from_directory(
            dirname,
            basename,
            as_attachment=True,
            attachment_filename=new_project_template)
        response.headers['X-project-id'] = project_entry.id
        return response

    @swagger.operation(
        responseClass=ProjectDb.__name__,
        summary='Deletes the given project (and eventually, corresponding excel files)'
    )
    @report_exception
    def delete(self, project_id):
        current_app.logger.debug("deleteProject %s" % project_id)
        # only loads the project if current user is either owner or admin
        project_entry = load_project_record(project_id)
        user_id = current_user.id

        if project_entry is None:
            raise ProjectDoesNotExist(id=project_id)

        user_id = project_entry.user_id

        project_entry.recursive_delete()

        db.session.commit()
        current_app.logger.debug(
            "project %s is deleted by user %s" % (project_id, current_user.id))

        return '', 204


class ProjectSpreadsheet(Resource):
    """
    Spreadsheet upload and download for the given project.
    """
    method_decorators = [report_exception, login_required]

    @swagger.operation(
        produces='application/vnd.openxmlformats-officedocument.spreadsheetml.sheet',
        summary='Generates workbook for the project with the given id.',
        notes="""
        if project exists, regenerates workbook for it
        if project does not exist, returns an error.
        """
    )
    @report_exception
    def get(self, project_id):
        cu = current_user
        current_app.logger.debug("get ProjectSpreadsheet(%s %s)" % (cu.id, project_id))
        project_entry = load_project_record(project_id)
        if project_entry is None:
            raise ProjectDoesNotExist(id=project_id)

        project = project_entry.load()

        # See if there is matching project data
        projdata = ProjectDataDb.query.get(project_id)

        wb_name = secure_filename('{}.xlsx'.format(project.name))
        if projdata is not None and len(projdata.meta) > 0:
            return Response(
                projdata.meta,
                mimetype='application/octet-stream',
                headers={
                    'Content-Disposition': 'attachment;filename=' + wb_name
                })
        else:
            # if no project data found
            # TODO fix after v2
            # makeworkbook(wb_name, project.populations, project.programs, \
            #     project.datastart, project.dataend)
            path = templatepath(wb_name)
            op.makespreadsheet(
                path,
                pops=get_populations_from_project(project),
                datastart=project.data["years"][0],
                dataend=project.data["years"][-1])

            current_app.logger.debug(
                "project %s template created: %s" % (
                    project.name, wb_name)
            )
            (dirname, basename) = (upload_dir_user(TEMPLATEDIR), wb_name)
            # deliberately don't save the template as uploaded data
            return helpers.send_from_directory(dirname, basename, as_attachment=True)

    @swagger.operation(summary='Upload the project workbook')
    @marshal_with(file_resource)
    def post(self, project_id):

        print ">>>> Load spreadsheet"

        project_record = load_project_record(project_id, raise_exception=True)
        project = project_record.load()

        project_name = project.name

        args = file_upload_form_parser.parse_args()

        # getting current user path
        # TODO replace this with app.config
        uploaded_file = args['file']
        data_dir = current_app.config['UPLOAD_FOLDER']
        load_dir = upload_dir_user(data_dir)
        if not load_dir:
            load_dir = data_dir
        source_filename = uploaded_file.source_filename
        filename = secure_filename(project_name + '.xlsx')
        server_filename = os.path.join(load_dir, filename)
        uploaded_file.save(server_filename)

        parset_name = "default"
        parset_names = project.parsets.keys()
        if parset_name in parset_names:
            parset_name = "uploaded from " + uploaded_file.source_filename
            i = 0
            while parset_name in parset_names:
                i += 1
                parset_name = "uploaded_from_%s (%d)" % (uploaded_file.source_filename, i)

        # Load parset from spreadsheet, will also runsim and store result
        project.loadspreadsheet(server_filename, parset_name, makedefaults=True)

        # Add progset defaults... and move them to inactive
        programs = op.defaults.defaultprograms(project)

        progset = project.progsets[parset_name]
        progset.inactive_programs = op.odict({x.name:x for x in programs})
        progset.programs = op.odict()

        with open(server_filename, 'rb') as f:
            # Save the spreadsheet if they want to download it again

            try:
                data_record = ProjectDataDb.query.get(project_id)
                data_record.meta = f.read()
            except:
                data_record = ProjectDataDb(project_id, f.read())

        db.session.add(data_record)
        db.session.add(project_record)

        result = project.results[-1]
<<<<<<< HEAD
        result_record = save_result(project, result, parset_name, "calibration")
=======
        result_record = update_or_create_result_record(project_id, result, parset_name, "calibration")
>>>>>>> 7a2cf9f1
        print ">>>> Store result(calibration) '%s'" % (result.name)
        db.session.add(result_record)

        db.session.commit()
        project_record.save_obj(project)

        reply = {
            'file': source_filename,
            'result': 'Project %s is updated' % project_name
        }
        return reply


class ProjectEcon(Resource):
    """
    Economic data export and import for the existing project.
    """
    method_decorators = [report_exception, login_required]

    @swagger.operation(
        produces='application/vnd.openxmlformats-officedocument.spreadsheetml.sheet',
        summary='Generates economic data spreadsheet for the project with the given id.',
        notes="""
        if project exists, regenerates economic data spreadsheet for it
        or returns spreadsheet with existing data,
        if project does not exist, returns an error.
        """
    )
    def get(self, project_id):
        cu = current_user
        current_app.logger.debug("get ProjectEcon(%s %s)" % (cu.id, project_id))
        project_entry = load_project_record(project_id)
        if project is None:
            raise ProjectDoesNotExist(id=project_id)

        # See if there is matching project econ data
        projecon = ProjectEconDb.query.get(project.id)

        wb_name = secure_filename('{}_economics.xlsx'.format(project.name))
        if projecon is not None and len(projecon.meta) > 0:
            return Response(
                projecon.meta,
                mimetype='application/octet-stream',
                headers={
                    'Content-Disposition': 'attachment;filename=' + wb_name
                })
        else:
            # if no project econdata found
            path = templatepath(wb_name)
            op.makeeconspreadsheet(
                path,
                datastart=project.datastart,
                dataend=project.dataend)

            current_app.logger.debug(
                "project %s economics spreadsheet created: %s" % (
                    project.name, wb_name)
            )
            (dirname, basename) = (upload_dir_user(TEMPLATEDIR), wb_name)
            # deliberately don't save the template as uploaded data
            return helpers.send_from_directory(dirname, basename, as_attachment=True)

    @swagger.operation(
        summary='Upload the project economics data spreadsheet',
        parameters=file_upload_form_parser.swagger_parameters()
    )
    @report_exception
    @marshal_with(file_resource)
    def post(self, project_id):

        DATADIR = current_app.config['UPLOAD_FOLDER']

        current_app.logger.debug(
            "POST /api/project/%s/economics" % project_id)

        project_entry = load_project_record(project_id, raise_exception=True)

        project_name = project.name
        user_id = current_user.id

        args = file_upload_form_parser.parse_args()
        uploaded_file = args['file']

        # getting current user path
        loaddir = upload_dir_user(DATADIR)
        if not loaddir:
            loaddir = DATADIR

        source_filename = uploaded_file.source_filename

        filename = secure_filename(project_name + '_economics.xlsx')
        server_filename = os.path.join(loaddir, filename)
        uploaded_file.save(server_filename)

        # See if there is matching project
        current_app.logger.debug("project for user %s name %s: %s" % (
            current_user.id, project_name, project))
        from optima.utils import saves  # , loads
        # from optima.parameters import Parameterset
        project_instance = project.load()
        project_instance.loadeconomics(server_filename)
        project_instance.modified = datetime.now(dateutil.tz.tzutc())
        current_app.logger.info(
            "after economics uploading: %s" % project_instance)

        #   now, update relevant project fields
        # this adds to db.session all dependent entries
        project_entry.restore(project_instance)
        db.session.add(project_entry)

        # save data upload timestamp
        data_upload_time = datetime.now(dateutil.tz.tzutc())
        # get file data
        filedata = open(server_filename, 'rb').read()
        # See if there is matching project econ data
        projecon = ProjectEconDb.query.get(project.id)

        # update existing
        if projecon is not None:
            projecon.meta = filedata
            projecon.updated = data_upload_time
        else:
            # create new project data
            projecon = ProjectEconDb(
                project_id=project.id,
                meta=filedata,
                updated=data_upload_time)

        # Save to db
        db.session.add(projecon)
        db.session.commit()

        reply = {
            'file': source_filename,
            'success': 'Project %s is updated with economics data' % project_name
        }
        return reply

    @swagger.operation(
        summary='Removes economics data from project'
    )
    def delete(self, project_id):
        cu = current_user
        current_app.logger.debug("user %s:POST /api/project/%s/economics" % (cu.id, project_id))
        project_entry = load_project_record(project_id)
        if project is None:
            raise ProjectDoesNotExist(id=project_id)

        # See if there is matching project econ data
        projecon = ProjectEconDb.query.get(project.id)

        if projecon is not None and len(projecon.meta) > 0:
            project_instance = project.load()
            if 'econ' not in project_instance.data:
                current_app.logger.warning("No economics data has been found in project {}".format(project_id))
            else:
                del project_instance.data['econ']
            project_entry.restore(project_instance)
            db.session.add(project_entry)
            db.session.delete(projecon)
            db.session.commit()

            reply = {
                'success': 'Project %s economics data has been removed' % project_id
            }
            return reply, 204
        else:
            raise Exception("No economics data has been uploaded")


class ProjectData(Resource):
    """
    Export and import of the existing project in / from pickled format.
    """
    method_decorators = [report_exception, login_required]

    @swagger.operation(
        produces='application/x-gzip',
        summary='Download data for the project with the given id',
        notes="""
        if project exists, returns data (aka D) for it
        if project does not exist, returns an error.
        """
    )
    @report_exception
    def get(self, project_id):
        current_app.logger.debug("/api/project/%s/data" % project_id)
        project_entry = load_project_record(project_id, raise_exception=True)

        # return result as a file
        loaddir = upload_dir_user(TEMPLATEDIR)
        if not loaddir:
            loaddir = TEMPLATEDIR

        filename = project_entry.as_file(loaddir)

        return helpers.send_from_directory(loaddir, filename)

    @swagger.operation(
        summary='Uploads data for already created project',
        parameters=file_upload_form_parser.swagger_parameters()
    )
    @report_exception
    @marshal_with(file_resource)
    def post(self, project_id):
        """
        Uploads Data file, uses it to update the project model.
        Precondition: model should exist.
        """
        user_id = current_user.id
        current_app.logger.debug(
            "uploadProject(project id: %s user:%s)" % (project_id, user_id))

        args = file_upload_form_parser.parse_args()
        uploaded_file = args['file']

        source_filename = uploaded_file.source_filename

        project_record = load_project_record(project_id)
        if project_record is None:
            raise ProjectDoesNotExist(project_id)

        project_instance = op.loadobj(uploaded_file)

        if project_instance.data:
            assert (project_instance.parsets)
            result = project_instance.runsim()
            current_app.logger.info(
                "runsim result for project %s: %s" % (project_id, result))

        project_record.restore(project_instance)
        db.session.add(project_entry)
        db.session.flush()

        if project_instance.data:
            assert (project_instance.parsets)
<<<<<<< HEAD
            result_record = save_result(project, result)
=======
            result_record = update_or_create_result_record(project_record.id, result)
>>>>>>> 7a2cf9f1
            db.session.add(result_record)

        db.session.commit()

        reply = {
            'file': source_filename,
            'result': 'Project %s is updated' % project_record.name,
        }
        return reply


project_upload_form_parser = RequestParser()
project_upload_form_parser.add_arguments({
    'file': {'type': AllowedSafeFilenameStorage, 'location': 'files', 'required': True},
    'name': {'required': True, 'help': 'Project name'},
})


class ProjectFromData(Resource):
    """
    Import of a new project from pickled format.
    """
    method_decorators = [report_exception, login_required]

    @report_exception
    def post(self):
        user_id = current_user.id

        args = project_upload_form_parser.parse_args()
        uploaded_file = args['file']
        project_name = args['name']

        source_filename = uploaded_file.source_filename

        project = op.loadobj(uploaded_file)
        project.name = project_name

        project.uid = op.uuid()
        for parset in project.parsets.values():
            parset.uid = op.uuid()
        for result in project.results.values():
            result.uid = op.uuid()

        from optima.makespreadsheet import default_datastart, default_dataend
        datastart = default_datastart
        dataend = default_dataend
        pops = {}

        print(">>>> Process project upload")

        project_record = ProjectDb(user_id)

        # New project ID needs to be generated before calling restore
        db.session.add(project_record)
        db.session.flush()

        project.uid = project_record.id

        result = None
        if project.data:
            assert (project.parsets)
            result = project.runsim()

            print('>>>> Runsim for project: "%s"' % (project_name))

        project_record.save_obj(project)
        db.session.flush()

        if result is not None:
<<<<<<< HEAD
            result_record = save_result(project, result)
=======
            result_record = update_or_create_result_record(str(project_record.id), result)
>>>>>>> 7a2cf9f1
            db.session.add(result_record)

        db.session.commit()

        response = {
            'file': source_filename,
            'name': project_name,
            'id': str(project_record.id)
        }
        return response, 201


project_copy_fields = {
    'project': fields.String,
    'user': fields.String,
    'copy_id': fields.String
}
project_copy_parser = RequestParser()
project_copy_parser.add_arguments({
    'to': {'required': True, 'type': secure_filename_input},
})


class ProjectCopy(Resource):
    @swagger.operation(
        summary='Copies the given project to a different name',
        parameters=project_copy_parser.swagger_parameters()
    )
    @report_exception
    @marshal_with(project_copy_fields)
    @login_required
    def post(self, project_id):
        args = project_copy_parser.parse_args()
        new_project_name = args['to']

        # Get project row for current user with project name
        project_record = load_project_record(
            project_id, all_data=True, raise_exception=True)
        project_user_id = project_record.user_id

        project = project_record.load()

        new_project_record = ProjectDb(user_id=project_user_id)
        db.session.add(new_project_record)
        db.session.commit()

        # Make the loaded project have a new project ID plus the new chosen name
        project.uid = new_project_record.id
        project.name = new_project_name

        new_project_record.save_obj(project)

<<<<<<< HEAD
=======
        project_record.restore(project)
        project_record.name = new_project_name
        db.session.add(project_record)
        # change the creation and update time
        project_record.created = datetime.now(dateutil.tz.tzutc())
        project_record.updated = datetime.now(dateutil.tz.tzutc())
        db.session.flush()  # this updates the project ID to the new value

        # Question, why not use datetime.utcnow() instead
        # of dateutil.tz.tzutc()?
        # it's the same, without the need to import more
        new_project_id = project_record.id

        if project_result_exists:
            # copy each result
            new_parset_records = db.session.query(ParsetsDb).filter_by(
                project_id=str(new_project_id))
            for result_record in project_record.results:
                if result_record.calculation_type != ResultsDb.DEFAULT_CALCULATION_TYPE:
                    continue
                result = op.loads(result_record.blob)
                parset_name = result.parset.name
                new_parset = [r for r in new_parset_records if r.name == parset_name]
                if not new_parset:
                    raise Exception(
                        "Could not find copied parset for result in copied project {}".format(project_id))
                result_record.parset_id = new_parset[0].id
                db.session.expunge(result_record)
                make_transient(result_record)
                # set the id to None to ensure no duplicate ID
                result_record.id = None
                db.session.add(result_record)
        db.session.commit()
        # let's not copy working project, it should be either saved or
        # discarded
>>>>>>> 7a2cf9f1
        payload = {
            'project': project_id,
            'user': project_user_id,
            'copy_id': new_project_record.id
        }
        return payload


class Portfolio(Resource):
    """
    POST /api/project/portfolio

    Accessed in project-api-services.js, used in open-ctrl.js to download
    selected projects in one big ZIP package. Requires the name
    of the projects that have to be collated.
    """

    @swagger.operation(
        produces='application/x-zip',
        summary='Download data for projects with the given ids as a zip file',
        parameters=bulk_project_parser.swagger_parameters()
    )
    @report_exception
    @login_required
    def post(self):
        from zipfile import ZipFile
        from uuid import uuid4

        for arg in bulk_project_parser.args:
            print('{} location: {}'.format(arg.name, arg.location))

        current_app.logger.debug("Download Portfolio (/api/project/portfolio)")
        args = bulk_project_parser.parse_args()
        current_app.logger.debug(
            "Portfolio requested for projects {}".format(args['projects']))

        loaddir = upload_dir_user(TEMPLATEDIR)
        if not loaddir:
            loaddir = TEMPLATEDIR

        projects = [
            load_project_record(id, raise_exception=True).as_file(loaddir)
            for id in args['projects']
            ]

        zipfile_name = '{}.zip'.format(uuid4())
        zipfile_server_name = os.path.join(loaddir, zipfile_name)
        with ZipFile(zipfile_server_name, 'w') as portfolio:
            for project in projects:
                portfolio.write(
                    os.path.join(loaddir, project), 'portfolio/{}'.format(project))

        return helpers.send_from_directory(loaddir, zipfile_name)


class DefaultPrograms(Resource):
    """
    GET /api/project/<uuid:project_id>/defaults

    Packaged in api-service but used in program-set-ctrl to get the default set
    of programs when creating a new program set.
    """

    @swagger.operation(summary="Returns default programs, their categories and parameters")
    @report_exception
    @login_required
    def get(self, project_id):
        return {"programs": load_project_program_summaries(project_id)}


class DefaultParameters(Resource):
    """
    GET /api/project/<project_id>/parameters

    Returns all available parameters with their properties. Used by
    program-set in the program modal.
    """

    @swagger.operation(summary="List default parameters")
    @report_exception
    @login_required
    def get(self, project_id):
        project = load_project(project_id)

        return {'parameters': get_project_parameters(project)}


class DefaultPopulations(Resource):
    """
    GET /api/project/populations

    Report populations in projects in the project management page
    """

    @swagger.operation(summary='Returns default populations')
    @report_exception
    @login_required
    def get(self):
        return {'populations': get_default_populations()}<|MERGE_RESOLUTION|>--- conflicted
+++ resolved
@@ -533,11 +533,7 @@
         db.session.add(project_record)
 
         result = project.results[-1]
-<<<<<<< HEAD
-        result_record = save_result(project, result, parset_name, "calibration")
-=======
-        result_record = update_or_create_result_record(project_id, result, parset_name, "calibration")
->>>>>>> 7a2cf9f1
+        result_record = update_or_create_result_record(project, result, parset.name, "calibration")
         print ">>>> Store result(calibration) '%s'" % (result.name)
         db.session.add(result_record)
 
@@ -774,11 +770,7 @@
 
         if project_instance.data:
             assert (project_instance.parsets)
-<<<<<<< HEAD
-            result_record = save_result(project, result)
-=======
-            result_record = update_or_create_result_record(project_record.id, result)
->>>>>>> 7a2cf9f1
+            result_record = update_or_create_result_record(project, result)
             db.session.add(result_record)
 
         db.session.commit()
@@ -848,11 +840,7 @@
         db.session.flush()
 
         if result is not None:
-<<<<<<< HEAD
-            result_record = save_result(project, result)
-=======
-            result_record = update_or_create_result_record(str(project_record.id), result)
->>>>>>> 7a2cf9f1
+            result_record = update_or_create_result_record(project, result)
             db.session.add(result_record)
 
         db.session.commit()
@@ -905,14 +893,11 @@
 
         new_project_record.save_obj(project)
 
-<<<<<<< HEAD
-=======
-        project_record.restore(project)
         project_record.name = new_project_name
-        db.session.add(project_record)
+        db.session.add(new_project_record)
         # change the creation and update time
-        project_record.created = datetime.now(dateutil.tz.tzutc())
-        project_record.updated = datetime.now(dateutil.tz.tzutc())
+        new_project_record.created = datetime.now(dateutil.tz.tzutc())
+        new_project_record.updated = datetime.now(dateutil.tz.tzutc())
         db.session.flush()  # this updates the project ID to the new value
 
         # Question, why not use datetime.utcnow() instead
@@ -922,18 +907,16 @@
 
         if project_result_exists:
             # copy each result
-            new_parset_records = db.session.query(ParsetsDb).filter_by(
-                project_id=str(new_project_id))
             for result_record in project_record.results:
                 if result_record.calculation_type != ResultsDb.DEFAULT_CALCULATION_TYPE:
                     continue
                 result = op.loads(result_record.blob)
                 parset_name = result.parset.name
-                new_parset = [r for r in new_parset_records if r.name == parset_name]
+                new_parset = [r for r in new_project.parsets.values() if r.name == parset_name]
                 if not new_parset:
                     raise Exception(
                         "Could not find copied parset for result in copied project {}".format(project_id))
-                result_record.parset_id = new_parset[0].id
+                result_record.parset_id = new_parset[0].uid
                 db.session.expunge(result_record)
                 make_transient(result_record)
                 # set the id to None to ensure no duplicate ID
@@ -942,7 +925,6 @@
         db.session.commit()
         # let's not copy working project, it should be either saved or
         # discarded
->>>>>>> 7a2cf9f1
         payload = {
             'project': project_id,
             'user': project_user_id,
