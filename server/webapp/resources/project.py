--- conflicted
+++ resolved
@@ -14,11 +14,7 @@
 import optima as op
 
 from server.webapp.dbconn import db
-<<<<<<< HEAD
 from server.webapp.dbmodels import ProjectDb, ResultsDb
-=======
-from server.webapp.dbmodels import ProgramsDb, ProjectDataDb, ProjectDb, ResultsDb, ProjectEconDb, ParsetsDb
->>>>>>> 601c1a48
 from server.webapp.utils import (
     secure_filename_input, AllowedSafeFilenameStorage, RequestParser, TEMPLATEDIR,
     templatepath, upload_dir_user)
@@ -829,58 +825,32 @@
         # Get project row for current user with project name
         project_record = load_project_record(
             project_id, all_data=True, raise_exception=True)
-<<<<<<< HEAD
-        project_user_id = project.user_id
-
-        be_project = project.load()
-=======
         project_user_id = project_record.user_id
 
-        project = project_record.hydrate()
->>>>>>> 601c1a48
+        project = project.load()
 
         # force load the existing result
         project_result_exists = project_record.results
 
-<<<<<<< HEAD
-        db.session.expunge(project)
-        make_transient(project)
+        db.session.expunge(project_record)
+        make_transient(project_record)
 
         project.id = None
         db.session.add(project_entry)
         db.session.flush()  # this updates the project ID to the new value
 
-        project_entry.restore(be_project)
+        project_entry.restore(project)
         project.name = new_project_name
         db.session.add(project_entry)
         # change the creation and update time
         project.created = datetime.now(dateutil.tz.tzutc())
         project.updated = datetime.now(dateutil.tz.tzutc())
-=======
-        db.session.expunge(project_record)
-        make_transient(project_record)
-
-        project_record.id = None
-        db.session.add(project_record)
-        db.session.flush()  # this updates the project ID to the new value
-
-        project_record.restore(project)
-        project_record.name = new_project_name
-        db.session.add(project_record)
-        # change the creation and update time
-        project_record.created = datetime.now(dateutil.tz.tzutc())
-        project_record.updated = datetime.now(dateutil.tz.tzutc())
->>>>>>> 601c1a48
         db.session.flush()  # this updates the project ID to the new value
 
         # Question, why not use datetime.utcnow() instead
         # of dateutil.tz.tzutc()?
         # it's the same, without the need to import more
-<<<<<<< HEAD
-        new_project_id = project.id
-=======
         new_project_id = project_record.id
->>>>>>> 601c1a48
 
         if project_result_exists:
             # copy each result
