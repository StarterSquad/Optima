import os
from datetime import datetime
import dateutil
from pprint import pprint

from flask import current_app, helpers, request, Response
from flask.ext.login import current_user, login_required
from flask_restful import Resource, marshal_with, fields, marshal
from flask_restful_swagger import swagger

from werkzeug.exceptions import Unauthorized
from werkzeug.utils import secure_filename

import optima as op

from server.webapp.dbconn import db
from server.webapp.dbmodels import ProjectDb, ResultsDb
from server.webapp.utils import (
    secure_filename_input, AllowedSafeFilenameStorage, RequestParser, TEMPLATEDIR,
    templatepath, upload_dir_user)
from server.webapp.exceptions import ProjectDoesNotExist
from server.webapp.parse import get_default_populations
from server.webapp.resources.common import (
    file_resource, file_upload_form_parser, report_exception, verify_admin_request)
from server.webapp.dataio import (
    load_project_record, load_project, save_result, delete_spreadsheet, get_project_parameters,
    load_project_program_summaries)


def get_populations_from_project(project):

    project_pops = project.data.get("pops")

    populations = []
    for i in range(len(project_pops['short'])):
        new_pop = {
            'name': project_pops['long'][i],
            'short': project_pops['short'][i],
            'female': project_pops['female'][i],
            'male': project_pops['male'][i],
            'age_from': int(project_pops['age'][i][0]),
            'age_to': int(project_pops['age'][i][1])
            }
        populations.append(new_pop)

    return populations


def set_populations_on_project(project, populations):

    finished_populations = op.odict()

    finished_populations['long'] = []
    finished_populations['short'] = []
    finished_populations['female'] = []
    finished_populations['male'] = []
    finished_populations['age'] = []

    for pop in populations:
        finished_populations['long'].append(pop['name'])
        finished_populations['short'].append(pop['short'])
        finished_populations['female'].append(pop['female'])
        finished_populations['male'].append(pop['male'])
        finished_populations['age'].append((pop['age_from'], pop['age_to']))

    if project.data.get("pops") != finished_populations:
        # We need to delete the data here off the project?
        project.data = {}

    project.data["pops"] = finished_populations
    project.data["npops"] = len(populations)


def set_values_on_project(project, args):

    set_populations_on_project(project, args.get('populations', {}))
    project.name = args["name"]



def get_project_summary_from_record(project_record):
    project_id = project_record.id
    project = project_record.load()

    result = {
        'id': project_record.id,
        'name': project.name,
        'user_id': project_record.user_id,
        'dataStart': project.data.get('years', ["<no data>"])[0],
        'dataEnd': project.data.get('years', ["<no data>"])[-1],
        'populations': get_populations_from_project(project),
        'nProgram': 0,
        'creation_time': project.created,
        'updated_time': project.modified,
        'data_upload_time': project.spreadsheetdate,
        'has_data': project.data != {},
        'has_econ': "econ" in project.data
    }
    return result


class ProjectBase(Resource):
    method_decorators = [report_exception, login_required]

    def get_query(self):
        return ProjectDb.query

    def get(self):
        project_records = self.get_query().all()
        return {'projects': map(get_project_summary_from_record, project_records)}


population_parser = RequestParser()
population_parser.add_arguments({
    'short': {'required': True, 'location': 'json'},
    'name': {'required': True, 'location': 'json'},
    'female': {'type': bool, 'required': True, 'location': 'json'},
    'male': {'type': bool, 'required': True, 'location': 'json'},
    'injects': {'type': bool, 'required': True, 'location': 'json'},
    'sexworker': {'type': bool, 'required': True, 'location': 'json'},
    'age_from': {'location': 'json'},
    'age_to': {'location': 'json'},
})

project_parser = RequestParser()
project_parser.add_arguments({
    'name': {'required': True, 'type': str},
    'datastart': {'type': int, 'default': op.default_datastart},
    'dataend': {'type': int, 'default': op.default_dataend},
    # FIXME: programs should be a "SubParser" with its own Parser
    # 'populations': {'type': (population_parser), 'required': True},
    'populations': {'type': dict, 'required': True, 'action': 'append'},
})

# editing datastart & dataend currently is not allowed
project_update_parser = RequestParser()
project_update_parser.add_arguments({
    'name': {'type': str},
    'populations': {'type': dict, 'action': 'append'},
    'canUpdate': {'type': bool, 'default': False},
    'datastart': {'type': int, 'default': None},
    'dataend': {'type': int, 'default': None}
})


class ProjectsAll(ProjectBase):
    """
    A collection of all projects.
    """

    @swagger.operation(
        responseClass=ProjectDb.__name__,
        summary='List All Projects',
        note='Requires admin priviledges'
    )
    @report_exception
    @verify_admin_request
    def get(self):
        return super(ProjectsAll, self).get()


bulk_project_parser = RequestParser()
bulk_project_parser.add_arguments({
    'projects': {'required': True, 'action': 'append'},
})


class Projects(ProjectBase):
    """
    /api/project

    - GET: used in open/manage page to get project lists
    """

    def get_query(self):
        return super(Projects, self).get_query().filter_by(user_id=current_user.id)

    @swagger.operation(
        responseClass=ProjectDb.__name__,
        summary="List all project for current user"
    )
    @report_exception
    def get(self):
        return super(Projects, self).get()

    @swagger.operation(
        produces='application/vnd.openxmlformats-officedocument.spreadsheetml.sheet',
        summary='Create a new Project with the given name and provided parameters.',
        notes="""Creates the project with the given name and provided parameters.
            Result: on the backend, new project is stored,
            spreadsheet with specified name and parameters given back to the user.""",
        parameters=project_parser.swagger_parameters()
    )
    @report_exception
    @login_required
    def post(self):
        current_app.logger.info(
            "create request: {} {}".format(request, request.data, request.headers))

        args = project_parser.parse_args()
        user_id = current_user.id

        current_app.logger.debug("createProject data: %s" % args)

        # create new project
        current_app.logger.debug("Creating new project %s by user %s:%s" % (
            args['name'], user_id, current_user.email))
        project_entry = ProjectDb(
            user_id=user_id
        )

        project = op.Project(
            name = args["name"]
        )
        set_populations_on_project(project, args["populations"])

        current_app.logger.debug(
            'Creating new project: %s' % project.name)

        # Save to db
        current_app.logger.debug("About to persist project %s for user %s" % (
            project.name, project_entry.user_id))

        db.session.add(project_entry)
        db.session.commit()

        project.uid = project_entry.id
        project_entry.save_obj(project)

        new_project_template = secure_filename("{}.xlsx".format(args['name']))
        path = templatepath(new_project_template)
        op.makespreadsheet(
            path,
            pops=args['populations'],
            datastart=args['datastart'],
            dataend=args['dataend'])

        current_app.logger.debug(
            "new_project_template: %s" % new_project_template)
        (dirname, basename) = (
            upload_dir_user(TEMPLATEDIR), new_project_template)
        response = helpers.send_from_directory(
            dirname,
            basename,
            as_attachment=True,
            attachment_filename=new_project_template)
        response.headers['X-project-id'] = project_entry.id
        response.status_code = 201
        return response

    @swagger.operation(
        summary="Bulk delete for project with the provided ids",
        parameters=bulk_project_parser.swagger_parameters()
    )
    @report_exception
    def delete(self):
        # dirty hack in case the wsgi layer didn't put json data where it belongs
        from flask import request
        import json

        class FakeRequest:
            def __init__(self, data):
                self.json = json.loads(data)

        try:
            req = FakeRequest(request.data)
        except ValueError:
            req = request
        # end of dirty hack

        args = bulk_project_parser.parse_args(req=req)

        projects = [
            load_project_record(id, raise_exception=True)
            for id in args['projects']
            ]

        for project in projects:
            project.delete()

        db.session.commit()

        return '', 204


class Project(Resource):
    """
    /api/project/<uuid:project_id>

    - GET: get active project summary
    """
    method_decorators = [report_exception, login_required]

    @swagger.operation(
        responseClass=ProjectDb.__name__,
        summary='Open a Project'
    )
    @report_exception
    def get(self, project_id):
        project_entry = ProjectDb.query.get(project_id)
        if project_entry is None:
            raise ProjectDoesNotExist(id=project_id)
        if not current_user.is_admin and \
                        str(project_entry.user_id) != str(current_user.id):
            raise Unauthorized

        return get_project_summary_from_record(project_entry)

    @swagger.operation(
        produces='application/vnd.openxmlformats-officedocument.spreadsheetml.sheet',
        summary='Update a Project'
    )
    @report_exception
    def put(self, project_id):
        """
        Updates the project with the given id.
        This happens after users edit the project.

        """

        current_app.logger.debug(
            "updateProject %s for user %s" % (
                project_id, current_user.email))

        args = project_update_parser.parse_args()

        current_app.logger.debug(
            "project %s is in edit mode" % project_id)
        current_app.logger.debug(args)

        # can_update = args.pop('canUpdate', False) we'll calculate it based on DB
        # info + request info
        current_app.logger.debug("updateProject data: %s" % args)

        # Check whether we are editing a project
        project_entry = load_project_record(project_id) if project_id else None
        if not project_entry:
            raise ProjectDoesNotExist(id=project_id)

        project = project_entry.load()
        set_values_on_project(project, args)

        current_app.logger.debug(
            "Editing project %s by user %s:%s" % (
                project.name, current_user.id, current_user.email))

        # Save to db
        current_app.logger.debug("About to persist project %s for user %s" % (
            project.name, project_entry.user_id))
        db.session.add(project_entry)
        db.session.commit()
        project_entry.save_obj(project)

        secure_project_name = secure_filename(project.name)
        new_project_template = secure_project_name

        path = templatepath(secure_project_name)
        op.makespreadsheet(
            path,
            pops=args['populations'],
            datastart=args["datastart"],
            dataend=args["dataend"])

        current_app.logger.debug(
            "new_project_template: %s" % new_project_template)
        (dirname, basename) = (
            upload_dir_user(TEMPLATEDIR), new_project_template)
        response = helpers.send_from_directory(
            dirname,
            basename,
            as_attachment=True,
            attachment_filename=new_project_template)
        response.headers['X-project-id'] = project_entry.id
        return response

    @swagger.operation(
        responseClass=ProjectDb.__name__,
        summary='Deletes the given project (and eventually, corresponding excel files)'
    )
    @report_exception
    def delete(self, project_id):
        current_app.logger.debug("deleteProject %s" % project_id)
        # only loads the project if current user is either owner or admin
        project_entry = load_project_record(project_id)
        user_id = current_user.id

        if project is None:
            raise ProjectDoesNotExist(id=project_id)

        user_id = project.user_id
        project_name = project.name

        project_entry.recursive_delete()

        db.session.commit()
        current_app.logger.debug(
            "project %s is deleted by user %s" % (project_id, current_user.id))
        delete_spreadsheet(project_name)
        if (user_id != current_user.id):
            delete_spreadsheet(project_name, user_id)
        current_app.logger.debug("spreadsheets for %s deleted" % project_name)

        return '', 204


class ProjectSpreadsheet(Resource):
    """
    Spreadsheet upload and download for the given project.
    """
    method_decorators = [report_exception, login_required]

    @swagger.operation(
        produces='application/vnd.openxmlformats-officedocument.spreadsheetml.sheet',
        summary='Generates workbook for the project with the given id.',
        notes="""
        if project exists, regenerates workbook for it
        if project does not exist, returns an error.
        """
    )
    @report_exception
    def get(self, project_id):
        cu = current_user
        current_app.logger.debug("get ProjectSpreadsheet(%s %s)" % (cu.id, project_id))
        project_entry = load_project_record(project_id)
        if project is None:
            raise ProjectDoesNotExist(id=project_id)

        # See if there is matching project data
        projdata = ProjectDataDb.query.get(project.id)

        wb_name = secure_filename('{}.xlsx'.format(project.name))
        if projdata is not None and len(projdata.meta) > 0:
            return Response(
                projdata.meta,
                mimetype='application/octet-stream',
                headers={
                    'Content-Disposition': 'attachment;filename=' + wb_name
                })
        else:
            # if no project data found
            # TODO fix after v2
            # makeworkbook(wb_name, project.populations, project.programs, \
            #     project.datastart, project.dataend)
            path = templatepath(wb_name)
            op.makespreadsheet(
                path,
                pops=project.populations,
                datastart=project.datastart,
                dataend=project.dataend)

            current_app.logger.debug(
                "project %s template created: %s" % (
                    project.name, wb_name)
            )
            (dirname, basename) = (upload_dir_user(TEMPLATEDIR), wb_name)
            # deliberately don't save the template as uploaded data
            return helpers.send_from_directory(dirname, basename, as_attachment=True)

    @swagger.operation(summary='Upload the project workbook')
    @marshal_with(file_resource)
    def post(self, project_id):

        print ">>>> Load spreadsheet"

        project_record = load_project_record(project_id, raise_exception=True)
        project = project_record.load()

        project_name = project.name

        args = file_upload_form_parser.parse_args()

        # getting current user path
        # TODO replace this with app.config
        uploaded_file = args['file']
        data_dir = current_app.config['UPLOAD_FOLDER']
        load_dir = upload_dir_user(data_dir)
        if not load_dir:
            load_dir = data_dir
        source_filename = uploaded_file.source_filename
        filename = secure_filename(project_name + '.xlsx')
        server_filename = os.path.join(load_dir, filename)
        uploaded_file.save(server_filename)

        parset_name = "uploaded from " + uploaded_file.source_filename

        # Load parset from spreadsheet, will also runsim and store result
        project.loadspreadsheet(server_filename, parset_name)

        db.session.add(project_record)
<<<<<<< HEAD
=======

        from server.webapp.dataio import update_or_create_parset_record
        parset = project.parsets[parset_name]
        parset_record = update_or_create_parset_record(project_id, parset_name, parset)
        print ">>>> Store uploaded parset '%s'" % (parset_name)
        db.session.add(parset_record)
        db.session.flush()

        result = project.results[-1]
        result_record = save_result(project_id, result, parset_name, "calibration")
        print ">>>> Store result(calibration) '%s'" % (result.name)
        db.session.add(result_record)

        # save data upload timestamp
        data_upload_time = datetime.now(dateutil.tz.tzutc())
        file_data = open(server_filename, 'rb').read()

        project_data_record = ProjectDataDb.query.get(project_id)
        if project_data_record is not None:
            # update existing
            project_data_record.meta = file_data
            project_data_record.updated = data_upload_time
        else:
            # create new project data
            project_data_record = ProjectDataDb(
                project_id=project_id, meta=file_data, updated=data_upload_time)
        db.session.add(project_data_record)

>>>>>>> 9d3d032c
        db.session.commit()
        project_record.save_obj(project)

        reply = {
            'file': source_filename,
            'result': 'Project %s is updated' % project_name
        }
        return reply


class ProjectEcon(Resource):
    """
    Economic data export and import for the existing project.
    """
    method_decorators = [report_exception, login_required]

    @swagger.operation(
        produces='application/vnd.openxmlformats-officedocument.spreadsheetml.sheet',
        summary='Generates economic data spreadsheet for the project with the given id.',
        notes="""
        if project exists, regenerates economic data spreadsheet for it
        or returns spreadsheet with existing data,
        if project does not exist, returns an error.
        """
    )
    def get(self, project_id):
        cu = current_user
        current_app.logger.debug("get ProjectEcon(%s %s)" % (cu.id, project_id))
        project_entry = load_project_record(project_id)
        if project is None:
            raise ProjectDoesNotExist(id=project_id)

        # See if there is matching project econ data
        projecon = ProjectEconDb.query.get(project.id)

        wb_name = secure_filename('{}_economics.xlsx'.format(project.name))
        if projecon is not None and len(projecon.meta) > 0:
            return Response(
                projecon.meta,
                mimetype='application/octet-stream',
                headers={
                    'Content-Disposition': 'attachment;filename=' + wb_name
                })
        else:
            # if no project econdata found
            path = templatepath(wb_name)
            op.makeeconspreadsheet(
                path,
                datastart=project.datastart,
                dataend=project.dataend)

            current_app.logger.debug(
                "project %s economics spreadsheet created: %s" % (
                    project.name, wb_name)
            )
            (dirname, basename) = (upload_dir_user(TEMPLATEDIR), wb_name)
            # deliberately don't save the template as uploaded data
            return helpers.send_from_directory(dirname, basename, as_attachment=True)

    @swagger.operation(
        summary='Upload the project economics data spreadsheet',
        parameters=file_upload_form_parser.swagger_parameters()
    )
    @report_exception
    @marshal_with(file_resource)
    def post(self, project_id):

        DATADIR = current_app.config['UPLOAD_FOLDER']

        current_app.logger.debug(
            "POST /api/project/%s/economics" % project_id)

        project_entry = load_project_record(project_id, raise_exception=True)

        project_name = project.name
        user_id = current_user.id

        args = file_upload_form_parser.parse_args()
        uploaded_file = args['file']

        # getting current user path
        loaddir = upload_dir_user(DATADIR)
        if not loaddir:
            loaddir = DATADIR

        source_filename = uploaded_file.source_filename

        filename = secure_filename(project_name + '_economics.xlsx')
        server_filename = os.path.join(loaddir, filename)
        uploaded_file.save(server_filename)

        # See if there is matching project
        current_app.logger.debug("project for user %s name %s: %s" % (
            current_user.id, project_name, project))
        from optima.utils import saves  # , loads
        # from optima.parameters import Parameterset
        project_instance = project.load()
        project_instance.loadeconomics(server_filename)
        project_instance.modified = datetime.now(dateutil.tz.tzutc())
        current_app.logger.info(
            "after economics uploading: %s" % project_instance)

        #   now, update relevant project fields
        # this adds to db.session all dependent entries
        project_entry.restore(project_instance)
        db.session.add(project_entry)

        # save data upload timestamp
        data_upload_time = datetime.now(dateutil.tz.tzutc())
        # get file data
        filedata = open(server_filename, 'rb').read()
        # See if there is matching project econ data
        projecon = ProjectEconDb.query.get(project.id)

        # update existing
        if projecon is not None:
            projecon.meta = filedata
            projecon.updated = data_upload_time
        else:
            # create new project data
            projecon = ProjectEconDb(
                project_id=project.id,
                meta=filedata,
                updated=data_upload_time)

        # Save to db
        db.session.add(projecon)
        db.session.commit()

        reply = {
            'file': source_filename,
            'success': 'Project %s is updated with economics data' % project_name
        }
        return reply

    @swagger.operation(
        summary='Removes economics data from project'
    )
    def delete(self, project_id):
        cu = current_user
        current_app.logger.debug("user %s:POST /api/project/%s/economics" % (cu.id, project_id))
        project_entry = load_project_record(project_id)
        if project is None:
            raise ProjectDoesNotExist(id=project_id)

        # See if there is matching project econ data
        projecon = ProjectEconDb.query.get(project.id)

        if projecon is not None and len(projecon.meta) > 0:
            project_instance = project.load()
            if 'econ' not in project_instance.data:
                current_app.logger.warning("No economics data has been found in project {}".format(project_id))
            else:
                del project_instance.data['econ']
            project_entry.restore(project_instance)
            db.session.add(project_entry)
            db.session.delete(projecon)
            db.session.commit()

            reply = {
                'success': 'Project %s economics data has been removed' % project_id
            }
            return reply, 204
        else:
            raise Exception("No economics data has been uploaded")


class ProjectData(Resource):
    """
    Export and import of the existing project in / from pickled format.
    """
    method_decorators = [report_exception, login_required]

    @swagger.operation(
        produces='application/x-gzip',
        summary='Download data for the project with the given id',
        notes="""
        if project exists, returns data (aka D) for it
        if project does not exist, returns an error.
        """
    )
    @report_exception
    def get(self, project_id):
        current_app.logger.debug("/api/project/%s/data" % project_id)
        project_entry = load_project_record(project_id, raise_exception=True)

        # return result as a file
        loaddir = upload_dir_user(TEMPLATEDIR)
        if not loaddir:
            loaddir = TEMPLATEDIR

        filename = project_entry.as_file(loaddir)

        return helpers.send_from_directory(loaddir, filename)

    @swagger.operation(
        summary='Uploads data for already created project',
        parameters=file_upload_form_parser.swagger_parameters()
    )
    @report_exception
    @marshal_with(file_resource)
    def post(self, project_id):
        """
        Uploads Data file, uses it to update the project model.
        Precondition: model should exist.
        """
        user_id = current_user.id
        current_app.logger.debug(
            "uploadProject(project id: %s user:%s)" % (project_id, user_id))

        args = file_upload_form_parser.parse_args()
        uploaded_file = args['file']

        source_filename = uploaded_file.source_filename

        project_record = load_project_record(project_id)
        if project_record is None:
            raise ProjectDoesNotExist(project_id)

        project_instance = op.loadobj(uploaded_file)

        if project_instance.data:
            assert (project_instance.parsets)
            result = project_instance.runsim()
            current_app.logger.info(
                "runsim result for project %s: %s" % (project_id, result))

        project_record.restore(project_instance)
        db.session.add(project_entry)
        db.session.flush()

        if project_instance.data:
            assert (project_instance.parsets)
            result_record = save_result(project_record.id, result)
            db.session.add(result_record)

        db.session.commit()

        reply = {
            'file': source_filename,
            'result': 'Project %s is updated' % project_record.name,
        }
        return reply


project_upload_form_parser = RequestParser()
project_upload_form_parser.add_arguments({
    'file': {'type': AllowedSafeFilenameStorage, 'location': 'files', 'required': True},
    'name': {'required': True, 'help': 'Project name'},
})


class ProjectFromData(Resource):
    """
    Import of a new project from pickled format.
    """
    method_decorators = [report_exception, login_required]

    @report_exception
    def post(self):
        user_id = current_user.id

        args = project_upload_form_parser.parse_args()
        uploaded_file = args['file']
        project_name = args['name']

        source_filename = uploaded_file.source_filename

        project = op.loadobj(uploaded_file)
        project.name = project_name

        from optima.makespreadsheet import default_datastart, default_dataend
        datastart = default_datastart
        dataend = default_dataend
        pops = {}

        print(">>>> Process project upload")

        project_record = ProjectDb(
            project_name, user_id, datastart, dataend, pops, version=op.__version__)

        # New project ID needs to be generated before calling restore
        db.session.add(project_entry)
        db.session.flush()

        result = None
        if project.data:
            assert (project.parsets)
            result = project.runsim()

            print('>>>> Runsim for project: "%s"' % (project_record.name))

        project_record.restore(project)
        db.session.add(project_entry)
        db.session.flush()

        if result is not None:
            result_record = save_result(str(project_record.id), result)
            db.session.add(result_record)

        db.session.commit()

        response = {
            'file': source_filename,
            'name': project_name,
            'id': str(project_record.id)
        }
        return response, 201


project_copy_fields = {
    'project': fields.String,
    'user': fields.String,
    'copy_id': fields.String
}
project_copy_parser = RequestParser()
project_copy_parser.add_arguments({
    'to': {'required': True, 'type': secure_filename_input},
})


class ProjectCopy(Resource):
    @swagger.operation(
        summary='Copies the given project to a different name',
        parameters=project_copy_parser.swagger_parameters()
    )
    @report_exception
    @marshal_with(project_copy_fields)
    @login_required
    def post(self, project_id):
        from sqlalchemy.orm.session import make_transient
        # from server.webapp.dataio import projectpath
        args = project_copy_parser.parse_args()
        new_project_name = args['to']

        # Get project row for current user with project name
        project_record = load_project_record(
            project_id, all_data=True, raise_exception=True)
        project_user_id = project_record.user_id

        project = project.load()

        # force load the existing result
        project_result_exists = project_record.results

        db.session.expunge(project_record)
        make_transient(project_record)

        project.id = None
        db.session.add(project_entry)
        db.session.flush()  # this updates the project ID to the new value

        project_entry.restore(project)
        project.name = new_project_name
        db.session.add(project_entry)
        # change the creation and update time
        project.created = datetime.now(dateutil.tz.tzutc())
        project.updated = datetime.now(dateutil.tz.tzutc())
        db.session.flush()  # this updates the project ID to the new value

        # Question, why not use datetime.utcnow() instead
        # of dateutil.tz.tzutc()?
        # it's the same, without the need to import more
        new_project_id = project_record.id

        if project_result_exists:
            # copy each result
            new_parset_records = db.session.query(ParsetsDb).filter_by(
                project_id=str(new_project_id))
            for result_record in project_record.results:
                if result_record.calculation_type != ResultsDb.CALIBRATION_TYPE:
                    continue
                result = op.loads(result_record.blob)
                parset_name = result.parset.name
                new_parset = [r for r in new_parset_records if r.name == parset_name]
                if not new_parset:
                    raise Exception(
                        "Could not find copied parset for result in copied project {}".format(project_id))
                result_record.parset_id = new_parset[0].id
                db.session.expunge(result_record)
                make_transient(result_record)
                # set the id to None to ensure no duplicate ID
                result_record.id = None
                db.session.add(result_record)
        db.session.commit()
        # let's not copy working project, it should be either saved or
        # discarded
        payload = {
            'project': project_id,
            'user': project_user_id,
            'copy_id': new_project_id
        }
        return payload


class Portfolio(Resource):
    """
    POST /api/project/portfolio

    Accessed in project-api-services.js, used in open-ctrl.js to download
    selected projects in one big ZIP package. Requires the name
    of the projects that have to be collated.
    """

    @swagger.operation(
        produces='application/x-zip',
        summary='Download data for projects with the given ids as a zip file',
        parameters=bulk_project_parser.swagger_parameters()
    )
    @report_exception
    @login_required
    def post(self):
        from zipfile import ZipFile
        from uuid import uuid4

        for arg in bulk_project_parser.args:
            print('{} location: {}'.format(arg.name, arg.location))

        current_app.logger.debug("Download Portfolio (/api/project/portfolio)")
        args = bulk_project_parser.parse_args()
        current_app.logger.debug(
            "Portfolio requested for projects {}".format(args['projects']))

        loaddir = upload_dir_user(TEMPLATEDIR)
        if not loaddir:
            loaddir = TEMPLATEDIR

        projects = [
            load_project_record(id, raise_exception=True).as_file(loaddir)
            for id in args['projects']
            ]

        zipfile_name = '{}.zip'.format(uuid4())
        zipfile_server_name = os.path.join(loaddir, zipfile_name)
        with ZipFile(zipfile_server_name, 'w') as portfolio:
            for project in projects:
                portfolio.write(
                    os.path.join(loaddir, project), 'portfolio/{}'.format(project))

        return helpers.send_from_directory(loaddir, zipfile_name)


class DefaultPrograms(Resource):
    """
    GET /api/project/<uuid:project_id>/defaults

    Packaged in api-service but used in program-set-ctrl to get the default set
    of programs when creating a new program set.
    """

    @swagger.operation(summary="Returns default programs, their categories and parameters")
    @report_exception
    @login_required
    def get(self, project_id):
        return {"programs": load_project_program_summaries(project_id)}


class DefaultParameters(Resource):
    """
    GET /api/project/<project_id>/parameters

    Returns all available parameters with their properties. Used by
    program-set in the program modal.
    """

    @swagger.operation(summary="List default parameters")
    @report_exception
    @login_required
    def get(self, project_id):
        return {'parameters': get_project_parameters(project_id)}


class DefaultPopulations(Resource):
    """
    GET /api/project/populations

    Report populations in projects in the project management page
    """

    @swagger.operation(summary='Returns default populations')
    @report_exception
    @login_required
    def get(self):
        return {'populations': get_default_populations()}<|MERGE_RESOLUTION|>--- conflicted
+++ resolved
@@ -487,37 +487,12 @@
         project.loadspreadsheet(server_filename, parset_name)
 
         db.session.add(project_record)
-<<<<<<< HEAD
-=======
-
-        from server.webapp.dataio import update_or_create_parset_record
-        parset = project.parsets[parset_name]
-        parset_record = update_or_create_parset_record(project_id, parset_name, parset)
-        print ">>>> Store uploaded parset '%s'" % (parset_name)
-        db.session.add(parset_record)
-        db.session.flush()
 
         result = project.results[-1]
         result_record = save_result(project_id, result, parset_name, "calibration")
         print ">>>> Store result(calibration) '%s'" % (result.name)
         db.session.add(result_record)
 
-        # save data upload timestamp
-        data_upload_time = datetime.now(dateutil.tz.tzutc())
-        file_data = open(server_filename, 'rb').read()
-
-        project_data_record = ProjectDataDb.query.get(project_id)
-        if project_data_record is not None:
-            # update existing
-            project_data_record.meta = file_data
-            project_data_record.updated = data_upload_time
-        else:
-            # create new project data
-            project_data_record = ProjectDataDb(
-                project_id=project_id, meta=file_data, updated=data_upload_time)
-        db.session.add(project_data_record)
-
->>>>>>> 9d3d032c
         db.session.commit()
         project_record.save_obj(project)
 
