import json
from pprint import pformat

from flask import request
from flask.ext.login import login_required
from flask_restful import Resource
from flask_restful_swagger import swagger

import optima as op
from server.webapp.dataio import (
<<<<<<< HEAD
    load_project_record, get_optimization_from_project, get_progset_from_project, get_parset_from_project,
    get_optimization_summaries, save_optimization_summaries, get_default_optimization_summaries)
from server.webapp.dbconn import db
from server.webapp.dbmodels import ResultsDb
=======
    get_optimization_summaries, save_optimization_summaries, get_default_optimization_summaries,
    load_result_by_optimization_id, load_optimization_record)
from server.webapp.dbmodels import ParsetsDb
>>>>>>> 7a2cf9f1
from server.webapp.plot import make_mpld3_graph_dict
from server.webapp.resources.common import report_exception
from server.webapp.utils import normalize_obj


class Optimizations(Resource):
    """
    /api/project/<uuid:project_id>/optimizations

    - GET: get optimizations
    - POST: save optimization
    """
    method_decorators = [report_exception, login_required]

    def get(self, project_id):

        project_record = load_project_record(project_id)
        project = project_record.load()

        return {
            'optimizations': get_optimization_summaries(project),
            'defaultOptimizationsByProgsetId': get_default_optimization_summaries(project)
        }

    def post(self, project_id):

        project_record = load_project_record(project_id)
        project = project_record.load()

        optimization_summaries = normalize_obj(request.get_json(force=True))
        save_optimization_summaries(project, optimization_summaries)

        project_record.save_obj(project)

        return {'optimizations': get_optimization_summaries(project)}


class OptimizationCalculation(Resource):
    """
    /api/project/<uuid:project_id>/optimizations/<uuid:optimization_id>/results

    - POST: launch the optimization for a project
    - GET: poll running optimization for a project
    """
    method_decorators = [report_exception, login_required]

    @swagger.operation(summary='Launch optimization calculation')
    def post(self, project_id, optimization_id):

<<<<<<< HEAD
        from server.webapp.tasks import run_optimization, start_or_report_calculation

        project_record = load_project_record(project_id)
        project = project_record.load()

        optim = get_optimization_from_project(project, optimization_id)
        parset = project.parsets[optim.parsetname]

        calc_state = start_or_report_calculation(project_id, parset.uid, 'optimization')
=======
        from server.webapp.tasks import run_optimization, start_or_report_calculation, shut_down_calculation
        from server.webapp.dbmodels import OptimizationsDb, ProgsetsDb

        maxtime = float(json.loads(request.data).get('maxtime'))

        optimization_record = OptimizationsDb.query.get(optimization_id)
        optimization_name = optimization_record.name
        parset_id = optimization_record.parset_id

        calc_state = start_or_report_calculation(
            project_id, parset_id, 'optim-' + optimization_name)
>>>>>>> 7a2cf9f1

        if calc_state['status'] != 'started':
            return calc_state, 208

        progset = project.progsets[optim.progsetname]

        if not progset.readytooptimize():
            error_msg = "Not ready to optimize\n"
            costcov_errors = progset.hasallcostcovpars(detail=True)
            if costcov_errors:
                error_msg += "Missing: cost-coverage parameters of:\n"
                error_msg += pformat(costcov_errors, indent=2)
            covout_errors = progset.hasallcovoutpars(detail=True)
            if covout_errors:
                error_msg += "Missing: coverage-outcome parameters of:\n"
                error_msg += pformat(covout_errors, indent=2)
            shut_down_calculation(project_id, parset_id, 'optimization')
            raise Exception(error_msg)

        objectives = normalize_obj(optim.objectives)
        constraints = normalize_obj(optim.constraints)
        constraints["max"] = op.odict(constraints["max"])
        constraints["min"] = op.odict(constraints["min"])
        constraints["name"] = op.odict(constraints["name"])

        run_optimization.delay(
<<<<<<< HEAD
            project_id, optim.name, parset.name, progset.name, objectives, constraints)

        calc_state['status'] = 'started'
=======
            project_id, optimization_name, parset_name, progset_name, objectives, constraints, maxtime)
>>>>>>> 7a2cf9f1

        return calc_state, 201

    @swagger.operation(summary='Poll optimization calculation for a project')
    def get(self, project_id, optimization_id):
        from server.webapp.tasks import check_calculation_status
        optimization_record = load_optimization_record(optimization_id)
        print "> Checking calc state"
        calc_state = check_calculation_status(
            project_id,
            optimization_record.parset_id,
            'optim-' + optimization_record.name)
        print pformat(calc_state, indent=2)
        if calc_state['status'] == 'error':
            raise Exception(calc_state['error_text'])
        return calc_state


class OptimizationGraph(Resource):
    """
    /api/project/<uuid:project_id>/optimizations/<uuid:optimization_id>/graph
    - POST: gets the mpld3 graphs for the optimizations
    """
    method_decorators = [report_exception, login_required]

    @swagger.operation(description='Provides optimization graph for the given project')
    def post(self, optimization_id):
        args = normalize_obj(json.loads(request.data))
        which = args.get('which')
        if which is not None:
            which = map(str, which)

        result = load_result_by_optimization_id(optimization_id)
        if result is None:
            return {}
        else:
            return make_mpld3_graph_dict(result, which)<|MERGE_RESOLUTION|>--- conflicted
+++ resolved
@@ -8,16 +8,10 @@
 
 import optima as op
 from server.webapp.dataio import (
-<<<<<<< HEAD
     load_project_record, get_optimization_from_project, get_progset_from_project, get_parset_from_project,
     get_optimization_summaries, save_optimization_summaries, get_default_optimization_summaries)
 from server.webapp.dbconn import db
 from server.webapp.dbmodels import ResultsDb
-=======
-    get_optimization_summaries, save_optimization_summaries, get_default_optimization_summaries,
-    load_result_by_optimization_id, load_optimization_record)
-from server.webapp.dbmodels import ParsetsDb
->>>>>>> 7a2cf9f1
 from server.webapp.plot import make_mpld3_graph_dict
 from server.webapp.resources.common import report_exception
 from server.webapp.utils import normalize_obj
@@ -67,29 +61,16 @@
     @swagger.operation(summary='Launch optimization calculation')
     def post(self, project_id, optimization_id):
 
-<<<<<<< HEAD
-        from server.webapp.tasks import run_optimization, start_or_report_calculation
-
-        project_record = load_project_record(project_id)
-        project = project_record.load()
-
-        optim = get_optimization_from_project(project, optimization_id)
-        parset = project.parsets[optim.parsetname]
-
-        calc_state = start_or_report_calculation(project_id, parset.uid, 'optimization')
-=======
         from server.webapp.tasks import run_optimization, start_or_report_calculation, shut_down_calculation
         from server.webapp.dbmodels import OptimizationsDb, ProgsetsDb
 
         maxtime = float(json.loads(request.data).get('maxtime'))
 
-        optimization_record = OptimizationsDb.query.get(optimization_id)
-        optimization_name = optimization_record.name
-        parset_id = optimization_record.parset_id
+        optim = get_optimization_from_project(project, optimization_id)
+        parset = project.parsets[optim.parsetname]
 
         calc_state = start_or_report_calculation(
-            project_id, parset_id, 'optim-' + optimization_name)
->>>>>>> 7a2cf9f1
+            project_id, parset.uid, 'optim-' + optimization_name)
 
         if calc_state['status'] != 'started':
             return calc_state, 208
@@ -116,13 +97,7 @@
         constraints["name"] = op.odict(constraints["name"])
 
         run_optimization.delay(
-<<<<<<< HEAD
-            project_id, optim.name, parset.name, progset.name, objectives, constraints)
-
-        calc_state['status'] = 'started'
-=======
-            project_id, optimization_name, parset_name, progset_name, objectives, constraints, maxtime)
->>>>>>> 7a2cf9f1
+            project_id, optim.name, parset.name, progset.name, objectives, constraints, maxtime)
 
         return calc_state, 201
 
