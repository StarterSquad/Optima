import uuid
import os
from datetime import datetime
from pprint import pprint

import dateutil
from flask import current_app, helpers, request
from flask.ext.login import login_required
from flask_restful import Resource, marshal_with, fields
from flask_restful_swagger import swagger

import optima as op
from server.webapp.dataio import (
<<<<<<< HEAD
    load_project_record, TEMPLATEDIR, upload_dir_user, save_result_record, load_result,
    load_project, load_parset, load_parset_list, get_parset_from_project)
=======
    load_project_record, TEMPLATEDIR, upload_dir_user, save_result, load_result,
    load_project, load_result_record, load_parset_record, load_parset_list, get_parset_from_project)
>>>>>>> 9d3d032c
from server.webapp.dbconn import db
from server.webapp.dbmodels import ResultsDb
from server.webapp.exceptions import ParsetDoesNotExist, ParsetAlreadyExists
from server.webapp.parse import get_parset_parameters, put_parameters_in_parset
from server.webapp.resources.common import report_exception
from server.webapp.utils import AllowedSafeFilenameStorage, RequestParser, normalize_obj
from server.webapp.plot import make_mpld3_graph_dict



copy_parser = RequestParser()
copy_parser.add_arguments({
    'name': {'required': True},
    'parset_id': {'type': uuid.UUID}
})


class Parsets(Resource):
    """
    GET /api/project/<project_id>/parsets

    Returns all parsets of a project for display in dropdown menu in calibration

    POST /api/project/<project_id>/parsets

    Copy or make new parset that is passed in  body as parset_id
    """

    method_decorators = [report_exception, login_required]

    @swagger.operation(description='Download all parsets for project')
    def get(self, project_id):
        current_app.logger.debug("/api/project/%s/parsets" % str(project_id))
        project_entry = load_project_record(project_id)
        project = project_entry.load()

        return {"parsets": load_parset_list(project)}

    @swagger.operation(description='Create parset or copy existing parset')
    def post(self, project_id):
        current_app.logger.debug("POST /api/project/{}/parsets".format(project_id))
        args = copy_parser.parse_args()
        print "args", args
        name = args['name']
        parset_id = args.get('parset_id')

        project_entry = load_project_record(project_id)
        project = project_entry.load()

        if name in project.parsets:
            raise ParsetAlreadyExists(project_id, name)

        if not parset_id:
            # CREATE parset with default settings
            project.makeparset(name, overwrite=False)
<<<<<<< HEAD
            new_result = project.runsim(name)
            project_entry.save_obj(project)
            db.session.add(project_entry)

            result_record = save_result_record(project, new_result, name)
=======
            result = project.runsim(name)
            project_record.restore(project)
            db.session.add(project_record)
            result_record = save_result(project_id, result, name)
>>>>>>> 9d3d032c
            db.session.add(result_record)
        else:
            original_parset = project.parsets[parset_id]
            parset_name = original_parset.name
            project.copyparset(orig=parset_name, new=name)
            project_entry.save_obj(project)
            db.session.add(project_entry)

        db.session.commit()

        rv = []
        for item in project_record.parsets:
            rv_item = item.hydrate().__dict__
            rv_item['id'] = item.id
            rv.append(rv_item)

        return rv


rename_parser = RequestParser()
rename_parser.add_argument('name', required=True)

class ParsetsDetail(Resource):
    """
    DELETE /api/project/<uuid:project_id>/parsets/<uuid:parset_id>

    Deletes given parset

    PUT /api/project/<uuid:project_id>/parsets/<uuid:parset_id>

    Renames the given parset
    """
    method_decorators = [report_exception, login_required]

    @swagger.operation(description='Delete parset with parset_id.')
    @report_exception
    def delete(self, project_id, parset_id):

        current_app.logger.debug("DELETE /api/project/{}/parsets/{}".format(project_id, parset_id))
        project_entry = load_project_record(project_id, raise_exception=True)

        parset = db.session.query(ParsetsDb).filter_by(project_id=project_entry.id, id=parset_id).first()
        if parset is None:
            raise ParsetDoesNotExist(id=parset_id, project_id=project_id)

        # TODO: also delete the corresponding calibration results
        db.session.query(ResultsDb).filter_by(
            project_id=project_id, id=parset_id, calculation_type=ResultsDb.CALIBRATION_TYPE).delete()
        db.session.query(ScenariosDb).filter_by(project_id=project_id,
            parset_id=parset_id).delete()
        db.session.query(OptimizationsDb).filter_by(project_id=project_id,
            parset_id=parset_id).delete()
        db.session.query(ParsetsDb).filter_by(project_id=project_id, id=parset_id).delete()
        db.session.commit()

        return '', 204

    @swagger.operation(description='Rename parset with parset_id')
    @report_exception
    def put(self, project_id, parset_id):
        """
        For consistency, let's always return the updated parsets for operations on parsets
        (so that FE doesn't need to perform another GET call)
        """

        current_app.logger.debug("PUT /api/project/{}/parsets/{}".format(project_id, parset_id))
        args = rename_parser.parse_args()
        name = args['name']

        project_record = load_project_record(project_id, raise_exception=True)
        parset_records = [record for record in project_record.parsets if record.id == parset_id]
        if not parset_records:
            raise ParsetDoesNotExist(id=parset_id, project_id=project_id)
        parset_record = parset_records[0]
        parset_record.name = name
        db.session.add(parset_record)
        db.session.commit()
        return [record.hydrate() for record in project_record.parsets]



calibration_parser = RequestParser()
calibration_parser.add_argument('which', default=None, action='append')
calibration_parser.add_argument('autofit', location='args', default=False, type=bool)

calibration_update_parser = RequestParser()
calibration_update_parser.add_arguments({
    'which': {'default': None, 'action': 'append'},
    'parameters': {'required': True, 'type': dict, 'action': 'append'},
    'doSave': {'default': False, 'type': bool, 'location': 'args'},
    'autofit': {'default': False, 'type': bool, 'location': 'args'}
})

parset_save_with_autofit_parser = RequestParser()
parset_save_with_autofit_parser.add_arguments({
    'parameters': {'type': fields.Raw, 'required': True, 'action': 'append'},
    'result_id': {'type': uuid.UUID, 'required': True},
})

class ParsetsCalibration(Resource):
    """
    GET /api/project/<uuid:project_id>/parsets/<uuid:parset_id>/calibration

    Returns parameter summaries and graphs for a project/parset, called on page init
    so doesn't really require a which

    PUT /api/project/<uuid:project_id>/parsets/<uuid:parset_id>/calibration

    Saves the parameters and gets graphs

    POST /api/project/<uuid:project_id>/parsets/<uuid:parset_id>/calibration

    Save parameters without fetching graphs
    """

    method_decorators = [report_exception, login_required]

    @swagger.operation(description='Returns parameter summaries and graphs for a project/parset')
    def get(self, project_id, parset_id):
        current_app.logger.debug("/api/project/{}/parsets/{}/calibration".format(project_id, parset_id))
        args = calibration_parser.parse_args()
        which = args.get('which')
        if which is not None:
            which = map(str, which)
        autofit = args.get('autofit', False)
        calculation_type = 'autofit' if autofit else ResultsDb.CALIBRATION_TYPE
        print "> Calculation type: %s, autofit: %s, which: %s" % (calculation_type, autofit, which)

<<<<<<< HEAD
        project = load_project(project_id)
        parset = load_parset(project, parset_id)
        result = load_result(project.uid, parset.uid, calculation_type)

        if result is None:
=======
        parset_record = load_parset_record(project_id, parset_id)
        parset = parset_record.hydrate()
        result_record = load_result_record(project_id, parset_id, calculation_type)
        if result_record is None:
>>>>>>> 9d3d032c
            print "> Runsim for new calibration results and store"
            project = load_project(project_id, autofit)
            simparslist = parset.interp()
            result = project.runsim(simpars=simparslist)
<<<<<<< HEAD
            record = save_result_record(project, result, parset.name, calculation_type)
            db.session.add(record)
=======
            result_record = save_result(project_id, result, parset.name, calculation_type)
            db.session.add(result_record)
>>>>>>> 9d3d032c
            db.session.flush()
            db.session.commit()
        else:
            result = result_record.hydrate()
            print "> Fetch result(%s) '%s' for parset '%s'" % (calculation_type, result.name, parset.name)

        print "> Generating graphs"
        graphs = make_mpld3_graph_dict(result, which)['graphs']

        return {
            "calibration": {
                "parset_id": parset_id,
                "parameters": get_parset_parameters(parset),
                "graphs": graphs,
                "resultId": result_record.id,
            }
        }

    @report_exception
    def put(self, project_id, parset_id):
        current_app.logger.debug("PUT /api/project/{}/parsets/{}/calibration".format(project_id, parset_id))
        args = calibration_update_parser.parse_args()
        parameters = args.get('parameters', [])
        which = args.get('which')
        if which is not None:
            which = map(str, which)
        doSave = args.get('doSave')
        autofit = args.get('autofit', False)
        calculation_type = 'autofit' if autofit else ResultsDb.CALIBRATION_TYPE
        print "> Calculation type: %s, autofit: %s, which: %s" % (calculation_type, autofit, which)


        project_record = load_project_record(project_id)
        project = project_record.load()

        # update parset with uploaded parameters
        parset = get_parset_from_project(project, parset_id)
        put_parameters_in_parset(parameters, parset)

        # recalculate result for parset
        simparslist = parset.interp()
        result = project.runsim(simpars=simparslist)

        if doSave:  # save the updated results
<<<<<<< HEAD
            result_records = [
                item for item in project_record.results
                if item.parset_id == parset_id and item.calculation_type == "calibration"]
            if result_records:
                result_record = result_records[-1]
                result_record.blob = op.saves(result)
            else:
                result_record = ResultsDb(
                    parset_id=parset_id,
                    project_id=project_id,
                    calculation_type=ResultsDb.CALIBRATION_TYPE,
                    blob=op.saves(result)
                )
            db.session.add(result_record)
            db.session.commit()
=======
            print "> Saving results", result.uid
            parset_record.pars = op.saves(parset.pars)
            parset_record.updated = datetime.now(dateutil.tz.tzutc())
            db.session.add(parset_record)
            result_record = save_result(project_id, result, parset.name, calculation_type)
>>>>>>> 9d3d032c
        elif autofit:
            result_record = load_result_record(project_id, parset_id, calculation_type)
            result = result_record.hydrate()
            print "> Loading autofit results", result.uid
            if 'improvement' not in which:
                which.insert(0, 'improvement')
        else:
            print "> Saving temporary calibration graphs", result.uid
            result_record = save_result(project_id, result, parset.name, "temp-" + calculation_type)
        db.session.add(result_record)
        db.session.commit()

        project_record.save_obj(project)

        print "> Generating graphs"
        graphs = make_mpld3_graph_dict(result, which)['graphs']

        return {
            'calibration': {
                "parset_id": parset_id,
                "parameters": get_parset_parameters(parset),
                "graphs": graphs,
                "resultId": str(result.uid),
            }
        }

    @report_exception
    def post(self, project_id, parset_id):
        current_app.logger.debug("POST /api/project/{}/parsets/{}/calibration".format(project_id, parset_id))
        data = normalize_obj(request.get_json(force=True))

        parset_record = db.session.query(ParsetsDb).filter_by(id=parset_id).first()
        if parset_record is None or parset_record.project_id != project_id:
            raise ParsetDoesNotExist(id=parset_id)
        parset = parset_record.hydrate()
        put_parameters_in_parset(data['parameters'], parset)

        parset_record.pars = op.saves(parset.pars)
        parset_record.updated = datetime.now(dateutil.tz.tzutc())
        db.session.add(parset_record)

        ResultsDb.query \
            .filter_by(
                parset_id=parset_id, project_id=project_id, calculation_type="calibration") \
            .delete()

        db.session.commit()

        return 200


manual_calibration_parser = RequestParser()
manual_calibration_parser.add_argument('maxtime', required=False, type=int, default=60)


class ParsetsAutomaticCalibration(Resource):
    """
    POST /api/project/<uuid:project_id>/parsets/<uuid:parset_id>/automatic_calibration

    Starts celery task to autofit parameters to historical data, returns:
    {
        'can_start': can_start,
        'can_join': can_join,
        'parset_id': wp_parset_id,
        'work_type': work_type
    }

    GET /api/project/<uuid:project_id>/parsets/<uuid:parset_id>/automatic_calibration

    Returns the status for the current job:
     {
        'status': work_log.status,
        'error_text': work_log.error,
        'start_time': work_log.start_time,
        'stop_time': work_log.stop_time,
        'result_id': work_log.result_id
    }
    """

    @swagger.operation(
        summary='Launch auto calibration for the selected parset',
        parameters=manual_calibration_parser.swagger_parameters()
    )
    @report_exception
    def post(self, project_id, parset_id):
        from server.webapp.tasks import run_autofit, start_or_report_calculation
        args = manual_calibration_parser.parse_args()

        project = load_project(project_id)
        parset = load_parset(project, parset_id)

        calc_status = start_or_report_calculation(project_id, parset_id, 'autofit')
        if not calc_status['can_start']:
            calc_status['status'] = 'running'
            return calc_status, 208
        else:
            run_autofit.delay(project_id, parset.name, args['maxtime'])
            calc_status['status'] = 'started'
            calc_status['maxtime'] = args['maxtime']
            return calc_status, 201

    @report_exception
    def get(self, project_id, parset_id):
        from server.webapp.tasks import check_calculation_status
        return check_calculation_status(project_id)




file_upload_form_parser = RequestParser()
file_upload_form_parser.add_argument('file', type=AllowedSafeFilenameStorage, location='files', required=True)


class ParsetsData(Resource):
    """
    Export and import of the existing parset in / from pickled format.
    """
    method_decorators = [report_exception, login_required]

    @swagger.operation(
        produces='application/x-gzip',
        summary='Download data for the parset with the given id from project with the given id',
        notes="""
        if parset exists, returns data for it
        if parset does not exist, returns an error.
        """
    )
    @report_exception
    def get(self, project_id, parset_id):
        current_app.logger.debug("GET /api/project/{0}/parset/{1}/data".format(project_id, parset_id))
        parset_entry = db.session.query(ParsetsDb).filter_by(id=parset_id, project_id=project_id).first()
        if parset_entry is None:
            raise ParsetDoesNotExist(id=parset_id, project_id=project_id)

        # return result as a file
        loaddir = upload_dir_user(TEMPLATEDIR)
        if not loaddir:
            loaddir = TEMPLATEDIR

        filename = parset_entry.as_file(loaddir)

        response = helpers.send_from_directory(loaddir, filename)
        response.headers["Content-Disposition"] = "attachment; filename={}".format(filename)

        return response

    @swagger.operation(
        summary='Upload data for the parset with the given id in project with the given id',
        notes="""
        if parset exists, updates it with data from the file
        if parset does not exist, returns an error"""
    )
    @report_exception
    def post(self, project_id, parset_id):
        # TODO replace this with app.config
        current_app.logger.debug("POST /api/project/{0}/parset/{1}/data".format(project_id, parset_id))

        print request.files, request.args
        args = file_upload_form_parser.parse_args()
        uploaded_file = args['file']

        project_entry = load_project_record(project_id, raise_exception=True)

        parset_entry = project_entry.find_parset(parset_id)
        parset_instance = op.loadobj(uploaded_file)

        parset_entry.restore(parset_instance)
        db.session.add(parset_entry)
        db.session.flush()

        # recalculate data (TODO: verify with Robyn if it's needed )
        project_instance = project_entry.load()
        result = project_instance.runsim(parset_entry.name)
        current_app.logger.info("runsim result for project %s: %s" % (project_id, result))

        db.session.add(project_entry)  # todo: do we need to log that project was updated?
        db.session.flush()

<<<<<<< HEAD

        result_record = save_result_record(project_instance, result, parset_entry.name)
=======
        result_record = save_result(project_entry.id, result, parset_entry.name)
>>>>>>> 9d3d032c
        db.session.add(result_record)

        db.session.commit()

        return [item.hydrate() for item in project_entry.parsets]



class ExportResultsDataAsCsv(Resource):
    """
    Export of data from an Optima Results object as a downloadable .csv file

    /api/results/<results_id>

    - GET: returns a .csv file as blob
    """

    method_decorators = [report_exception, login_required]

    def get(self, result_id):
        current_app.logger.debug("GET /api/results/{0}".format(result_id))
        result_record = db.session.query(ResultsDb).get(result_id)
        if result_record is None:
            raise Exception("Results '%s' does not exist" % result_id)
        load_dir = upload_dir_user(TEMPLATEDIR)
        if not load_dir:
            load_dir = TEMPLATEDIR
        filestem = 'results'
        filename = filestem + '.csv'
        result = result_record.hydrate()
        result.export(filestem=os.path.join(load_dir, filestem))

        response = helpers.send_from_directory(load_dir, filename)
        response.headers["Content-Disposition"] = "attachment; filename={}".format(filename)

        return response
<|MERGE_RESOLUTION|>--- conflicted
+++ resolved
@@ -11,13 +11,8 @@
 
 import optima as op
 from server.webapp.dataio import (
-<<<<<<< HEAD
-    load_project_record, TEMPLATEDIR, upload_dir_user, save_result_record, load_result,
+    load_project_record, TEMPLATEDIR, upload_dir_user, save_result, load_result,
     load_project, load_parset, load_parset_list, get_parset_from_project)
-=======
-    load_project_record, TEMPLATEDIR, upload_dir_user, save_result, load_result,
-    load_project, load_result_record, load_parset_record, load_parset_list, get_parset_from_project)
->>>>>>> 9d3d032c
 from server.webapp.dbconn import db
 from server.webapp.dbmodels import ResultsDb
 from server.webapp.exceptions import ParsetDoesNotExist, ParsetAlreadyExists
@@ -73,18 +68,11 @@
         if not parset_id:
             # CREATE parset with default settings
             project.makeparset(name, overwrite=False)
-<<<<<<< HEAD
             new_result = project.runsim(name)
             project_entry.save_obj(project)
             db.session.add(project_entry)
 
-            result_record = save_result_record(project, new_result, name)
-=======
-            result = project.runsim(name)
-            project_record.restore(project)
-            db.session.add(project_record)
-            result_record = save_result(project_id, result, name)
->>>>>>> 9d3d032c
+            result_record = save_result(project_entry, new_result, name)
             db.session.add(result_record)
         else:
             original_parset = project.parsets[parset_id]
@@ -213,29 +201,17 @@
         calculation_type = 'autofit' if autofit else ResultsDb.CALIBRATION_TYPE
         print "> Calculation type: %s, autofit: %s, which: %s" % (calculation_type, autofit, which)
 
-<<<<<<< HEAD
         project = load_project(project_id)
         parset = load_parset(project, parset_id)
         result = load_result(project.uid, parset.uid, calculation_type)
 
         if result is None:
-=======
-        parset_record = load_parset_record(project_id, parset_id)
-        parset = parset_record.hydrate()
-        result_record = load_result_record(project_id, parset_id, calculation_type)
-        if result_record is None:
->>>>>>> 9d3d032c
             print "> Runsim for new calibration results and store"
             project = load_project(project_id, autofit)
             simparslist = parset.interp()
             result = project.runsim(simpars=simparslist)
-<<<<<<< HEAD
-            record = save_result_record(project, result, parset.name, calculation_type)
-            db.session.add(record)
-=======
             result_record = save_result(project_id, result, parset.name, calculation_type)
             db.session.add(result_record)
->>>>>>> 9d3d032c
             db.session.flush()
             db.session.commit()
         else:
@@ -280,29 +256,8 @@
         result = project.runsim(simpars=simparslist)
 
         if doSave:  # save the updated results
-<<<<<<< HEAD
-            result_records = [
-                item for item in project_record.results
-                if item.parset_id == parset_id and item.calculation_type == "calibration"]
-            if result_records:
-                result_record = result_records[-1]
-                result_record.blob = op.saves(result)
-            else:
-                result_record = ResultsDb(
-                    parset_id=parset_id,
-                    project_id=project_id,
-                    calculation_type=ResultsDb.CALIBRATION_TYPE,
-                    blob=op.saves(result)
-                )
-            db.session.add(result_record)
-            db.session.commit()
-=======
             print "> Saving results", result.uid
-            parset_record.pars = op.saves(parset.pars)
-            parset_record.updated = datetime.now(dateutil.tz.tzutc())
-            db.session.add(parset_record)
             result_record = save_result(project_id, result, parset.name, calculation_type)
->>>>>>> 9d3d032c
         elif autofit:
             result_record = load_result_record(project_id, parset_id, calculation_type)
             result = result_record.hydrate()
@@ -312,8 +267,11 @@
         else:
             print "> Saving temporary calibration graphs", result.uid
             result_record = save_result(project_id, result, parset.name, "temp-" + calculation_type)
+
         db.session.add(result_record)
         db.session.commit()
+
+        project.parsets[parset.name] = parset
 
         project_record.save_obj(project)
 
@@ -481,12 +439,7 @@
         db.session.add(project_entry)  # todo: do we need to log that project was updated?
         db.session.flush()
 
-<<<<<<< HEAD
-
-        result_record = save_result_record(project_instance, result, parset_entry.name)
-=======
-        result_record = save_result(project_entry.id, result, parset_entry.name)
->>>>>>> 9d3d032c
+        result_record = save_result(project_instance, result, parset_entry.name)
         db.session.add(result_record)
 
         db.session.commit()
@@ -522,4 +475,4 @@
         response = helpers.send_from_directory(load_dir, filename)
         response.headers["Content-Disposition"] = "attachment; filename={}".format(filename)
 
-        return response
+        return response