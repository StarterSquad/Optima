from flask.ext.login import login_required
from flask_restful import Resource, fields, marshal_with
from flask_restful_swagger import swagger

from server.webapp.fields import Json
from server.webapp.utils import report_exception


result_fields = {
    'fittable': fields.String,
    'name': fields.String,
    'auto': fields.String,
    'partype': fields.String,
    'proginteract': fields.String,
    'short': fields.String,
    'coverage': fields.Boolean,
    'by': fields.String,
<<<<<<< HEAD
=======
    'pships': fields.Raw,
>>>>>>> b498bd30
}


class Parameters(Resource):
    @swagger.operation(
        summary="List default parameters"
    )
    @marshal_with(result_fields, envelope='parameters')
    @login_required
    @report_exception
    def get(self, project_id):
        """Gives back project parameters (modifiable)"""

        from server.webapp.utils import load_project
<<<<<<< HEAD
        from optima.parameters import partable, readpars
=======
        from optima.parameters import partable, readpars, Par
>>>>>>> b498bd30

        default_pars = [par['short'] for par in readpars(partable)]

        project = load_project(project_id, raise_exception=True)
        be_parsets = [parset.hydrate() for parset in project.parsets]
        parameters = []
        added_parameters = set()
        for parset in be_parsets:
            print(parset.pars)
            for parameter in parset.pars:
                for key in default_pars:
                    if key not in added_parameters and \
                            key in parameter and \
<<<<<<< HEAD
                            parameter[key].visible == 1:
                        parameters.append(parameter[key])
                        added_parameters.add(key)
=======
                            isinstance(parameter[key], Par) and \
                            parameter[key].visible == 1 and \
                            parameter[key].y.keys():
                        param = parameter[key].__dict__
                        if parameter[key].by == 'pship':
                            pships = parameter[key].y.keys()
                        else:
                            pships = []
                        param['pships'] = pships

                        parameters.append(param)
                        added_parameters.add(key)

>>>>>>> b498bd30
        return parameters


populations_fields = {
    "active": fields.Boolean,
    "age_from": fields.Integer,
    "age_to": fields.Integer,
    "female": fields.Boolean,
    "male": fields.Boolean,
    "name": fields.String,
    "short_name": fields.String,
}


class Populations(Resource):

    @swagger.operation(
        summary='Gives back default populations'
    )
    @marshal_with(populations_fields, envelope='populations')
    @login_required
    @report_exception
    def get(self):
        from server.webapp.populations import populations

        populations = populations()
        for p in populations:
            p['active'] = False
        return populations<|MERGE_RESOLUTION|>--- conflicted
+++ resolved
@@ -15,10 +15,7 @@
     'short': fields.String,
     'coverage': fields.Boolean,
     'by': fields.String,
-<<<<<<< HEAD
-=======
     'pships': fields.Raw,
->>>>>>> b498bd30
 }
 
 
@@ -33,11 +30,7 @@
         """Gives back project parameters (modifiable)"""
 
         from server.webapp.utils import load_project
-<<<<<<< HEAD
-        from optima.parameters import partable, readpars
-=======
         from optima.parameters import partable, readpars, Par
->>>>>>> b498bd30
 
         default_pars = [par['short'] for par in readpars(partable)]
 
@@ -51,11 +44,6 @@
                 for key in default_pars:
                     if key not in added_parameters and \
                             key in parameter and \
-<<<<<<< HEAD
-                            parameter[key].visible == 1:
-                        parameters.append(parameter[key])
-                        added_parameters.add(key)
-=======
                             isinstance(parameter[key], Par) and \
                             parameter[key].visible == 1 and \
                             parameter[key].y.keys():
@@ -69,7 +57,6 @@
                         parameters.append(param)
                         added_parameters.add(key)
 
->>>>>>> b498bd30
         return parameters
 
 
