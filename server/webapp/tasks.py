
import datetime
import dateutil.tz

from flask.ext.sqlalchemy import SQLAlchemy
from sqlalchemy.orm import sessionmaker, scoped_session

import optima as op

from server.api import app
from server.webapp.dbmodels import WorkLogDb, WorkingProjectDb
from server.webapp.exceptions import ProjectDoesNotExist
from server.webapp.dataio import save_result_record, load_project_record, update_or_create_parset_record

from celery import Celery


db = SQLAlchemy(app)

celery_instance = Celery(app.import_name, broker=app.config['CELERY_BROKER_URL'])
celery_instance.conf.update(app.config)

TaskBase = celery_instance.Task


class ContextTask(TaskBase):
    abstract = True

    def __call__(self, *args, **kwargs):
        with app.app_context():
            return TaskBase.__call__(self, *args, **kwargs)


celery_instance.Task = ContextTask


def init_db_session():
    """
    Create scoped_session, eventually bound to engine
    """
    return scoped_session(sessionmaker(db.engine))


def close_db_session(db_session):
    # this line might be redundant (not 100% sure - not clearly described)
    db_session.connection().close() # pylint: disable=E1101
    db_session.remove()
    # black magic to actually close the connection by forcing the engine to dispose of garbage (I assume)
    db_session.bind.dispose() # pylint: disable=E1101


def start_or_report_calculation(project_id, parset_id, work_type):
    """
    Checks and sets up a WorkLog and WorkingProject for async calculation.
    A WorkingProject takes a given project, a chosen parset and a type of
    calculation to proceed. If a job is requested for a given project with
    the same parset and work_type, then a can-join = True is issued.

    Args:
        project_id: the project that will be extracted and pickled for async calc
        parset_id: the chosen parset for the calculation
        work_type: "autofit" or "optimization"

    Returns:
        A status update on the state of the async queue for the given project.
        {
            'can_start': boolean,
            'can_join': boolean,
            'parset_id': uuid_string,
            'work_type': "autofit" or "optimization"
        }
    """
    print "start_or_report_calculation(%s %s %s)" % (project_id, parset_id, work_type)

    db_session = init_db_session()

    result = {
        'can_start': False,
        'can_join': False,
        'parset_id': parset_id,
        'work_type': work_type
    }

    project_record = load_project_record(
        project_id, raise_exception=False, db_session=db_session)
    if not project_record:
        close_db_session(db_session)
        raise ProjectDoesNotExist(project_id)

    working_project_record = db_session.query(WorkingProjectDb).filter_by(
        id=project_id).first()

    is_already_working = False
    if working_project_record is not None:
        if working_project_record.is_working:
            work_log_record = db_session.query(WorkLogDb).filter_by(
                project_id=project_id, status="started").first()
            if work_log_record:
                is_already_working = True
            else:
                # mismatch between work_log and working_project
                working_project_record.is_working = False
                db_session.add(working_project_record)

    if is_already_working:
        print("> A job with this project already exists")
    else:
        work_log_record = WorkLogDb(project_id=project_id, parset_id=parset_id, work_type=work_type)
        if work_log_record is None:
            work_log_record = WorkLogDb(project_id=project_id, parset_id=parset_id, work_type=work_type)

        work_log_record.start_time = datetime.datetime.now(dateutil.tz.tzutc())
        db_session.add(work_log_record)
        db_session.flush()

        project = project_record.hydrate()
        project_pickled = op.saves(project)

        result['can_start'] = True

        work_log_id = work_log_record.id

        if working_project_record is None:
            print("> Creating new working project")
            db_session.add(
                WorkingProjectDb(
                    project_record.id,
                    parset_id=parset_id,
                    project=project_pickled,
                    is_working=True,
                    work_type=work_type,
                    work_log_id=work_log_id))
            result['can_start'] = True
        else:
            print("Found working project for %s: %s %s %s" % (working_project_record.id, working_project_record.work_type, working_project_record.parset_id, working_project_record.is_working))

            working_project_record.work_type = work_type
            working_project_record.parset_id = parset_id
            working_project_record.is_working = True
            working_project_record.project = project_pickled
            working_project_record.work_log_id = work_log_id
            db_session.add(working_project_record)

    db_session.commit()
    close_db_session(db_session)

    return result


def check_calculation_status(project_id):
    db_session = init_db_session()
    working_project_record = db_session.query(WorkingProjectDb).get(project_id)
    work_log_id = working_project_record.work_log_id
    work_log = db_session.query(WorkLogDb).get(work_log_id)
    close_db_session(db_session)
    if work_log is not None:
        result = {
            'status': work_log.status,
            'error_text': work_log.error,
            'start_time': work_log.start_time,
            'stop_time': work_log.stop_time,
            'result_id': work_log.result_id
        }
    else:
        result = {
            'status': 'unknown',
            'error_text': None,
            'start_time': None,
            'stop_time': None,
            'result_id': None
        }
    return result


def get_parset_from_project(project, parset_name):
    parsets = project.parsets;
    if parset_name in parsets:
        return parsets[parset_name]
    else:
        return None


@celery_instance.task()
def run_autofit(project_id, parset_name, maxtime=60):
    import traceback
    app.logger.debug("started autofit: {} {}".format(project_id, parset_name))
    error_text = ""
    status = 'completed'

    db_session = init_db_session()
    working_project_record = db_session.query(WorkingProjectDb).filter_by(id=project_id).first()
    project = op.loads(working_project_record.project)
    close_db_session(db_session)

    result = None
    try:
        project.autofit(
            name=str(parset_name),
            orig=str(parset_name),
            maxtime=maxtime
        )
        result = project.parsets[str(parset_name)].getresults()
        print "result", result
    except Exception:
        var = traceback.format_exc()
        print("ERROR for project_id: %s, args: %s calculation: %s\n %s" % (project_id, parset_name, 'autofit', var))
        error_text = var
        status='error'

    db_session = init_db_session()
    working_project_record = db_session.query(WorkingProjectDb).filter_by(id=project_id).first()
    working_project_record.project = op.saves(project)
    working_project_record.is_working = False
    working_project_record.work_type = None
    db_session.add(working_project_record)

    work_lob_id = working_project_record.work_log_id
    work_log = db_session.query(WorkLogDb).get(work_lob_id)
    work_log.status = status
    work_log.error = error_text
    work_log.stop_time = datetime.datetime.now(dateutil.tz.tzutc())

    if result:
        print(">> Save autofitted parset '%s'" % parset_name)
        parset = get_parset_from_project(project, parset_name)
        update_or_create_parset_record(
            project_id, parset_name, parset, db_session)
<<<<<<< HEAD

=======
>>>>>>> f30e2b83
        result_record = save_result_record(
            project_id, result, parset_name, 'autofit', db_session=db_session)
        db_session.flush()
        db_session.add(result_record)
        work_log.result_id = result_record.id

    db_session.add(work_log)

    db_session.commit()
    close_db_session(db_session)

    app.logger.debug("stopped autofit")


@celery_instance.task()
def run_optimization(project_id, optimization_name, parset_name, progset_name, objectives, constraints):
    import traceback
    import pprint
    app.logger.debug('started optimization: {} {} {} {}'.format(
        project_id, optimization_name, parset_name, progset_name, objectives, constraints))
    app.logger.debug(pprint.pformat(objectives, indent=2))
    app.logger.debug(pprint.pformat(constraints, indent=2))

    error_text = ""
    status = 'completed'

    db_session = init_db_session()
    wp = db_session.query(WorkingProjectDb).filter_by(id=project_id).first()
    project_instance = op.loads(wp.project)
    close_db_session(db_session)

    result = None
    if not objectives['budget']:
        objectives['budget'] = 1000000

    try:
        # result = op.defaults.defaultproject('generalized').optimize()
        result = project_instance.optimize(
            name=optimization_name,
            parsetname=parset_name,
            progsetname=progset_name,
            objectives=objectives,
            constraints=constraints
        )
        result.name = "optim-" + result.name
        result.parsetname = parset_name
        print "Creating result '%s'" % result.name
    except Exception:
        var = traceback.format_exc()
        print("ERROR for project_id: %s, args: %s calculation: %s\n %s" % (project_id, optimization_name, 'optimization', var))
        error_text = var
        status='error'

    db_session = init_db_session()
    wp = db_session.query(WorkingProjectDb).filter_by(id=project_id).first()
    wp.project = op.saves(project_instance)
    work_log = db_session.query(WorkLogDb).get(wp.work_log_id)
    work_log.status = status
    work_log.error = error_text
    work_log.stop_time = datetime.datetime.now(dateutil.tz.tzutc())

    if result:
        result_entry = save_result_record(project_id, result, parset_name, 'optimization', db_session=db_session)
        db_session.add(result_entry)
        db_session.flush()
        work_log.result_id = result_entry.id

    db_session.add(work_log)

    wp.is_working = False
    wp.work_type = None
    db_session.add(wp)
    db_session.commit()
    close_db_session(db_session)

    app.logger.debug("stopped optimization")<|MERGE_RESOLUTION|>--- conflicted
+++ resolved
@@ -225,10 +225,6 @@
         parset = get_parset_from_project(project, parset_name)
         update_or_create_parset_record(
             project_id, parset_name, parset, db_session)
-<<<<<<< HEAD
-
-=======
->>>>>>> f30e2b83
         result_record = save_result_record(
             project_id, result, parset_name, 'autofit', db_session=db_session)
         db_session.flush()
