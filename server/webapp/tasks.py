--- conflicted
+++ resolved
@@ -68,11 +68,7 @@
         'stop_time': work_log.stop_time,
         'project_id': work_log.project_id,
         'work_type': work_log.work_type,
-<<<<<<< HEAD
-        'current_time': datetime.datetime.now(dateutil.tz.tzutc()),
-=======
         'current_time': datetime.datetime.now(dateutil.tz.tzutc())
->>>>>>> 90460a5c
     }
 
 
