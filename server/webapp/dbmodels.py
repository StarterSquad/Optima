from datetime import datetime
import dateutil
from collections import defaultdict

from flask_restful_swagger import swagger
from flask_restful import fields

from sqlalchemy.dialects.postgresql import JSON, UUID, ARRAY
from sqlalchemy import text
from sqlalchemy.orm import deferred

from server.webapp.dbconn import db
from server.webapp.fields import Uuid, Json

from werkzeug.utils import secure_filename
import optima as op


def db_model_as_file(model, loaddir, filename, name_field, extension):
    import os
    from optima.utils import save

    be_object = model.hydrate()
    if filename is None:
        filename = '{}.{}'.format(getattr(model, name_field), extension)
    server_filename = os.path.join(loaddir, filename)

    save(server_filename, be_object)

    return filename



@swagger.model
class UserDb(db.Model):

    __tablename__ = 'users'

    resource_fields = {
        'id': Uuid,
        'displayName': fields.String(attribute='name'),
        'username': fields.String,
        'email': fields.String,
        'is_admin': fields.Boolean,
    }

    id = db.Column(UUID(True), server_default=text("uuid_generate_v1mc()"), primary_key=True)
    username = db.Column(db.String(255))
    name = db.Column(db.String(60))
    email = db.Column(db.String(200))
    password = db.Column(db.String(200))
    is_admin = db.Column(db.Boolean, server_default=text('FALSE'))
    projects = db.relationship('ProjectDb', backref='user', lazy='dynamic')

    def __init__(self, name, email, password, username, is_admin=False):
        self.name = name
        self.email = email
        self.password = password
        self.username = username
        self.is_admin = is_admin

    def get_id(self):
        return self.id

    def is_active(self):  # pylint: disable=R0201
        return True

    def is_anonymous(self):  # pylint: disable=R0201
        return False

    def is_authenticated(self):  # pylint: disable=R0201
        return True


@swagger.model
class ProjectDb(db.Model):

    __tablename__ = 'projects'

    resource_fields = {
        'id': Uuid,
        'name': fields.String,
        'user_id': Uuid,
        'dataStart': fields.Integer(attribute='datastart'),
        'dataEnd': fields.Integer(attribute='dataend'),
        'populations': Json,
        'creation_time': fields.DateTime(attribute='created'),
        'updated_time': fields.DateTime(attribute='updated'),
        'data_upload_time': fields.DateTime,
        'has_data': fields.Boolean(attribute='has_data_now'),
    }

    id = db.Column(UUID(True), server_default=text("uuid_generate_v1mc()"), primary_key=True)
    name = db.Column(db.String(60))
    user_id = db.Column(UUID(True), db.ForeignKey('users.id'))
    datastart = db.Column(db.Integer)
    dataend = db.Column(db.Integer)
    populations = db.Column(JSON)
    created = db.Column(db.DateTime(timezone=True), server_default=text('now()'))
    updated = db.Column(db.DateTime(timezone=True), onupdate=db.func.now())
    version = db.Column(db.Text)
    settings = db.Column(db.LargeBinary)
    data = db.Column(db.LargeBinary)
    working_project = db.relationship('WorkingProjectDb', backref='related_project', uselist=False)
    project_data = db.relationship('ProjectDataDb', backref='project', uselist=False)
    parsets = db.relationship('ParsetsDb', backref='project')
    results = db.relationship('ResultsDb', backref='project')
    progsets = db.relationship('ProgsetsDb', backref='project')

    def __init__(self, name, user_id, datastart, dataend, populations, version,
                 created=None, updated=None, settings=None, data=None, parsets=None,
                 results=None):
        self.name = name
        self.user_id = user_id
        self.datastart = datastart
        self.dataend = dataend
        self.populations = populations
        if created is not None:
            self.created = created
        if updated is not None:
            self.updated = updated
        self.version = version
        self.settings = settings
        self.data = data
        self.parsets = parsets or []
        self.results = results or []

    def has_data(self):
        return self.data is not None and len(self.data)

    def has_model_parameters(self):
        return self.parsets is not None

    @property
    def data_upload_time(self):
        return self.project_data.updated if self.project_data else None

    def hydrate(self):
        project_entry = op.Project()
        project_entry.uid = self.id
        project_entry.name = self.name
        project_entry.created = (
            self.created or datetime.now(dateutil.tz.tzutc())
        )
        project_entry.modified = self.updated
        if self.data:
            project_entry.data = op.loads(self.data)
        if self.settings:
            project_entry.settings = op.loads(self.settings)
        if self.parsets:
            for parset_record in self.parsets:
                parset_entry = parset_record.hydrate()
                project_entry.addparset(parset_entry.name, parset_entry)
        if self.progsets:
            for progset_record in self.progsets:
                progset_entry = progset_record.hydrate()
                project_entry.addprogset(progset_entry.name, progset_entry)
        return project_entry

    def as_file(self, loaddir, filename=None):
<<<<<<< HEAD
        return db_model_as_file(self, loaddir, filename, 'name', 'prj')
=======
        import os

        be_project = self.hydrate()
        if filename is None:
            filename = secure_filename('{}.prj'.format(self.name))
        server_filename = os.path.join(loaddir, filename)

        op.saveobj(server_filename, be_project)

        return filename
>>>>>>> d805a9c5

    def restore(self, project):

        # Attention: this method adds only dependent objects to the session
        from datetime import datetime
        import dateutil

        same_project = str(project.uid) == str(self.id)
        str_project_id = str(self.id)
        print "same_project:", same_project, project.uid, self.id
        db.session.query(ProgramsDb).filter_by(project_id=str_project_id).delete()
        db.session.query(ProgsetsDb).filter_by(project_id=str_project_id).delete()
        if same_project:
            self.name = project.name
        else:
            db.session.query(ResultsDb).filter_by(project_id=str_project_id).delete()
            db.session.query(ParsetsDb).filter_by(project_id=str_project_id).delete()
        db.session.flush()

        self.created = project.created
        self.updated = project.modified or datetime.now(dateutil.tz.tzutc())
        self.settings = op.saves(project.settings)
        self.data = op.saves(project.data)

        if project.data:
            self.datastart = int(project.data['years'][0])
            self.dataend = int(project.data['years'][-1])
            self.populations = []
            project_pops = project.data['pops']
            for i in range(len(project_pops['short'])):
                new_pop = {
                    'name': project_pops['long'][i], 'short_name': project_pops['short'][i],
                    'female': project_pops['female'][i], 'male': project_pops['male'][i],
                    'age_from': int(project_pops['age'][i][0]), 'age_to': int(project_pops['age'][i][1])
                }
                self.populations.append(new_pop)
        else:
            self.datastart = self.datastart or op.default_datastart
            self.dataend = self.dataend or op.default_dataend
            self.populations = self.populations or {}
        if project.parsets:
            from server.webapp.utils import update_or_create_parset
            for name, parset in project.parsets.iteritems():
                if not same_project:
                    parset.uid = op.uuid()  # so that we don't get same parset in two different projects
                update_or_create_parset(self.id, name, parset)

        # Expects that progsets or programs should not be deleted from restoring a project
        # This is the same behaviour as with parsets.
        if project.progsets:
            from server.webapp.utils import update_or_create_progset
            from server.webapp.programs import get_default_programs

            if project.data != {}:
                program_list = get_default_programs(project)
            else:
                program_list = []

            for name, progset in project.progsets.iteritems():
                progset_record = update_or_create_progset(self.id, name, progset)
                progset_record.restore(progset, program_list)

    def recursive_delete(self, synchronize_session=False):

        str_project_id = str(self.id)
        # delete all relevant entries explicitly
        db.session.query(WorkLogDb).filter_by(project_id=str_project_id).delete(synchronize_session)
        db.session.query(ProjectDataDb).filter_by(id=str_project_id).delete(synchronize_session)
        db.session.query(WorkingProjectDb).filter_by(id=str_project_id).delete(synchronize_session)
        db.session.query(ResultsDb).filter_by(project_id=str_project_id).delete(synchronize_session)
        db.session.query(ParsetsDb).filter_by(project_id=str_project_id).delete(synchronize_session)
        db.session.query(ProgramsDb).filter_by(project_id=str_project_id).delete(synchronize_session)
        db.session.query(ProgsetsDb).filter_by(project_id=str_project_id).delete(synchronize_session)
        db.session.query(ProjectDb).filter_by(id=str_project_id).delete(synchronize_session)
        db.session.flush()


class ParsetsDb(db.Model):

    __tablename__ = 'parsets'

    resource_fields = {
        'id': Uuid(attribute='uid'),
        'project_id': Uuid,
        'name': fields.String,
        'created': fields.DateTime,
        'updated': fields.DateTime,
        'pars': Json,
    }

    id = db.Column(UUID(True), server_default=text("uuid_generate_v1mc()"), primary_key=True)
    project_id = db.Column(UUID(True), db.ForeignKey('projects.id'))
    name = db.Column(db.Text)
    created = db.Column(db.DateTime(timezone=True), server_default=text('now()'))
    updated = db.Column(db.DateTime(timezone=True), onupdate=db.func.now())
    pars = db.Column(db.LargeBinary)

    def __init__(self, project_id, name, created=None, updated=None, pars=None, id=None):
        self.project_id = project_id
        self.name = name
        if created:
            self.created = created
        if updated:
            self.updated = updated
        self.pars = pars
        if id:
            self.id = id

    def hydrate(self):
        parset_entry = op.Parameterset()
        parset_entry.name = self.name
        parset_entry.uid = self.id
        parset_entry.created = self.created
        parset_entry.modified = self.updated
        if self.pars:
            parset_entry.pars = op.loads(self.pars)
        return parset_entry


class ResultsDb(db.Model):

    CALIBRATION_TYPE = 'calibration'  # todo make enum when all types are known

    __tablename__ = 'results'

    id = db.Column(UUID(True), server_default=text("uuid_generate_v1mc()"), primary_key=True)
    parset_id = db.Column(UUID(True), db.ForeignKey('parsets.id'))
    project_id = db.Column(UUID(True), db.ForeignKey('projects.id'))
    calculation_type = db.Column(db.Text)
    blob = db.Column(db.LargeBinary)

    def __init__(self, parset_id, project_id, calculation_type, blob, id=None):
        self.parset_id = parset_id
        self.project_id = project_id
        self.calculation_type = calculation_type
        self.blob = blob
        if id:
            self.id = id

    def hydrate(self):
        return op.loads(self.blob)


class WorkingProjectDb(db.Model):  # pylint: disable=R0903

    __tablename__ = 'working_projects'

    id = db.Column(UUID(True), db.ForeignKey('projects.id'), primary_key=True)
    is_working = db.Column(db.Boolean, unique=False, default=False)
    work_type = db.Column(db.String(32), default=None)
    project = db.Column(db.LargeBinary)
    work_log_id = db.Column(UUID(True), default=None)

    def __init__(self, project_id, is_working=False, project=None, work_type=None, work_log_id=None):  # pylint: disable=R0913
        self.id = project_id
        self.project = project
        self.is_working = is_working
        self.work_type = work_type
        self.work_log_id = work_log_id


class WorkLogDb(db.Model):  # pylint: disable=R0903

    __tablename__ = "work_log"

    work_status = db.Enum('started', 'completed', 'cancelled', 'error', name='work_status')

    id = db.Column(UUID(True), primary_key=True)
    work_type = db.Column(db.String(32), default=None)
    project_id = db.Column(UUID(True), db.ForeignKey('projects.id'))
    start_time = db.Column(db.DateTime(timezone=True), server_default=text('now()'))
    stop_time = db.Column(db.DateTime(timezone=True), default=None)
    status = db.Column(work_status, default='started')
    error = db.Column(db.Text, default=None)

    def __init__(self, project_id, work_type=None):
        self.project_id = project_id
        self.work_type = work_type


class ProjectDataDb(db.Model):  # pylint: disable=R0903

    __tablename__ = 'project_data'

    id = db.Column(UUID(True), db.ForeignKey('projects.id'), primary_key=True)
    meta = deferred(db.Column(db.LargeBinary))
    updated = db.Column(db.DateTime(timezone=True), server_default=text('now()'))

    def __init__(self, project_id, meta, updated=None):
        self.id = project_id
        self.meta = meta
        self.updated = updated


@swagger.model
class ProgramsDb(db.Model):

    __tablename__ = 'programs'

    resource_fields = {
        'id': Uuid,
        'progset_id': Uuid,
        'project_id': Uuid,
        'category': fields.String,
        'short_name': fields.String(attribute='short'),
        'name': fields.String,
        'parameters': fields.Raw(attribute='pars'),
        'active': fields.Boolean,
        'populations': fields.List(fields.String, attribute='targetpops'),
        'criteria': fields.Raw(),
        'created': fields.DateTime,
        'updated': fields.DateTime,
    }

    id = db.Column(UUID(True), server_default=text("uuid_generate_v1mc()"), primary_key=True)
    progset_id = db.Column(UUID(True), db.ForeignKey('progsets.id'))
    project_id = db.Column(UUID(True), db.ForeignKey('projects.id'))
    category = db.Column(db.String)
    name = db.Column(db.String)
    short = db.Column('short_name', db.String)
    pars = db.Column(JSON)
    active = db.Column(db.Boolean)
    targetpops = db.Column(ARRAY(db.String), default=[])
    criteria = db.Column(JSON)
    created = db.Column(db.DateTime(timezone=True), server_default=text('now()'))
    updated = db.Column(db.DateTime(timezone=True), onupdate=db.func.now())

    def __init__(self, project_id, progset_id, name, short='',
                 category='No category', active=False, pars=None, created=None,
                 updated=None, id=None, targetpops=[], criteria=None):

        self.project_id = project_id
        self.progset_id = progset_id
        self.name = name
        self.short = short if short is not None else name
        self.category = category
        self.pars = pars
        self.active = active
        self.targetpops = targetpops
        self.criteria = criteria
        if created:
            self.created = created
        if updated:
            self.updated = updated
        if id:
            self.id = id

    def pars_to_program_pars(self):
        """From API Program to BE Program"""

        if self.pars is None:
            return []

        parameters = []

        for param in self.pars:
            if param.get('active', False):
                parameters.extend([{
                    'param': param['param'],
                    'pop': pop if type(pop) in (str, unicode) else tuple(pop)
                } for pop in param['pops']])

        return parameters

    @classmethod
    def program_pars_to_pars(cls, targetpars):
        """From BE Program to API Program"""

        parameters = defaultdict(list)
        for parameter in targetpars:
            parameters[parameter['param']].append(parameter['pop'])

        pars = [{
<<<<<<< HEAD
            'active': True,
            'param': short_name,
            'pops': pop,
        } for short_name, pop in parameters.iteritems()]
=======
                'active': True,
                'param': short_name,
                'pops': pop,
                } for short_name, pop in parameters.iteritems()]
>>>>>>> d805a9c5

        return pars

    def hydrate(self):
        program_entry = op.Program(
            self.short,
            targetpars=self.pars_to_program_pars(),
            name=self.name,
            category=self.category,
            targetpops=self.targetpops,
            criteria=self.criteria
        )
        program_entry.id = self.id
        return program_entry


@swagger.model
class ProgsetsDb(db.Model):

    resource_fields = {
        'id': Uuid,
        'project_id': Uuid,
        'name': fields.String,
        'created': fields.DateTime,
        'updated': fields.DateTime,
        'programs': fields.Nested(ProgramsDb.resource_fields)
    }

    __tablename__ = 'progsets'

    id = db.Column(UUID(True), server_default=text("uuid_generate_v1mc()"), primary_key=True)
    project_id = db.Column(UUID(True), db.ForeignKey('projects.id'))
    name = db.Column(db.String)
    created = db.Column(db.DateTime(timezone=True), server_default=text('now()'))
    updated = db.Column(db.DateTime(timezone=True), onupdate=db.func.now())
    programs = db.relationship('ProgramsDb', backref='progset', lazy='joined')

    def __init__(self, project_id, name, created=None, updated=None, id=None):
        self.project_id = project_id
        self.name = name
        if created:
            self.created = created
        if updated:
            self.updated = updated
        if id:
            self.id = id

    def hydrate(self):
        # In BE, programs don't have an "active" flag
        # therefore only hydrating active programs
        progset_entry = op.Programset(
            name=self.name,
            programs=[
                program.hydrate()
                for program in self.programs if program.active
            ]
        )

        return progset_entry

    def restore(self, progset, program_list):
        from server.webapp.utils import update_or_create_program

        self.name = progset.name
        # only active programs are hydrated
        # therefore we need to retrieve the default list of programs
        loaded_programs = set()
        for program in program_list:
            program_name = program['name']
            if program_name in progset.programs:
                loaded_programs.add(program_name)
                program = progset.programs[program_name].__dict__
                program['parameters'] = program.get('targetpars', [])
                active = True
            else:
                active = False

            update_or_create_program(self.project.id, self.id, program_name, program, active)

        # In case programs from prj are not in the defaults
        for program_name, program in progset.programs.iteritems():
            if program_name not in loaded_programs:
                program = program.__dict__
                program['parameters'] = program.get('targetpars', [])
                update_or_create_program(self.project.id, self.id, program_name, program, True)

    def create_programs_from_list(self, programs):
        for program in programs:
            kwargs = {}
            for field in ['name', 'short', 'category', 'targetpops', 'pars']:
                kwargs[field] = program[field]

            program_entry = ProgramsDb(
                self.project_id,
                self.id,
                active=program.get('active', False),
                **kwargs
            )
            db.session.add(program_entry)

<<<<<<< HEAD
    def recursive_delete(self):
        db.session.query(ProgramsDb).filter_by(progset_id=str(self.id)).delete()
        db.session.query(ProgsetsDb).filter_by(id=str(self.id)).delete()

    def as_file(self, loaddir, filename=None):
        return db_model_as_file(self, loaddir, filename, 'name', 'progset')
=======
    def recursive_delete(self, synchronize_session=False):
        db.session.query(ProgramsDb).filter_by(progset_id=str(self.id)).delete(synchronize_session)
        db.session.query(ProgsetsDb).filter_by(id=str(self.id)).delete(synchronize_session)
        db.session.flush()
>>>>>>> d805a9c5
<|MERGE_RESOLUTION|>--- conflicted
+++ resolved
@@ -158,20 +158,7 @@
         return project_entry
 
     def as_file(self, loaddir, filename=None):
-<<<<<<< HEAD
         return db_model_as_file(self, loaddir, filename, 'name', 'prj')
-=======
-        import os
-
-        be_project = self.hydrate()
-        if filename is None:
-            filename = secure_filename('{}.prj'.format(self.name))
-        server_filename = os.path.join(loaddir, filename)
-
-        op.saveobj(server_filename, be_project)
-
-        return filename
->>>>>>> d805a9c5
 
     def restore(self, project):
 
@@ -445,17 +432,10 @@
             parameters[parameter['param']].append(parameter['pop'])
 
         pars = [{
-<<<<<<< HEAD
-            'active': True,
-            'param': short_name,
-            'pops': pop,
-        } for short_name, pop in parameters.iteritems()]
-=======
                 'active': True,
                 'param': short_name,
                 'pops': pop,
                 } for short_name, pop in parameters.iteritems()]
->>>>>>> d805a9c5
 
         return pars
 
@@ -556,16 +536,10 @@
             )
             db.session.add(program_entry)
 
-<<<<<<< HEAD
-    def recursive_delete(self):
-        db.session.query(ProgramsDb).filter_by(progset_id=str(self.id)).delete()
-        db.session.query(ProgsetsDb).filter_by(id=str(self.id)).delete()
-
-    def as_file(self, loaddir, filename=None):
-        return db_model_as_file(self, loaddir, filename, 'name', 'progset')
-=======
     def recursive_delete(self, synchronize_session=False):
         db.session.query(ProgramsDb).filter_by(progset_id=str(self.id)).delete(synchronize_session)
         db.session.query(ProgsetsDb).filter_by(id=str(self.id)).delete(synchronize_session)
         db.session.flush()
->>>>>>> d805a9c5
+
+    def as_file(self, loaddir, filename=None):
+        return db_model_as_file(self, loaddir, filename, 'name', 'progset')