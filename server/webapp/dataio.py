from flask.ext.restful import marshal

__doc__ = """

dataio.py contains all the functions that fetch and saves optima objects to/from database
and the file system. These functions abstracts out the data i/o for the web-server
api calls.

function call pairs are load_*/save_* and refers to saving to database.

Database record variables should have suffix _record

Parsed data structures should have suffix _summary
"""


import os
from datetime import datetime
import dateutil
from pprint import pprint

from flask import helpers, current_app, abort
from flask.ext.login import current_user

from server.webapp.dbconn import db
from server.webapp.dbmodels import ProjectDb, ResultsDb
from server.webapp.exceptions import (
    ProjectDoesNotExist, ProgsetDoesNotExist, ParsetDoesNotExist, ProgramDoesNotExist)
from server.webapp.utils import TEMPLATEDIR, upload_dir_user, normalize_obj
from server.webapp.parse import (
    parse_default_program_summaries, parse_parameters_of_parset_list,
    parse_parameters_from_progset_parset)


import optima as op
from optima.utils import saves

def load_project_record(project_id, all_data=False, raise_exception=False, db_session=None, authenticate=True):
    from sqlalchemy.orm import defaultload
    from server.webapp.exceptions import ProjectDoesNotExist


    if not db_session:
        db_session = db.session

    if authenticate:
        cu = current_user
        # current_app.logger.debug("getting project {} for user {} (admin:{})".format(
        #     project_id,
        #     cu.id if not cu.is_anonymous() else None,
        #     cu.is_admin if not cu.is_anonymous else False
        # ))
        if cu.is_anonymous():
            if raise_exception:
                abort(401)
            else:
                return None
    if authenticate is False or cu.is_admin:
        query = db_session.query(ProjectDb).filter_by(id=project_id)
    else:
        query = db_session.query(ProjectDb).filter_by(id=project_id, user_id=cu.id)

    if all_data:
        query = query.options(
            # undefer('model'),
            # defaultload(ProjectDb.working_project).undefer('model'),
            defaultload(ProjectDb.project_data).undefer('meta'))
    project_record = query.first()
    if project_record is None:
        current_app.logger.warning("no such project found: %s for user %s %s" % (project_id, cu.id, cu.name))
        if raise_exception:
            raise ProjectDoesNotExist(id=project_id)
    return project_record


def check_project_exists(project_id):
    project_record = load_project_record(project_id)
    if project_record is None:
        raise ProjectDoesNotExist(id=project_id)


def _load_project_child(
        project_id, record_id, record_class, exception_class, raise_exception=True):
    cu = current_user

    record = db.session.query(record_class).get(record_id)
    if record is None:
        if raise_exception:
            raise exception_class(id=record_id)
        return None

    if record.project_id != project_id:
        if raise_exception:
            raise exception_class(id=record_id)
        return None

    if not cu.is_admin and record.project.user_id != cu.id:
        if raise_exception:
            raise exception_class(id=record_id)
        return None

    print ">>> Fetching record '%s' of '%s'" % (record.name, repr(record_class))

    return record

def save_data_spreadsheet(name, folder=None):
    if folder is None:
        folder = current_app.config['UPLOAD_FOLDER']
    spreadsheet_file = name
    user_dir = upload_dir_user(folder)
    if not spreadsheet_file.startswith(user_dir):
        spreadsheet_file = helpers.safe_join(user_dir, name + '.xlsx')


def delete_spreadsheet(name, user_id=None):
    spreadsheet_file = name
    for parent_dir in [TEMPLATEDIR, current_app.config['UPLOAD_FOLDER']]:
        user_dir = upload_dir_user(parent_dir, user_id)
        if not spreadsheet_file.startswith(user_dir):
            spreadsheet_file = helpers.safe_join(user_dir, name + '.xlsx')
        if os.path.exists(spreadsheet_file):
            os.remove(spreadsheet_file)


def load_project(project_id, autofit=False, raise_exception=True):
    if not autofit:
        project_record = load_project_record(project_id, raise_exception=raise_exception)
        if project_record is None:
            raise ProjectDoesNotExist(id=project_id)
        project = project_record.load()
    else:  # todo bail out if no working project
        working_project_record = db.session.query(WorkingProjectDb).filter_by(id=project_id).first()
        if working_project_record is None:
            raise ProjectDoesNotExist(id=project_id)
        project = op.loads(working_project_record.project)
    return project


def load_program(project_id, progset_id, program_id):
    program_entry = load_program_record(project_id, progset_id, program_id)
    if program_entry is None:
        raise ProgramDoesNotExist(id=program_id, project_id=project_id)
    return program_entry.load()


def load_parset(project, parset_id):

    for parset in project.parsets.values():
        if parset.uid == parset_id:
            return parset



def load_parset_list(project):
    parsets = []

    for parset in project.parsets.values():

        print(parset)

        parsets.append({
            "id": parset.uid,
            "project_id": project.uid,
            "pars": parset.pars,
            "updated": parset.modified,
            "created": parset.created,
            "name": parset.name
        })

    return parsets


def get_project_parameters(project_id):
    return parse_parameters_of_parset_list(load_parset_list(project_id))


def get_parset_from_project(project, parset_id):
    parsets = [
        project.parsets[key]
        for key in project.parsets
        if project.parsets[key].uid == parset_id
    ]
    if not parsets:
        raise ParsetDoesNotExist(project_id=project_id, id=parset_id)
    return parsets[0]


def load_result_record(project_id, parset_id, calculation_type=ResultsDb.CALIBRATION_TYPE):
    result_record = db.session.query(ResultsDb).filter_by(
        project_id=project_id, parset_id=parset_id, calculation_type=calculation_type).first()
    if result_record is None:
        return None
    return result_record


def load_result(project_id, parset_id, calculation_type=ResultsDb.CALIBRATION_TYPE):
    result_record = load_result_record(project_id, parset_id, calculation_type)
    if result_record is None:
        return None
    return result_record.hydrate()


<<<<<<< HEAD
def save_result_record(
        project, result, parset_name='default',
=======
def save_result(
        project_id, result, parset_name='default',
>>>>>>> 9d3d032c
        calculation_type=ResultsDb.CALIBRATION_TYPE,
        db_session=None):

    if not db_session:
        db_session=db.session

    # find relevant parset for the result
    print ">>>> Saving result(%s) '%s' of parset '%s'" % (calculation_type, result.name, parset_name)
    parsets = project.parsets.values()
    parset = [item for item in parsets if item.name == parset_name]
    if parset:
        parset = parset[0]
    else:
        raise Exception("parset '{}' not generated for the project {}!".format(parset_name, project_id))

    # update results (after runsim is invoked)
    result_records = db_session.query(ResultsDb).filter_by(project_id=project.uid)
    result_records = [item for item in result_records
                     if item.parset_id == parset.uid
                        and item.calculation_type == calculation_type]

    blob = op.saves(result)
    if result_records:
        if len(result_records) > 1:
            abort(500, "Found multiple records for result (%s) of parset '%s'" % calculation_type, parset.name)
        result_record = result_records[0]
        result_record.blob = blob
        print "> Updating results", result.uid

    if not result_records:
        result_record = ResultsDb(
            parset_id=str(parset.uid),
            project_id=project.uid,
            calculation_type=calculation_type,
            blob=blob)
        print "> Creating results", result.uid

    result_id = str(result.uid)
    result_record.id = result_id

    return result_record


def load_project_program_summaries(project_id):
    return parse_default_program_summaries(load_project(project_id, raise_exception=True))


def get_project_years(project_id):
    settings = load_project(project_id).settings
    return range(int(settings.start), int(settings.end) + 1)


def get_target_popsizes(project_id, parset_id, progset_id, program_id):
    program = load_program(project_id, progset_id, program_id)
    parset = load_parset(project_id, parset_id)
    years = get_project_years(project_id)
    popsizes = program.gettargetpopsize(t=years, parset=parset)
    return normalize_obj(dict(zip(years, popsizes)))


def load_parameters_from_progset_parset(project_id, progset_id, parset_id):
    progset_record = load_progset_record(project_id, progset_id)
    progset = progset_record.hydrate()
    print ">>> Fetching target parameters from progset '%s'", progset.name
    progset.gettargetpops()
    progset.gettargetpars()
    progset.gettargetpartypes()

    parset_record = load_parset_record(project_id, parset_id)
    parset = parset_record.hydrate()

    settings = load_project(project_id).settings

    return parse_parameters_from_progset_parset(settings, progset, parset)


def get_parset_keys_with_y_values(project_id):
    parset_records = db.session.query(ParsetsDb).filter_by(project_id=project_id).all()
    parsets = {str(record.id): record.hydrate() for record in parset_records}
    y_keys = {
        id: {
            par.short: [
                {
                    'val': k,
                    'label': ' - '.join(k) if isinstance(k, tuple) else k
                }
                for k in par.y.keys()
                ]
            for par in parset.pars[0].values()
            if hasattr(par, 'y') and par.visible
            }
        for id, parset in parsets.iteritems()
        }
    return y_keys


def get_scenario_summary_from_record(scenario_record):
    """

    Args:
        scenario_record:

    Returns:
    {
        'id': scenario_record.id,
        'progset_id': scenario_record.progset_id,
        'scenario_type': scenario_record.scenario_type,
        'active': scenario_record.active,
        'name': scenario_record.name,
        'parset_id': scenario_record.parset_id,
        'budgets': [
          {
            "program": "VMMC",
            "values": [ null ]
          },
          },
          {
            "program": "HTC",
            "values": [ 33333 ]
          },
          "years": [ 2020 ],
    }
    """
    result = {
        'id': scenario_record.id,
        'progset_id': scenario_record.progset_id, # could be None if parameter scenario
        'scenario_type': scenario_record.scenario_type,
        'active': scenario_record.active,
        'name': scenario_record.name,
        'parset_id': str(scenario_record.parset_id),
    }
    result.update(scenario_record.blob)
    return result


def update_or_create_scenario_record(project_id, scenario_summary):
    scenario_id = scenario_summary.pop("id", None)

    # put scenario type specific keys in blob
    blob = {}
    for blob_key in ['pars', 'budget', 'coverage', 'years']:
        value = scenario_summary.pop(blob_key, None)
        if value is not None:
            blob[blob_key] = value

    if 'years' in blob:
        blob['years'] = map(int, blob['years'])

    if scenario_id is None:
        record = ScenariosDb(project_id, blob=blob, **scenario_summary)
    else:
        record = ScenariosDb.query.filter_by(id=scenario_id).first()
        record.blob = blob
        for key, value in scenario_summary.items():
            setattr(record, key, value)

    db.session.add(record)
    db.session.flush()
    # print("Saving scenario to database")
    # pprint(scenario_summary)
    # pprint(get_scenario_summary_from_record(record))
    return record


def get_scenario_summaries(project_id):
    scenario_records = db.session.query(ScenariosDb).filter_by(project_id=project_id).all()
    scenario_summaries = map(get_scenario_summary_from_record, scenario_records)
    return normalize_obj(scenario_summaries)


def save_scenario_summaries(project_id, scenario_summaries):
    # delete any records with id's that aren't in summaries
    existing_scenario_ids = [
        scenario_summary['id']
        for scenario_summary in scenario_summaries
        if scenario_summary.get('id', False)
    ]
    db.session.query(ScenariosDb) \
        .filter_by(project_id=project_id) \
        .filter(~ScenariosDb.id.in_(existing_scenario_ids)) \
        .delete(synchronize_session='fetch')
    db.session.flush()

    for scenario_summary in scenario_summaries:
        # this hack is needed for parameter scenarios that don't have progsets
        if scenario_summary['progset_id'] == 'None':
            scenario_summary['progset_id'] = None
        print(">>> Saving scenario")
        pprint(scenario_summary, indent=2)
        update_or_create_scenario_record(project_id, scenario_summary)
    db.session.commit()


def get_program_summary_from_program_record(program_record):
    """
    Extract required fields from Program object

    Field names taken to be consistent with dbModels.ProgramsDb resource fields

    @TODO: optimizable field needs to be made consistent within ProgramDb
    """
    program_summary = {
        'id': program_record.id,
        'progset_id': program_record.progset_id,
        'project_id': program_record.project_id,
        'category': program_record.category,
        'short': program_record.short,
        'name': program_record.name,
        'targetpars': program_record.pars, #NOTE change in field name
        'active': program_record.active,
        'populations': program_record.targetpops, #NOTE change in field name
        'criteria': program_record.criteria,
        'created': program_record.created,
        'updated': program_record.updated,
        'ccopars': program_record.ccopars,
        'costcov': program_record.costcov,
        #'optimizable': program_record.optimizable,
    }
    return program_summary

def get_progset_summary_from_record(progset_record):
    """

    @TODO: targetpartypes and readytooptimize fields needs to be made consistent within ProgsetDb

    """

    progset_summary = {
        'id': progset_record.id,
        'project_id': progset_record.project_id,
        'name': progset_record.name,
        'created': progset_record.created,
        'updated': progset_record.updated,
        'programs': map(get_program_summary_from_program_record,progset_record.programs),
        #'targetpartypes': progset_record.targetpartypes,
        #'readytooptimize': progset_record.readytooptimize
    }
    return progset_summary

def get_progset_summaries(project_id):
    """

    """
    progset_records = db.session.query(ProgsetsDb).filter_by(project_id=project_id).all()
    progset_summaries = map(get_progset_summary_from_record, progset_records)

    return { 'progsets': normalize_obj(progset_summaries)}



def save_progset_summaries(project_id, progset_summaries):
    """

    """

    progset_name = progset_summaries['name']
    progset_programs = progset_summaries['programs']

    current_app.logger.debug("!!! name and programs data : %s, \n\t %s "%(progset_name, progset_programs))

    progset_record = ProgsetsDb(project_id=project_id, name=progset_name)
    # need to flush first to force the generation of progset_record.id if new
    db.session.add(progset_record)
    db.session.flush()

    progset_record.update_from_program_summaries(progset_programs, progset_record.id)
    progset_record.get_extra_data()
    db.session.commit()



def get_optimization_summaries(project_id):
    optimization_records = db.session.query(OptimizationsDb) \
        .filter_by(project_id=project_id).all()
    result = marshal(optimization_records, OptimizationsDb.resource_fields)
    return normalize_obj(result)


def save_optimization_summaries(project_id, optimization_summaries):
    """
    The optimization summary is generated by the web-client and by the parsing
    algorithm for project.optims objects.

    Args:
        project_id: uuid_string
        optimization_summaries: a list of optimizations where each optimization is:

            {'constraints': {'max': {'ART': None,
                                     'Condoms': None,
                                     'FSW programs': None,
                                     'HTC': None,
                                     'Other': 1},
                             'min': {'ART': 1,
                                     'Condoms': 0,
                                     'FSW programs': 0,
                                     'HTC': 0,
                                     'Other': 1},
                             'name': {'ART': 'Antiretroviral therapy',
                                      'Condoms': 'Condom promotion and distribution',
                                      'FSW programs': 'Programs for female sex workers and clients',
                                      'HTC': 'HIV testing and counseling',
                                      'Other': 'Other'}},
             'name': 'Optimization 1',
             'objectives': {'base': None,
                            'budget': 60500000,
                            'deathfrac': None,
                            'deathweight': 5,
                            'end': 2030,
                            'incifrac': None,
                            'inciweight': 1,
                            'keylabels': {'death': 'Deaths', 'inci': 'New infections'},
                            'keys': ['death', 'inci'],
                            'start': 2017,
                            'which': 'outcomes'},
             'parset_id': 'af6847d6-466b-4fc7-9e41-1347c053a0c2',
             'progset_id': 'cfa49dcc-2b8b-11e6-8a08-57d606501764',
             'which': 'outcomes'}
    """

    existing_ids = [
        summary['id']
        for summary in optimization_summaries
        if summary.get('id', False)
    ]

    db.session.query(OptimizationsDb) \
        .filter_by(project_id=project_id) \
        .filter(~OptimizationsDb.id.in_(existing_ids)) \
        .delete(synchronize_session='fetch')
    db.session.flush()

    for summary in optimization_summaries:
        id = summary.get('id', None)

        if id is None:
            record = OptimizationsDb(
                project_id=project_id,
                parset_id=summary['parset_id'],
                progset_id=summary['progset_id'],
                name=summary['name'],
                which=summary['which'])
        else:
            record = db.session.query(OptimizationsDb).get(id)

        record.update(
            constraints=summary['constraints'],
            objectives=summary['objectives'])

        # verb = "Creating" if id is None else "Updating"
        # print ">>>", verb, " optimizaton", summary['name']
        # pprint(summary)

        db.session.add(record)
        db.session.flush()

    db.session.commit()


def get_default_optimization_summaries(project_id):
    project = load_project(project_id)
    progset_records = ProgsetsDb.query.filter_by(project_id=project_id).all()

    defaults_by_progset_id = {}
    for progset_record in progset_records:
        progset = progset_record.hydrate()
        progset_id = progset_record.id
        default = {
            'constraints': op.defaultconstraints(project=project, progset=progset),
            'objectives': {}
        }
        for which in ['outcomes', 'money']:
            default['objectives'][which] = op.defaultobjectives(
                project=project, progset=progset, which=which)
        defaults_by_progset_id[progset_id] = default

    return normalize_obj(defaults_by_progset_id)<|MERGE_RESOLUTION|>--- conflicted
+++ resolved
@@ -200,13 +200,9 @@
     return result_record.hydrate()
 
 
-<<<<<<< HEAD
-def save_result_record(
-        project, result, parset_name='default',
-=======
+
 def save_result(
         project_id, result, parset_name='default',
->>>>>>> 9d3d032c
         calculation_type=ResultsDb.CALIBRATION_TYPE,
         db_session=None):
 
