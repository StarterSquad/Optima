--- conflicted
+++ resolved
@@ -68,13 +68,8 @@
                                              ProjectData, ProjectFromData, Portfolio,
                                              Defaults)
 from server.webapp.resources.project_constants import Parameters, Populations
-<<<<<<< HEAD
-from server.webapp.resources.project_progsets import Progsets, Progset
+from server.webapp.resources.project_progsets import Progsets, Progset, ProgsetData
 from server.webapp.resources.project_parsets import Parsets, ParsetsDetail, ParsetsCalibration, ParsetsData
-=======
-from server.webapp.resources.project_progsets import Progsets, Progset, ProgsetData
-from server.webapp.resources.project_parsets import Parsets, ParsetsDetail, ParsetsCalibration
->>>>>>> d69c1d5f
 
 
 app.register_blueprint(model, url_prefix='/api/model')
