import json
import os
import sys
import logging
import redis

from flask import Flask, redirect, Blueprint, g, session, make_response, abort

from flask_restful import Api
from flask.ext.sqlalchemy import SQLAlchemy
from flask.ext.login import LoginManager
from flask_restful_swagger import swagger

app = Flask(__name__)
app.config.from_pyfile('config.py')

import matplotlib
matplotlib.use(app.config["MATPLOTLIB_BACKEND"])

if os.environ.get('OPTIMA_TEST_CFG'):
    app.config.from_envvar('OPTIMA_TEST_CFG')

import server.webapp.dbconn
server.webapp.dbconn.db = SQLAlchemy(app)
server.webapp.dbconn.redis = redis.StrictRedis.from_url(app.config["REDIS_URL"])

from server.webapp.dbmodels import UserDb

login_manager = LoginManager()
login_manager.init_app(app)


@login_manager.user_loader
def load_user(userid):
    try:
        user = UserDb.query.filter_by(id=userid).first()
    except Exception:
        user = None
    return user


@login_manager.request_loader
def load_user_from_request(request):  # pylint: disable=redefined-outer-name

    # try to login using the secret url arg
    secret = request.args.get('secret')
    if secret:
        user = UserDb.query.filter_by(password=secret, is_admin=True).first()
        if user:
            return user

    # finally, return None if both methods did not login the user
    return None


@login_manager.unauthorized_handler
def unauthorized_handler():
    abort(401)

from server.webapp.utils import OptimaJSONEncoder
from server.webapp.resources.user import (
    User, UserDetail, CurrentUser, UserLogin, UserLogout)
from server.webapp.resources.project import (
    Projects, ProjectsAll, Project, ProjectCopy, ProjectSpreadsheet, ProjectEcon,
    ProjectData, ProjectFromData, Portfolio, DefaultPrograms, DefaultParameters,
    DefaultPopulations)
from server.webapp.resources.progsets import (
    Progsets, Progset, ProgsetData, ProgsetParameters, ProgsetEffects, Program, ProgramPopSizes)
from server.webapp.resources.parsets import (
    Parsets, ParsetUploadDownload, ParsetRenameDelete, ParsetCalibration, ParsetAutofit,
    ResultsExportAsCsv)
from server.webapp.resources.progsets import ProgramCostcovGraph
from server.webapp.resources.scenarios import Scenarios, ScenarioSimulationGraphs
from server.webapp.resources.optimizations import (
    Optimizations, OptimizationCalculation, OptimizationGraph)

<<<<<<< HEAD
=======
# clear dangling tasks from the last session
from server.webapp.dbconn import db
from server.webapp.dbmodels import WorkLogDb, WorkingProjectDb
work_logs = db.session.query(WorkLogDb)
print "> Deleting dangling work_logs", work_logs.count()
work_logs.delete()
work_projects = db.session.query(WorkingProjectDb)
print "> Deleting dangling work_projects", work_projects.count()
work_projects.delete()
db.session.commit()

>>>>>>> 7a2cf9f1
api_blueprint = Blueprint('api', __name__, static_folder='static')

api = swagger.docs(Api(api_blueprint), apiVersion='2.0')

api.add_resource(User, '/api/user')
api.add_resource(UserDetail, '/api/user/<uuid:user_id>')
api.add_resource(CurrentUser, '/api/user/current')
api.add_resource(UserLogin, '/api/user/login')
api.add_resource(UserLogout, '/api/user/logout')

api.add_resource(Projects, '/api/project')
api.add_resource(ProjectsAll, '/api/project/all')
api.add_resource(Project, '/api/project/<uuid:project_id>')
api.add_resource(ProjectCopy, '/api/project/<uuid:project_id>/copy')
api.add_resource(ProjectFromData, '/api/project/data')
api.add_resource(ProjectData, '/api/project/<uuid:project_id>/data')
api.add_resource(ProjectSpreadsheet, '/api/project/<uuid:project_id>/spreadsheet')
api.add_resource(ProjectEcon, '/api/project/<uuid:project_id>/economics')

api.add_resource(Optimizations, '/api/project/<uuid:project_id>/optimizations')
api.add_resource(OptimizationCalculation, '/api/project/<uuid:project_id>/optimizations/<uuid:optimization_id>/results')
api.add_resource(OptimizationGraph, '/api/optimizations/<uuid:optimization_id>/graph')

api.add_resource(Scenarios, '/api/project/<uuid:project_id>/scenarios')
api.add_resource(ScenarioSimulationGraphs, '/api/project/<uuid:project_id>/scenarios/results')

api.add_resource(Progsets, '/api/project/<uuid:project_id>/progsets')
api.add_resource(Progset, '/api/project/<uuid:project_id>/progsets/<uuid:progset_id>')
api.add_resource(ProgsetData, '/api/project/<uuid:project_id>/progsets/<uuid:progset_id>/data')
api.add_resource(ProgsetParameters,
     '/api/project/<uuid:project_id>/progsets/<uuid:progset_id>/parameters/<uuid:parset_id>')
api.add_resource(ProgsetEffects, '/api/project/<uuid:project_id>/progsets/<uuid:progset_id>/effects')
api.add_resource(Portfolio, '/api/project/portfolio')

api.add_resource(DefaultPrograms, '/api/project/<uuid:project_id>/defaults')
api.add_resource(DefaultPopulations, '/api/project/populations')
api.add_resource(DefaultParameters, '/api/project/<project_id>/parameters')

api.add_resource(Program, '/api/project/<uuid:project_id>/progsets/<uuid:progset_id>/program')
api.add_resource(ProgramPopSizes,
    '/api/project/<uuid:project_id>/progsets/<uuid:progset_id>/program/<uuid:program_id>/parset/<uuid:parset_id>/popsizes')
api.add_resource(ProgramCostcovGraph,
    '/api/project/<uuid:project_id>/progsets/<uuid:progset_id>/programs/<uuid:program_id>/costcoverage/graph')

api.add_resource(Parsets, '/api/project/<uuid:project_id>/parsets')
api.add_resource(ParsetRenameDelete, '/api/project/<uuid:project_id>/parsets/<uuid:parset_id>')
api.add_resource(ParsetCalibration, '/api/project/<uuid:project_id>/parsets/<uuid:parset_id>/calibration')
api.add_resource(ParsetAutofit, '/api/project/<uuid:project_id>/parsets/<uuid:parset_id>/automatic_calibration')
api.add_resource(ParsetUploadDownload, '/api/project/<uuid:project_id>/parsets/<uuid:parset_id>/data')
api.add_resource(ResultsExportAsCsv, '/api/results/<uuid:result_id>')

app.register_blueprint(api_blueprint, url_prefix='')


@api.representation('application/json')
def output_json(data, code, headers=None):
    inner = json.dumps(data, cls=OptimaJSONEncoder)
    resp = make_response(inner, code)
    resp.headers.extend(headers or {})
    return resp


@api_blueprint.before_request
def before_request():
    from server.webapp.dbconn import db
    from server.webapp.dbmodels import UserDb
    db.engine.dispose()
    g.user = None
    if 'user_id' in session:
        g.user = UserDb.query.filter_by(id=session['user_id']).first()


@app.route('/')
def site():
    """ site - needed to correctly redirect to it from blueprints """
    return redirect('/')


@app.route('/api', methods=['GET'])
def root():
    """ API root, nothing interesting here """
    return 'Optima API v.1.0.0'


def init_db():
    print("Loading DB...")

    server.webapp.dbconn.db.engine.execute('CREATE EXTENSION IF NOT EXISTS "uuid-ossp";')
    server.webapp.dbconn.db.create_all()

    # clear dangling tasks from the last session
    from server.webapp.dbconn import db
    from server.webapp.dbmodels import WorkLogDb, WorkingProjectDb
    db.session.query(WorkLogDb).delete()
    db.session.query(WorkingProjectDb).delete()
    db.session.commit()

def init_logger():
    stream_handler = logging.StreamHandler(sys.stdout)
    stream_handler.setLevel(logging.DEBUG)
    stream_handler.setFormatter(logging.Formatter(
        '%(asctime)s %(levelname)s: %(message)s '
        '[in %(pathname)s:%(lineno)d]'
    ))
    app.logger.addHandler(stream_handler)
    app.logger.setLevel(logging.DEBUG)

if __name__ == '__main__':
    init_logger()
    init_db()
    app.run(threaded=True, debug=True, use_debugger=False)
else:
    init_logger()
    init_db()<|MERGE_RESOLUTION|>--- conflicted
+++ resolved
@@ -74,20 +74,6 @@
 from server.webapp.resources.optimizations import (
     Optimizations, OptimizationCalculation, OptimizationGraph)
 
-<<<<<<< HEAD
-=======
-# clear dangling tasks from the last session
-from server.webapp.dbconn import db
-from server.webapp.dbmodels import WorkLogDb, WorkingProjectDb
-work_logs = db.session.query(WorkLogDb)
-print "> Deleting dangling work_logs", work_logs.count()
-work_logs.delete()
-work_projects = db.session.query(WorkingProjectDb)
-print "> Deleting dangling work_projects", work_projects.count()
-work_projects.delete()
-db.session.commit()
-
->>>>>>> 7a2cf9f1
 api_blueprint = Blueprint('api', __name__, static_folder='static')
 
 api = swagger.docs(Api(api_blueprint), apiVersion='2.0')
@@ -181,8 +167,12 @@
     # clear dangling tasks from the last session
     from server.webapp.dbconn import db
     from server.webapp.dbmodels import WorkLogDb, WorkingProjectDb
-    db.session.query(WorkLogDb).delete()
-    db.session.query(WorkingProjectDb).delete()
+    work_logs = db.session.query(WorkLogDb)
+    print "> Deleting dangling work_logs", work_logs.count()
+    work_logs.delete()
+    work_projects = db.session.query(WorkingProjectDb)
+    print "> Deleting dangling work_projects", work_projects.count()
+    work_projects.delete()
     db.session.commit()
 
 def init_logger():
