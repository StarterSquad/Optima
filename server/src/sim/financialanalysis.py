--- conflicted
+++ resolved
@@ -5,11 +5,7 @@
 """
 from numpy import linspace, arange, append
 from setoptions import setoptions
-<<<<<<< HEAD
-from utils import sanitize
-=======
 from utils import sanitize, smoothinterp
->>>>>>> a83f7212
 
 def financialanalysis(D, postyear=2015, S=None, makeplot=False):
     '''
@@ -20,27 +16,8 @@
     if not(isinstance(S,dict)): S = D.S # If not supplied as input, copy from D
     postyear = float(postyear) # Make sure the year for turning off transmission is a float
 
-<<<<<<< HEAD
-    # Interpolate macroeconomic indicators 
-    nepiyrs = len(D.data.epiyears)
-    
-    for healthno, healthstate in enumerate(D.G.healthstates):
-        socialcosts = np.mean(sanitize(D.data.econ.social.past[healthno]))
-        othercosts = np.mean(sanitize(D.data.econ.health.past[healthno]))
-        costs[healthstate] = socialcosts + othercosts
-
-    acutecosts, gt500costs, gt350costs, gt200costs, gt50costs, aidscosts = [], [], [], [], [], []
-    for i in range(nepiyrs-1):
-        acutecosts.extend(np.linspace((D.data.econ.social.past[0][i]+D.data.econ.health.past[0][i]),(D.data.econ.social.past[0][i+1]+D.data.econ.health.past[0][i+1]),1/D.opt.dt,endpoint=False).tolist())
-        gt500costs.extend(np.linspace((D.data.econ.social.past[1][i]+D.data.econ.health.past[1][i]),(D.data.econ.social.past[1][i+1]+D.data.econ.health.past[1][i+1]),1/D.opt.dt,endpoint=False).tolist())
-        gt350costs.extend(np.linspace((D.data.econ.social.past[2][i]+D.data.econ.health.past[2][i]),(D.data.econ.social.past[2][i+1]+D.data.econ.health.past[2][i+1]),1/D.opt.dt,endpoint=False).tolist())
-        gt200costs.extend(np.linspace((D.data.econ.social.past[3][i]+D.data.econ.health.past[3][i]),(D.data.econ.social.past[3][i+1]+D.data.econ.health.past[3][i+1]),1/D.opt.dt,endpoint=False).tolist())
-        gt50costs.extend(np.linspace((D.data.econ.social.past[4][i]+D.data.econ.health.past[4][i]),(D.data.econ.social.past[4][i+1]+D.data.econ.health.past[4][i+1]),1/D.opt.dt,endpoint=False).tolist())
-        aidscosts.extend(np.linspace((D.data.econ.social.past[5][i]+D.data.econ.health.past[5][i]),(D.data.econ.social.past[5][i+1]+D.data.econ.health.past[5][i+1]),1/D.opt.dt,endpoint=False).tolist())
-=======
     # Initialise output structure of plot data
     plotdata = {}
->>>>>>> a83f7212
 
     # Different y axis scaling options
     costdisplays = ['total','gdp','revenue','govtexpend','totalhealth','domestichealth']
@@ -74,8 +51,8 @@
     for healthno, healthstate in enumerate(D.G.healthstates):
 
         # Remove NaNs from data
-        socialcosts = sanitize(D.data.econ.social[healthno])
-        othercosts = sanitize(D.data.econ.health[healthno])
+        socialcosts = sanitize(D.data.econ.social.past[healthno])
+        othercosts = sanitize(D.data.econ.health.past[healthno])
 
         # Interpolating
         newx = linspace(0,1,ndatapts)
@@ -130,7 +107,7 @@
                         if not plotsubtype=='future': plotdata[plottype][plotsubtype][yscalefactor]['ylinedata'] = [(hivcosts[plotsubtype][j] + artcosts[plotsubtype][j]) for j in range(noptpts)]
                         plotdata[plottype][plotsubtype][yscalefactor]['ylabel'] = 'USD'
                     else:
-                        yscale = sanitize(D.data.econ[yscalefactor])
+                        yscale = sanitize(D.data.econ[yscalefactor].past)
                         if isinstance(yscale,int): continue #raise Exception('No data have been provided for this varaible, so we cannot display the costs as a proportion of this')
                         origx = linspace(0,1,len(yscale))
                         yscale = smoothinterp(newx, origx, yscale, smoothness=5)
