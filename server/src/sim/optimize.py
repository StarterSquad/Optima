--- conflicted
+++ resolved
@@ -24,8 +24,8 @@
     
     # Imports    
     from model import model
+    from copy import deepcopy
     from ballsd import ballsd
-    from copy import deepcopy
     from getcurrentbudget import getcurrentbudget
     from makemodelpars import makemodelpars
     from timevarying import timevarying
@@ -62,7 +62,7 @@
     
     # Initialize optimisation results structure
     D.O = [struct()]
-    # D.O.__doc__ = 'Optimisation results' # AS: Errr... how do you do this here?!?
+    D.O[0].__doc__ = 'Optimization results' # AS: Errr... how do you do this here?!? -- CK: You made it a list so need [0]
     
     # Number of budgets to optimize
     nbudgets = len(budgets)
@@ -84,11 +84,7 @@
 
         # Alter the parameters and run the model
         newD = deepcopy(D)
-<<<<<<< HEAD
         newD, newcov, newnonhivdalysaverted = getcurrentbudget(newD, alloc)
-=======
-        newD = getcurrentbudget(newD, thisalloc)
->>>>>>> bf287f4c
         newD.M = makemodelpars(newD.P, newD.opt, withwhat='c', verbose=0)
         newD.opt.turnofftrans = D.opt.optimendyear # Turn off transmissions after this year
         S = model(newD.G, newD.M, newD.F[0], newD.opt, verbose=0)
@@ -226,7 +222,8 @@
     
     printv('...done optimizing programs.', 2, verbose)
     return D
-    
+
+
 
 def defaultobjectives(D, verbose=2):
     """
@@ -269,6 +266,8 @@
     return ob
 
 
+
+
 def defaultconstraints(D, verbose=2):
     """
     Define default constraints for the optimization.
