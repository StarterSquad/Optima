"""
RUN_EXAMPLE

Load a project and test data upload.
"""

from dataio import loaddata
from updatedata import updatedata
from os import path

kind = 'sudan'
doplot = True

datadir = '../static/'
datafile = kind+'feb04.json'
spreadsheetfile = kind+'example.xlsx'
if path.exists(datadir+datafile):
    D = loaddata(datadir+datafile)
    D.G.workbookname = datadir+spreadsheetfile
    D.G.projectfilename = '/tmp/projects/run_example.prj'
#    D = updatedata(D)


### Manually update CCOCs
<<<<<<< HEAD
#D.programs.ART ={'nonhivdalys': [0.0], 'ccparams': [0.99, 0.5, 0.6, 70000000., None, None], 'effects': [[['txrx', 'numfirstline'], [u'Total']]], 'convertedccparams': []}
#D.programs.SBCC={'nonhivdalys': [0.0], 'ccparams': [0.9, 0.1, 0.2, 600000.], 'effects': [[['sex', 'condomreg'], [u'Males 15-49']], [['sex', 'condomreg'], [u'Females 15-49']]], 'convertedccparams': []}
=======
D.programs.ART ={
'ccparams': [0.9, 0.1, 0.3, 4000000.0, None, 0.0],
 'ccplot': [],
 'convertedccparams': [[16461.856864957979, 1.1299628093576427e-07],
  [16461.856864957979, 5.578588782855242e-08],
  [16461.856864957979, 1.732867951399863e-07]],
 'effects': [[['txrx', 'numfirstline'], [u'Total']]],
 'nonhivdalys': [0.0]}
>>>>>>> c169a858

D.programs.SBCC={
'ccparams': [0.9, 0.1, 0.3, 4000000.0, None, 0.0],
 'ccplot': [],
 'convertedccparams': [[0.9, 1.1299628093576436e-07],
  [0.9, 5.578588782855242e-08],
  [0.9, 1.732867951399863e-07]],
 'effects': [
  [['sex', 'condomreg'],
   [u'Males 15-49'],
   [0.3, 0.5, 0.7, 0.9],
   [0.4, 0.03333333333333333, 0.8, 0.03333333333333335],
   [[0.9, 1.1299628093576436e-07, 0.4, 0.8],
    [0.9, 5.578588782855242e-08, 0.4, 0.8],
    [0.9, 1.732867951399863e-07, 0.4, 0.8]]],
  [['sex', 'condomreg'],
   [u'Females 15-49'],
   [0.3, 0.5, 0.7, 0.9],
   [0.4, 0.03333333333333333, 0.8, 0.03333333333333335],
   [[0.9, 1.1299628093576436e-07, 0.4, 0.8],
    [0.9, 5.578588782855242e-08, 0.4, 0.8],
    [0.9, 1.732867951399863e-07, 0.4, 0.8]]]],
 'nonhivdalys': [0.0]}


print('\n\n\n4. Running automatic fitting or optimization...')
#from autofit import autofit
#autofit(D, timelimit=30)

#from optimize import optimize
#D.F = [D.F[0]] # Only run a snigle simulation
#optimize(D, maxiters=10)

#
#if doplot:
#    print('Viewing results...')
#    from viewresults import viewuncerresults
#    viewuncerresults(D.plot.E)<|MERGE_RESOLUTION|>--- conflicted
+++ resolved
@@ -8,24 +8,20 @@
 from updatedata import updatedata
 from os import path
 
-kind = 'sudan'
+kind = 'sex'
 doplot = True
 
 datadir = '../static/'
-datafile = kind+'feb04.json'
+datafile = kind+'example2.json'
 spreadsheetfile = kind+'example.xlsx'
 if path.exists(datadir+datafile):
     D = loaddata(datadir+datafile)
     D.G.workbookname = datadir+spreadsheetfile
     D.G.projectfilename = '/tmp/projects/run_example.prj'
-#    D = updatedata(D)
+    D = updatedata(D)
 
 
 ### Manually update CCOCs
-<<<<<<< HEAD
-#D.programs.ART ={'nonhivdalys': [0.0], 'ccparams': [0.99, 0.5, 0.6, 70000000., None, None], 'effects': [[['txrx', 'numfirstline'], [u'Total']]], 'convertedccparams': []}
-#D.programs.SBCC={'nonhivdalys': [0.0], 'ccparams': [0.9, 0.1, 0.2, 600000.], 'effects': [[['sex', 'condomreg'], [u'Males 15-49']], [['sex', 'condomreg'], [u'Females 15-49']]], 'convertedccparams': []}
-=======
 D.programs.ART ={
 'ccparams': [0.9, 0.1, 0.3, 4000000.0, None, 0.0],
  'ccplot': [],
@@ -34,7 +30,6 @@
   [16461.856864957979, 1.732867951399863e-07]],
  'effects': [[['txrx', 'numfirstline'], [u'Total']]],
  'nonhivdalys': [0.0]}
->>>>>>> c169a858
 
 D.programs.SBCC={
 'ccparams': [0.9, 0.1, 0.3, 4000000.0, None, 0.0],
@@ -64,12 +59,12 @@
 #from autofit import autofit
 #autofit(D, timelimit=30)
 
-#from optimize import optimize
-#D.F = [D.F[0]] # Only run a snigle simulation
-#optimize(D, maxiters=10)
+from optimize import optimize
+D.F = [D.F[0]] # Only run a snigle simulation
+optimize(D, maxiters=10)
 
-#
-#if doplot:
-#    print('Viewing results...')
-#    from viewresults import viewuncerresults
-#    viewuncerresults(D.plot.E)+
+if doplot:
+    print('Viewing results...')
+    from viewresults import viewuncerresults
+    viewuncerresults(D.plot.E)