#!/usr/bin/env python
# -*- coding: utf-8 -*-
""" 

Bunch is a subclass of dict with attribute-style access.

See https://pypi.python.org/pypi/bunch/1.0.1
    
>>> b = Bunch()
>>> b.hello = 'world'
>>> b.hello
'world'
>>> b['hello'] += "!"
>>> b.hello
'world!'
>>> b.foo = Bunch(lol=True)
>>> b.foo.lol
True
>>> b.foo is b['foo']
True

It is safe to import * from this module:

    __all__ = ('Bunch', 'bunchify','unbunchify')

un/bunchify provide dictionary conversion; Bunches can also be
converted via Bunch.to/fromDict().

Modified (slightly) by Cliff Kerr on 2014sep24
"""

__version__ = '1.0.1'
VERSION = tuple(map(int, __version__.split('.')))

__all__ = ('Bunch', 'bunchify','unbunchify','to_array')

<<<<<<< HEAD
from numpy import ndarray, isnan, asarray
=======
from matplotlib.pylab import asarray,ndarray,isnan,array_equal
>>>>>>> ab2875dc

def float_array(data):
    return asarray(data, float)

def int_array(data):
    return asarray(data, int)

class Bunch(dict):
    """ A dictionary that provides attribute-style access.
        
        >>> b = Bunch()
        >>> b.hello = 'world'
        >>> b.hello
        'world'
        >>> b['hello'] += "!"
        >>> b.hello
        'world!'
        >>> b.foo = Bunch(lol=True)
        >>> b.foo.lol
        True
        >>> b.foo is b['foo']
        True
        
        A Bunch is a subclass of dict; it supports all the methods a dict does...
        
        >>> b.keys()
        ['foo', 'hello']
        
        Including update()...
        
        >>> b.update({ 'ponies': 'are pretty!' }, hello=42)
        >>> print repr(b)
        Bunch(foo=Bunch(lol=True), hello=42, ponies='are pretty!')
        
        As well as iteration...
        
        >>> [ (k,b[k]) for k in b ]
        [('ponies', 'are pretty!'), ('foo', Bunch(lol=True)), ('hello', 42)]
        
        And "splats".
        
        >>> "The {knights} who say {ni}!".format(**Bunch(knights='lolcats', ni='can haz'))
        'The lolcats who say can haz!'
        
        See unbunchify/Bunch.toDict, bunchify/Bunch.fromDict for notes about conversion.
    """
    
    def __contains__(self, k):
        """ >>> b = Bunch(ponies='are pretty!')
            >>> 'ponies' in b
            True
            >>> 'foo' in b
            False
            >>> b['foo'] = 42
            >>> 'foo' in b
            True
            >>> b.hello = 'hai'
            >>> 'hello' in b
            True
        """
        try:
            return hasattr(self, k) or dict.__contains__(self, k)
        except:
            return False
    
    # only called if k not found in normal places 
    def __getattr__(self, k):
        """ Gets key if it exists, otherwise throws AttributeError.
            
            nb. __getattr__ is only called if key is not found in normal places.
            
            >>> b = Bunch(bar='baz', lol={})
            >>> b.foo
            Traceback (most recent call last):
                ...
            AttributeError: foo
            
            >>> b.bar
            'baz'
            >>> getattr(b, 'bar')
            'baz'
            >>> b['bar']
            'baz'
            
            >>> b.lol is b['lol']
            True
            >>> b.lol is getattr(b, 'lol')
            True
        """
        try:
            # Throws exception if not in prototype chain
            return object.__getattribute__(self, k)
        except AttributeError:
            try:
                return self[k]
            except KeyError:
                raise AttributeError(k)
    
    def __setattr__(self, k, v):
        """ Sets attribute k if it exists, otherwise sets key k. A KeyError
            raised by set-item (only likely if you subclass Bunch) will 
            propagate as an AttributeError instead.
            
            >>> b = Bunch(foo='bar', this_is='useful when subclassing')
            >>> b.values                            #doctest: +ELLIPSIS
            <built-in method values of Bunch object at 0x...>
            >>> b.values = 'uh oh'
            >>> b.values
            'uh oh'
            >>> b['values']
            Traceback (most recent call last):
                ...
            KeyError: 'values'
        """
        try:
            # Throws exception if not in prototype chain
            object.__getattribute__(self, k)
        except AttributeError:
            try:
                self[k] = v
            except:
                raise AttributeError(k)
        else:
            object.__setattr__(self, k, v)
    
    def __delattr__(self, k):
        """ Deletes attribute k if it exists, otherwise deletes key k. A KeyError
            raised by deleting the key--such as when the key is missing--will
            propagate as an AttributeError instead.
            
            >>> b = Bunch(lol=42)
            >>> del b.values
            Traceback (most recent call last):
                ...
            AttributeError: 'Bunch' object attribute 'values' is read-only
            >>> del b.lol
            >>> b.lol
            Traceback (most recent call last):
                ...
            AttributeError: lol
        """
        try:
            # Throws exception if not in prototype chain
            object.__getattribute__(self, k)
        except AttributeError:
            try:
                del self[k]
            except KeyError:
                raise AttributeError(k)
        else:
            object.__delattr__(self, k)
    
    def toDict(self):
        """ Recursively converts a bunch back into a dictionary.
            
            >>> b = Bunch(foo=Bunch(lol=True), hello=42, ponies='are pretty!')
            >>> b.toDict()
            {'ponies': 'are pretty!', 'foo': {'lol': True}, 'hello': 42}
            
            See unbunchify for more info.
        """
        return unbunchify(self)
    
    def __repr__(self):
        """ Invertible* string-form of a Bunch.
            
            >>> b = Bunch(foo=Bunch(lol=True), hello=42, ponies='are pretty!')
            >>> print repr(b)
            Bunch(foo=Bunch(lol=True), hello=42, ponies='are pretty!')
            >>> eval(repr(b))
            Bunch(foo=Bunch(lol=True), hello=42, ponies='are pretty!')
            
            (*) Invertible so long as collection contents are each repr-invertible.
        """
        keys = self.keys()
        keys.sort()
        args = ', '.join(['%s=%r' % (key, self[key]) for key in keys])
        return '%s(%s)' % (self.__class__.__name__, args)
    
    @staticmethod
    def fromDict(d):
        """ Recursively transforms a dictionary into a Bunch via copy.
            
            >>> b = Bunch.fromDict({'urmom': {'sez': {'what': 'what'}}})
            >>> b.urmom.sez.what
            'what'
            
            See bunchify for more info.
        """
        return bunchify(d)

    def __eq__(self,other):
        '''Recursively check if two Bunch objects contain identical data'''
        if not isinstance(other,self.__class__):
            raise TypeError

        if isinstance(self,Bunch):
            # Check the fields are the same
            if not self.viewkeys() == other.viewkeys():
                # viewkeys() is a dictionary view object so the ordering of the keys doesn't affect the result
                return False
            for s in self.keys():
                if isinstance(self[s],ndarray):
                    if not array_equal(self[s],other[s]):
                        return false
                elif self[s] != other[s]:
                    return False
        else:
            if self != other:
                return False
        return True

    def __ne__(self, other):
            return not self.__eq__(other)

# While we could convert abstract types like Mapping or Iterable, I think
# bunchify is more likely to "do what you mean" if it is conservative about
# casting (ex: isinstance(str,Iterable) == True ).
#
# Should you disagree, it is not difficult to duplicate this function with
# more aggressive coercion to suit your own purposes.

def bunchify(x):
    """ Recursively transforms a dictionary into a Bunch via copy.
        
        >>> b = bunchify({'urmom': {'sez': {'what': 'what'}}})
        >>> b.urmom.sez.what
        'what'
        
        bunchify can handle intermediary dicts, lists and tuples (as well as 
        their subclasses), but ymmv on custom datatypes.
        
        >>> b = bunchify({ 'lol': ('cats', {'hah':'i win again'}), 
        ...         'hello': [{'french':'salut', 'german':'hallo'}] })
        >>> b.hello[0].french
        'salut'
        >>> b.lol[1].hah
        'i win again'
        
        nb. As dicts are not hashable, they cannot be nested in sets/frozensets.
    """
    if isinstance(x, dict):
        return Bunch( (k, bunchify(v)) for k,v in x.iteritems() )
    elif isinstance(x, (list, tuple)):
        return type(x)( bunchify(v) for v in x )
    else:
        return x

def unbunchify(x):
    """ Recursively converts a Bunch into a dictionary.
        
        >>> b = Bunch(foo=Bunch(lol=True), hello=42, ponies='are pretty!')
        >>> unbunchify(b)
        {'ponies': 'are pretty!', 'foo': {'lol': True}, 'hello': 42}
        
        unbunchify will handle intermediary dicts, lists and tuples (as well as
        their subclasses), but ymmv on custom datatypes.
        
        >>> b = Bunch(foo=['bar', Bunch(lol=True)], hello=42, 
        ...         ponies=('are pretty!', Bunch(lies='are trouble!')))
        >>> unbunchify(b) #doctest: +NORMALIZE_WHITESPACE
        {'ponies': ('are pretty!', {'lies': 'are trouble!'}), 
         'foo': ['bar', {'lol': True}], 'hello': 42}
        
        nb. As dicts are not hashable, they cannot be nested in sets/frozensets.
    """
<<<<<<< HEAD
=======

>>>>>>> ab2875dc
    if isinstance(x, dict):
        return dict( (k, unbunchify(v)) for k,v in x.iteritems() )
    elif isinstance(x, (list, tuple)):
        return type(x)( unbunchify(v) for v in x )
    elif isinstance(x, ndarray):
        return [unbunchify(v) for v in x.tolist()]
    elif isinstance(x, float) and isnan(x):
        return None
    else:
#        print ("x= %s, type(x) = %s" % (x, type(x))) # CK: What the hell was that doing there!?
        return x


### Serialization

try:
    try:
        import json
    except ImportError:
        import simplejson as json # analysis:ignore -- Pylint incorrectly complains about this line
    
    def toJSON(self, **options):
        """ Serializes this Bunch to JSON. Accepts the same keyword options as `json.dumps()`.
            
            >>> b = Bunch(foo=Bunch(lol=True), hello=42, ponies='are pretty!')
            >>> json.dumps(b)
            '{"ponies": "are pretty!", "foo": {"lol": true}, "hello": 42}'
            >>> b.toJSON()
            '{"ponies": "are pretty!", "foo": {"lol": true}, "hello": 42}'
        """
        return json.dumps(self, **options)
    
    Bunch.toJSON = toJSON
    
except ImportError:
    pass




try:
    # Attempt to register ourself with PyYAML as a representer
    import yaml
    from yaml.representer import Representer, SafeRepresenter
    
    def from_yaml(loader, node):
        """ PyYAML support for Bunches using the tag `!bunch` and `!bunch.Bunch`.
            
            >>> import yaml
            >>> yaml.load('''
            ... Flow style: !bunch.Bunch { Clark: Evans, Brian: Ingerson, Oren: Ben-Kiki }
            ... Block style: !bunch
            ...   Clark : Evans
            ...   Brian : Ingerson
            ...   Oren  : Ben-Kiki
            ... ''') #doctest: +NORMALIZE_WHITESPACE
            {'Flow style': Bunch(Brian='Ingerson', Clark='Evans', Oren='Ben-Kiki'), 
             'Block style': Bunch(Brian='Ingerson', Clark='Evans', Oren='Ben-Kiki')}
            
            This module registers itself automatically to cover both Bunch and any 
            subclasses. Should you want to customize the representation of a subclass,
            simply register it with PyYAML yourself.
        """
        data = Bunch()
        yield data
        value = loader.construct_mapping(node)
        data.update(value)
    
    
    def to_yaml_safe(dumper, data):
        """ Converts Bunch to a normal mapping node, making it appear as a
            dict in the YAML output.
            
            >>> b = Bunch(foo=['bar', Bunch(lol=True)], hello=42)
            >>> import yaml
            >>> yaml.safe_dump(b, default_flow_style=True)
            '{foo: [bar, {lol: true}], hello: 42}\\n'
        """
        return dumper.represent_dict(data)
    
    def to_yaml(dumper, data):
        """ Converts Bunch to a representation node.
            
            >>> b = Bunch(foo=['bar', Bunch(lol=True)], hello=42)
            >>> import yaml
            >>> yaml.dump(b, default_flow_style=True)
            '!bunch.Bunch {foo: [bar, !bunch.Bunch {lol: true}], hello: 42}\\n'
        """
        return dumper.represent_mapping(u'!bunch.Bunch', data)
    
    
    yaml.add_constructor(u'!bunch', from_yaml)
    yaml.add_constructor(u'!bunch.Bunch', from_yaml)
    
    SafeRepresenter.add_representer(Bunch, to_yaml_safe)
    SafeRepresenter.add_multi_representer(Bunch, to_yaml_safe)
    
    Representer.add_representer(Bunch, to_yaml)
    Representer.add_multi_representer(Bunch, to_yaml)
    
    
    # Instance methods for YAML conversion
    def toYAML(self, **options):
        """ Serializes this Bunch to YAML, using `yaml.safe_dump()` if 
            no `Dumper` is provided. See the PyYAML documentation for more info.
            
            >>> b = Bunch(foo=['bar', Bunch(lol=True)], hello=42)
            >>> import yaml
            >>> yaml.safe_dump(b, default_flow_style=True)
            '{foo: [bar, {lol: true}], hello: 42}\\n'
            >>> b.toYAML(default_flow_style=True)
            '{foo: [bar, {lol: true}], hello: 42}\\n'
            >>> yaml.dump(b, default_flow_style=True)
            '!bunch.Bunch {foo: [bar, !bunch.Bunch {lol: true}], hello: 42}\\n'
            >>> b.toYAML(Dumper=yaml.Dumper, default_flow_style=True)
            '!bunch.Bunch {foo: [bar, !bunch.Bunch {lol: true}], hello: 42}\\n'
        """
        opts = dict(indent=4, default_flow_style=False)
        opts.update(options)
        if 'Dumper' not in opts:
            return yaml.safe_dump(self, **opts)
        else:
            return yaml.dump(self, **opts)
    
    def fromYAML(*args, **kwargs):
        return bunchify( yaml.load(*args, **kwargs) )
    
    Bunch.toYAML = Bunch.__str__ = toYAML
    Bunch.fromYAML = staticmethod(fromYAML)
    
except ImportError:
    pass


if __name__ == "__main__":
    import doctest
    doctest.testmod()
<|MERGE_RESOLUTION|>--- conflicted
+++ resolved
@@ -34,11 +34,7 @@
 
 __all__ = ('Bunch', 'bunchify','unbunchify','to_array')
 
-<<<<<<< HEAD
-from numpy import ndarray, isnan, asarray
-=======
-from matplotlib.pylab import asarray,ndarray,isnan,array_equal
->>>>>>> ab2875dc
+from numpy import ndarray, isnan, asarray, array_equal
 
 def float_array(data):
     return asarray(data, float)
@@ -305,10 +301,6 @@
         
         nb. As dicts are not hashable, they cannot be nested in sets/frozensets.
     """
-<<<<<<< HEAD
-=======
-
->>>>>>> ab2875dc
     if isinstance(x, dict):
         return dict( (k, unbunchify(v)) for k,v in x.iteritems() )
     elif isinstance(x, (list, tuple)):
