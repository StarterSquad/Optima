--- conflicted
+++ resolved
@@ -5,18 +5,10 @@
     Returns: D
     Version: 2014nov30
     """
-<<<<<<< HEAD
     from makeccocs import ccoeqn, cco2eqn, coverage_params, makesamples
-=======
-    from makeccocs import ccoeqn, cceqn, cc2eqn, cco2eqn, coverage_params, makesamples
->>>>>>> 1edeb0a9
     from numpy import nan, zeros, array
     from utils import sanitize, perturb
     
-     # Set defaults, stored as [median, lower bound, upperbound]. ONLY for use in BE. In FE, if ccocs haven't been defined then the user won't get to this step
-    default_convertedccparams = [[0.8, 4.9e-06], [0.8, 4.7e-06], [0.8, 5.1e-06]]
-    default_convertedccoparams = [[0.8, 4.9e-06, 0.4, 0.8, 0], [0.8, 4.7e-06, 5.1e-06, 0.4, 0.8, 0], [0.8, 4.9e-06, 0.4, 0.8, 0]]
-
     npts = len(D['opt']['partvec']) # Number of parameter points
     allocprovided = not(isinstance(alloc,type(None))) # Initialise currentbudget if needed
     currentcoverage = getcurrentcoverage(D=D, alloc=alloc, randseed=randseed) # Get currentcoverage 
@@ -36,17 +28,8 @@
         # Extract and sum the number of non-HIV-related DALYs 
         nonhivdalys = D['programs'][prognumber]['nonhivdalys']
 
-<<<<<<< HEAD
         # TODO -- This should be summed over time anyway... so can make currentcoverage a vector. This was Robyn's intention anyway!
-        currentnonhivdalysaverted += nonhivdalys[0]*currentcoverage[prognumber, :]
-=======
-        # Extract the converted cost-coverage parameters... or if there aren't any, use defaults (for sim only; FE produces warning)
-        convertedccparams = D['programs'][prognumber]['convertedccparams'] if D['programs'][prognumber]['convertedccparams'] else default_convertedccparams
-
-        if randseed>=0: convertedccparams[0][1] = array(perturb(1,(array(convertedccparams[2][1])-array(convertedccparams[1][1]))/2., randseed=randseed)) - 1 + array(convertedccparams[0][1])
-        currentcoverage[prognumber, :] = cc2eqn(totalcost, convertedccparams[0]) if len(convertedccparams[0])==2 else cceqn(totalcost, convertedccparams[0])
         currentnonhivdalysaverted += nonhivdalys*currentcoverage[prognumber, :]
->>>>>>> 1edeb0a9
 
         # Loop over effects
         for effectnumber, effect in enumerate(D['programs'][prognumber]['effects']):
@@ -54,24 +37,23 @@
             # Get population and parameter info
             popname, parname = effect['popname'], effect['param']
             
-            # Is the affected parameter coverage?
-            if parname in coverage_params:
+            if parname in coverage_params: # Is the affected parameter coverage?
                 D['P'][parname]['c'][:] = currentcoverage[prognumber]
-            # ... or not?
-            else:
-<<<<<<< HEAD
-                popnumber = D['data']['meta']['pops']['short'].index(popname[0]) if popname[0] in D['data']['meta']['pops']['short'] else 0
-
+            else: # ... or not?
+                try: # Get population number...
+                    popnumber = D['data']['meta']['pops']['short'].index(popname)
+                except: # ... or raise error if it isn't recognised
+                    print('Cannot recognise population %s, it is not in %s' % (popname, D['data']['meta']['pops']['short']))
                 try: # Use parameters if there...
-                    convertedccoparams = effect[4]
+                    convertedccoparams = effect['convertedccoparams']
                 except: # ... otherwise give it some predefined ones
-                    convertedccoparams = setdefaultccoparams(progname=progname, param=effect[0], pop=effect[1])
+                    convertedccoparams = setdefaultccoparams(progname=progname, param=effect['param'], pop=effect['popname'])
                 if randseed>=0:
                     try:
                         convertedccoparams[0][1] = array(perturb(1,(convertedccoparams[2][1]-convertedccoparams[1][1])/2, randseed=randseed)) - 1 + convertedccoparams[0][1]
-                        convertedccoparams[-1], convertedccoparams[-2] = makesamples(effect[2], effect[3][0], effect[3][1], effect[3][2], effect[3][3], samplesize=1, randseed=randseed)
+                        convertedccoparams[-1], convertedccoparams[-2] = makesamples(effect['coparams'], effect['convertedcoparams'][0], effect['convertedcoparams'][1], effect['convertedcoparams'][2], effect['convertedcoparams'][3], randseed=randseed)
                     except:
-                        print('Random sampling for CCOCs failed for program %s, makesamples failed with parameters %s and %s' % (progname, effect[2], effect[3]))
+                        print('Random sampling for CCOCs failed for program %s, makesamples failed with parameters %s.' % (progname, convertedccoparams))
 
                 D['P'][parname]['c'][popnumber] = cco2eqn(totalcost, convertedccoparams[0]) if len(convertedccoparams[0])==4 else ccoeqn(totalcost, convertedccoparams[0])
 
@@ -84,6 +66,7 @@
     from makeccocs import cc2eqn, cceqn
     from utils import perturb
     
+    origallocwaslist = 0
     if isinstance(alloc,list): alloc, origallocwaslist = array(alloc), 1
     currentcoverage = zeros_like(alloc)
 
@@ -92,29 +75,9 @@
             convertedccparams = D['programs'][prognumber]['convertedccparams'] 
         else:
             convertedccparams = setdefaultccparams(progname=progname)
-=======
-                try: # Get population number...
-                    popnumber = D['data']['meta']['pops']['short'].index(popname)
-                except: # ... or raise error if it isn't recognised
-                    print('Cannot recognise population %s, it is not in %s' % (popname, D['data']['meta']['pops']['short']))
-                try: # Use parameters if there... 
-                    convertedccoparams = effect['convertedccoparams']
-                    if randseed>=0:
-                        try: 
-                            convertedccoparams[0][1] = array(perturb(1,(convertedccoparams[2][1]-convertedccoparams[1][1])/2, randseed=randseed)) - 1 + convertedccoparams[0][1]
-                            convertedccoparams[-1], convertedccoparams[-2] = makesamples(effect['coparams'], effect['convertedcoparams'][0], effect['convertedcoparams'][1], effect['convertedcoparams'][2], effect['convertedcoparams'][3], randseed=randseed)
-                        except: 
-                            print('Random sampling for CCOCs failed for program %s, makesamples failed with parameters %s and %s' % (progname, effect.coparams, effect.convertedcoparams))
-                            convertedccoparams = default_convertedccoparams
-                except: # ... or use defaults if parameters are not there
-                    print('Calculating parameter from CCOCs failed for program %s; cost-outcome curve does not exist for population %s, parameters %s' % (progname, effect['popname'], effect['param']))
-                    convertedccoparams = default_convertedccoparams
-
-                D['P'][parname]['c'][popnumber] = cco2eqn(totalcost, convertedccoparams[0]) if len(convertedccparams[0])==2 else ccoeqn(totalcost, convertedccoparams[0])            
->>>>>>> 1edeb0a9
 
         if randseed>=0: convertedccparams[0][1] = array(perturb(1,(array(convertedccparams[2][1])-array(convertedccparams[1][1]))/2., randseed=randseed)) - 1 + array(convertedccparams[0][1]) 
-        currentcoverage[prognumber, :] = cc2eqn(alloc[prognumber,:], convertedccparams[0]) if len(convertedccparams[0])==2 else cceqn(alloc[prognumber,:], convertedccparams[0])
+        currentcoverage[prognumber,] = cc2eqn(alloc[prognumber,], convertedccparams[0]) if len(convertedccparams[0])==2 else cceqn(alloc[prognumber,], convertedccparams[0])
     
     if origallocwaslist: currentcoverage = currentcoverage.tolist()
             
