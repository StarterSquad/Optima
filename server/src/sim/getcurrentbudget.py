--- conflicted
+++ resolved
@@ -63,23 +63,9 @@
                       
                 # Unpack
                 muz, stdevz, muf, stdevf, saturation, growthrate = effectname[3][0], effectname[3][1], effectname[3][2], effectname[3][3], effectname[3][4], effectname[3][5]
-<<<<<<< HEAD
-                zerosample = -1
-                count = 0
-                while not(zerosample>=0): 
-                    count += 1                    
-                    zerosample, fullsample = makesamples(muz, stdevz, muf, stdevf, samplesize=1)
-                    if count>10:
-                        print('WTF, count over 10')
-                        import pdb; pdb.set_trace()
-                y = ccoeqn(totalcost, [saturation, growthrate, zerosample, fullsample])
-=======
 #                zerosample, fullsample = makesamples(muz, stdevz, muf, stdevf, samplesize=1)
                 y = ccoeqn(totalcost, [saturation, growthrate, muz, muf])
->>>>>>> b2ea6841
                 D.P[effectname[0][1]].c[popnumber] = y
-                    
-                    
 
             # ... or do this if it's not a saturating program
             else:
@@ -95,17 +81,9 @@
                     unitcost, cov = unitcost[~np.isnan(unitcost)], cov[~np.isnan(cov)]
                     unitcost, cov = unitcost[-1], cov[-1]
                     totalcost = unitcost*cov
-                
-                y = -1 # TODO WARNING KLUDGY PUKE
-                count = 0
-                while not(y>=0): 
-                    count += 1
-                    y = cceqn(totalcost, D.programs[progname][effectnumber][-1][0])
-                    if count>10:
-                        print('WTF, count over 10')
-                        import pdb; pdb.set_trace()
+
+                y = cceqn(totalcost, D.programs[progname][effectnumber][-1][0])
                 D.P[effectname[0][1]].c[0] = y
-
 
         if alloc==None:
             currentbudget.append(totalcost)
