 ## Imports
from numpy import array, arange, zeros, exp, maximum, minimum, nonzero, concatenate, hstack, absolute, median
from printv import printv
from math import pow as mpow
from copy import deepcopy

def model(G, tmpM, tmpF, opt, initstate=None, verbose=2, safetymargin=0.8, benchmark=False):
    """
    This function runs the model. Safetymargin is how close to get to moving all people from a compartment in a single timestep.
    
    Version: 2015aug23 by cliffk
    """
    
    printv('Running model...', 1, verbose, newline=False)
    if benchmark: 
        from utils import tic, toc
        starttime = tic()

    ###############################################################################
    ## Setup
    ###############################################################################
    M = deepcopy(tmpM)
    F = deepcopy(tmpF)
    
    eps = 1e-3 # Define another small number to avoid divide-by-zero errors
    
    # Initialize basic quantities
    S       = dict()    # Sim output structure
    S['tvec']  = M['tvec']   # Append time vector
    dt      = opt['dt']      # Shorten dt
    npts    = len(S['tvec']) # Number of time points
    npops   = G['npops']     # Shorten number of pops
    ncd4    = G['ncd4']      # Shorten number of CD4 states
    nstates = G['nstates']   # Shorten number of health states
    
    # Initialize arrays
    people     = zeros((nstates, npops, npts)) # Matrix to hold everything
    allpeople  = zeros((npops, npts)) # Population sizes
    S['sexinci']  = zeros((npops, npts)) # Incidene through sex
    S['injinci']  = zeros((npops, npts)) # Incidene through injecting
    S['inci']     = zeros((npops, npts)) # Total incidence
    S['births']   = zeros((1, npts))     # Number of births
    S['mtct']     = zeros((1, npts))     # Number of mother-to-child transmissions
    S['dx']       = zeros((npops, npts)) # Number diagnosed per timestep
    S['newtx1']   = zeros((npops, npts)) # Number initiating ART1 per timestep
    S['newtx2']   = zeros((npops, npts)) # Number initiating ART2 per timestep -- UNUSED
    S['death']    = zeros((npops, npts)) # Number of deaths per timestep
    effhivprev = zeros((npops, 1))    # HIV effective prevalence (prevalence times infectiousness)
    inhomo = zeros(npops)    # Inhomogeneity calculations
    
    # Also initialize circumcision output
    S['numcircum'] = zeros((npops, npts)) # Number of people circumcised
    S['newcircum'] = zeros((npops, npts)) # Number of people newly circumcised per timestep
    S['reqcircum'] = zeros((1, npts))     # Total number of men not circumcised ('req' for 'required')
    
    # Set initial epidemic conditions 
    if initstate is None: people[:,:,0] = equilibrate(G, M, array(F['init'])) # No it hasn't, so run equilibration
    else: people[:,:,0] = initstate # Yes it has, so use it.
    
    # Biological and failure parameters -- death etc
    prog       = h2a(G, M['const']['prog'])  # Disease progression rates
    recov      = h2a(G, M['const']['recov']) # Recovery rates
    death      = h2a(G, M['const']['death']) # HIV death rates
    deathtx    = M['const']['death']['treat']   # Death rate whilst on treatment
    
    # Calculate other things outside the loop
    cd4trans = h2a(G, M['const']['cd4trans']) # Convert a dictionary to an array
    healthtime = 1 / hstack([prog, death[-1]]) # Calculate how long is spent in each health state, with death considered the time spent in CD4<50
    cd4transnorm = sum(cd4trans * healthtime) / sum(healthtime)
    cd4trans /= cd4transnorm # Normalize CD4 transmission
    dxfactor = M['const']['eff']['dx'] * cd4trans # Include diagnosis efficacy
    txfactor = M['const']['eff']['tx'] * dxfactor # And treatment efficacy
    
    ## Metaparameters to get nice diagnosis fits
    dxtime  = fit2time(F['dx'],  S['tvec'] - G['datayears'].mean()) # Subtraction to normalize F['dx'][2]
    
    ## Shorten variables and remove dict calls to make things faster...
    
    # Disease state indices
    sus  = G['sus']  # Susceptible
    undx = G['undx'] # Undiagnosed
    dx   = G['dx']   # Diagnosed
    tx1  = G['tx1']  # Treatment -- 1st line
    
    # Concatenate all PLHIV, diagnosed and treated for ease
    plhivind = concatenate([undx, dx, tx1]) # All PLHIV
    dxind    = concatenate([dx, tx1])       # All people who have been diagnosed
    
    # Population sizes
    popsize = deepcopy(M['popsize']) # Population sizes
    for pop in xrange(npops): popsize[pop,:] *= float(F['popsize'][pop]) / M['popsize'][pop][0] # Calculate adjusted population sizes -- WARNING, kind of ugly
    
    # Logical arrays for population types
    male = array(G['meta']['pops']['male']).astype(bool) # Male populations
    
    # Infection propabilities
    mmi  = M['const']['trans']['mmi']          # Male -> male insertive
    mfi  = M['const']['trans']['mfi']          # Male -> female insertive
    mmr  = M['const']['trans']['mmr']          # Male -> male receptive
    mfr  = M['const']['trans']['mfr']          # Male -> female receptive
    mtcb = M['const']['trans']['mtctbreast']   # MTCT with breastfeeding
    mtcn = M['const']['trans']['mtctnobreast'] # MTCT no breastfeeding
    transinj = M['const']['trans']['inj']      # Injecting
    
    # Further potential effects on transmission
    effsti    = M['const']['eff']['sti'] * M['stiprevulc']  # STI effect
    effcirc   = 1 - M['const']['eff']['circ']            # Circumcision effect
    effprep   = (1 - M['const']['eff']['prep']) * M['prep'] # PrEP effect
    effcondom = 1 - M['const']['eff']['condom']          # Condom effect
    effpmtct  = 1 - M['const']['eff']['pmtct']           # PMTCT effect
    effost    = 1 - M['const']['eff']['ost']             # OST effect
    
    # Partnerships, acts and transitions
    pshipsinj = M['pships']['inj']
    pships    = M['pships']
    totalacts = M['totalacts']
    sym       = M['transit']['sym']  # Symmetric transitions
    asym      = M['transit']['asym'] # Asymmetric transitions
    
    # Intervention uptake (P=proportion, N=number)
    condom   = M['condom']    # Condoms (P)
    sharing  = M['sharing']   # Sharing injecting equiptment (P)
    numpmtct = M['numpmtct']  # PMTCT (N)
    ost      = M['numost']    # OST (N)
    propcirc = M['circum']    # Proportion of men circumcised (P)
    tobecirc = M['numcircum'] # Number of men to be circumcised (N)
    mtx1     = M['tx1']       # 1st line treatement (N) -- tx1 already used for index of people on treatment
    hivtest  = M['hivtest']   # HIV testing (P)
    aidstest = M['aidstest']  # HIV testing in AIDS stage (P)
    
    # Force of infection metaparameter
    Fforce = array(F['force'])
    Finhomo = array(F['inhomo'])
    
    # Proportion of PLHIV who are aware of their status
    propaware = M['propaware']
    
    # Initialize the list of sex acts so it doesn't have to happen in the time loop
    sexactslist = []
    for popM in xrange(npops):
        sexactslist.append([])
        for popF in xrange(npops):
            sexactslist[popM].append([])
            for act in ['reg','cas','com']:
                if pships[act][popM,popF]>0: # Ignore if this isn't a valid partnership for this sexual act type
                    sexactslist[popM][popF].append(act)


    ###############################################################################
    ## Run the model -- numerically integrate over time
    ###############################################################################

    def negativepeople(label, change, amount, t, debug=False, checknegative=False):
        """ Check that the proposed change won't make it go negative in the next timestep, and print a warning if it does -- WARNING, really slow for some reason :("""
        if checknegative: # Don't actually use by default since so slow
            if ((change+amount)<0).any():
                old = deepcopy(change)
                change = maximum(change, -safetymargin*amount) # Ensure it doesn't go below 0
                printv('Prevented %0.0f negative people in %s at timestep %i' % (sum(abs(old-change)), label, t), 2, verbose)
                if debug: import traceback; traceback.print_exc(); import pdb; pdb.set_trace()
        return change

    # Loop over time
    for t in xrange(npts): # Skip the last timestep for people since we don't need to know what happens after that
        printv('Timestep %i of %i' % (t+1, npts), 8, verbose)
        
        ## Calculate "effective" HIV prevalence -- taking diagnosis and treatment into account
        for pop in xrange(npops): # Loop over each population group
            allpeople[pop,t] = sum(people[:,pop,t]) # All people in this population group at this time point
            if not(allpeople[pop,t]>0): raise Exception('No people in population %i at timestep %i (time %0.1f)' % (pop, t, S['tvec'][t]))
            effundx = sum(cd4trans * people[undx,pop,t]); # Effective number of infecious undiagnosed people
            effdx   = sum(dxfactor * people[dx,pop,t]) # ...and diagnosed/failed
            efftx   = sum(txfactor * people[tx1,pop,t]) # ...and treated
            effhivprev[pop] = (effundx+effdx+efftx) / allpeople[pop,t]; # Calculate HIV "prevalence", scaled for infectiousness based on CD4 count; assume that treatment failure infectiousness is same as corresponding CD4 count
            if not(effhivprev[pop]>=0): 
                raise Exception('HIV prevalence invalid in population %s! (=%f)' % (pop, effhivprev[pop]))
        
        ## Calculate inhomogeneity in the force-of-infection based on prevalence
        for pop in xrange(npops):
            c = Finhomo[pop]
            thisprev = sum(people[1:,pop,t]) / allpeople[pop,t] # Probably a better way of doing this
            inhomo[pop] = (c+eps) / (exp(c+eps)-1) * exp(c*(1-thisprev)) # Don't shift the mean, but make it maybe nonlinear based on prevalence
        
        # Also calculate effective MTCT transmissibility
        effmtct  = mtcb*M['breast'][t] + mtcn*(1-M['breast'][t]) # Effective MTCT transmission
        pmtcteff = (1 - effpmtct) * effmtct # Effective MTCT transmission whilst on PMTCT
        
        
        ###############################################################################
        ## Calculate force-of-infection (forceinf)
        ###############################################################################
        
        # Reset force-of-infection vector for each population group
        forceinfvec = zeros(npops)
        
        ## Sexual partnerships...
        
        # Loop over all populations (for males)
        for popM in xrange(npops):
            
            # Circumcision
            circeffF = 1 # Trivial circumcision effect for female or receptive male
            circeffM = 1 - effcirc*propcirc[popM,t]
            
            # Loop over all populations (for females)
            for popF in xrange(npops):
                
                # Transmissibility (depends on receptive population being male or female)
                transM = mmi if male[popF] else mfi # Insertive transmissibility
                transF = mmr if male[popF] else mfr # Receptive transmissibility

                # Transmission effects                
                prepeffM = 1 - effprep[popM,t] # Male PrEP effect
                prepeffF = 1 - effprep[popF,t] # Female PrEP effect
                stieffM  = 1 + effsti[popM,t]  # Male STI prevalence effect
                stieffF  = 1 + effsti[popF,t]  # Female STI prevalence effect
                
                # Iterate through the sexual act types
                for act in sexactslist[popM][popF]: # Ignore if this isn't a valid partnership for this sexual act type
                    numactsM = totalacts[act][popM,popF,t]; # Number of acts per person per year (insertive partner)
                    numactsF = totalacts[act][popF,popM,t]; # Number of acts per person per year (receptive partner)
                    condomprob = (condom[act][popM,t] + condom[act][popF,t]) / 2 # Reconcile condom probability
                    condomeff = 1 - condomprob*effcondom # Effect of condom use
                    forceinfM = 1 - mpow((1-transM*circeffM*prepeffM*stieffM), (dt*numactsM*condomeff*effhivprev[popF])) # The chance of "female" infecting "male"
                    forceinfF = 1 - mpow((1-transF*circeffF*prepeffF*stieffF), (dt*numactsF*condomeff*effhivprev[popM])) # The chance of "male" infecting "female"
                    forceinfvec[popM] = 1 - (1-forceinfvec[popM]) * (1-forceinfM) # Calculate the new "male" forceinf, ensuring that it never gets above 1
                    forceinfvec[popF] = 1 - (1-forceinfvec[popF]) * (1-forceinfF) # Calculate the new "female" forceinf, ensuring that it never gets above 1
                    if not(all(forceinfvec>=0)): raise Exception('Sexual force-of-infection is invalid')
        
        ## Injecting partnerships...
        
        # Transmission effects
        if ost[t]<=1: # It's a proportion
            osteff = 1 - ost[t]*effost
            if osteff<0: raise Exception('Bug in osteff = 1 - ost[t]*effost: osteff=%f ost[t]=%f effost=%f' % (osteff, ost[t], effost))
        else: # It's a number, convert to a proportion using the PWID flag
            numost = ost[t] # Total number of people on OST
            numpwid = M['popsize'][nonzero(G['meta']['pops']['injects']),t].sum() # Total number of PWID
            try:
                osteff = 1 - min(1,numost/numpwid)*effost # Proportion of PWID on OST, making sure there aren't more people on OST than PWID
            except:
                print('OST calculation failed')
                raise
            if osteff<0: raise Exception('Bug in osteff = 1 - min(1,numost/numpwid)*effost: osteff=%f numost=%f numpwid=%f effost=%f' % (osteff, numost, numpwid, effost))
       
       # Iterate through partnership pairs
        for pop1 in xrange(npops):
            for pop2 in xrange(npops):
                if pshipsinj[pop1,pop2]>0: # Ignore if this isn't a valid injecting partnership
                    numacts1 = sharing[pop1,t] * totalacts['inj'][pop1,pop2,t] / 2 # Number of acts per person per year -- /2 since otherwise double-count
                    numacts2 = sharing[pop2,t] * totalacts['inj'][pop2,pop1,t] / 2 # Number of acts per person per year
                    forceinf1 = 1 - mpow((1-transinj), (dt*numacts1*osteff*effhivprev[pop2])) # The chance of "2" infecting "1"
                    forceinf2 = 1 - mpow((1-transinj), (dt*numacts2*osteff*effhivprev[pop1])) # The chance of "1" infecting "2"
                    forceinfvec[pop1] = 1 - (1-forceinfvec[pop1]) * (1-forceinf1) # Calculate the new "male" forceinf, ensuring that it never gets above 1
                    forceinfvec[pop2] = 1 - (1-forceinfvec[pop2]) * (1-forceinf2) # Calculate the new "male" forceinf, ensuring that it never gets above 1
                    if not(all(forceinfvec>=0)): raise Exception('Injecting force-of-infection is invalid (transinj=%f, numacts1=%f, numacts2=%f, osteff=%f, effhivprev1=%f, effhivprev2=%f)'% (transinj, numacts1, numacts2, osteff, effhivprev[pop2], effhivprev[pop1]))
        
        
        ###############################################################################
        ## Turn off transmission (after a certain time - if specified)
        ###############################################################################

        if S['tvec'][t] >= abs(opt['turnofftrans']):
            if opt['turnofftrans'] > 0: forceinfvec *= 0
            if opt['turnofftrans'] < 0: break
               
               
        ###############################################################################
        ## Calculate mother-to-child-transmission
        ###############################################################################
        
        # We have two ways to calculate number of births...
        if (asym<0).any(): # Method 1 -- children are being modelled directly
            S['births'][0,t] = 0
            for p1 in xrange(npops):
                for p2 in xrange(npops):
                    transyears = asym[p1, p2] # Current transition rate
                    if absolute(transyears) > 0: # Is the given rate non zero
                        transrate = 1/float(transyears) # Invert
                        S['births'][0,t] += sum(people[:, p1, t] * absolute(transrate) * dt)
            S['mtct'][0,t] = 0
              
        else: # Method 2 -- children are not being modelled directly
            birthrate = M['birth'][:,t] # Use birthrate parameter from input spreadsheet
<<<<<<< HEAD
        S['births'][0,t] = sum(birthrate * allpeople[:,t])
        mtcttx       = sum(birthrate * sum(people[tx1,:,t]))  * pmtcteff # MTCT from those on treatment (not eligible for PMTCT)
        mtctuntx     = sum(birthrate * sum(people[undx,:,t])) * effmtct  # MTCT from those undiagnosed or failed (also not eligible)
        birthselig   = sum(birthrate * sum(people[dx,:,t])) # Births to diagnosed mothers eligible for PMTCT
        if numpmtct[t]>1: # It's greater than 1: assume it's a number
            receivepmtct = min(numpmtct[t], birthselig) # Births protected by PMTCT -- constrained by number eligible 
        else: # It's a proportion
            receivepmtct = numpmtct[t]*birthselig # Births protected by PMTCT -- constrained by number eligible 
        mtctdx = (birthselig - receivepmtct) * effmtct # MTCT from those diagnosed not receiving PMTCT
        mtctpmtct = receivepmtct * pmtcteff # MTCT from those receiving PMTCT
        S['mtct'][0,t] = mtctuntx + mtctdx + mtcttx + mtctpmtct # Total MTCT, adding up all components
        
=======
            S['births'][0,t] = sum(birthrate * allpeople[:,t])
            mtcttx       = sum(birthrate * sum(people[tx1,:,t] +people[tx2,:,t]))  * pmtcteff # MTCT from those on treatment (not eligible for PMTCT)
            mtctuntx     = sum(birthrate * sum(people[undx,:,t]+people[fail,:,t])) * effmtct  # MTCT from those undiagnosed or failed (also not eligible)
            birthselig   = sum(birthrate * sum(people[dx,:,t])) # Births to diagnosed mothers eligible for PMTCT
            if numpmtct[t]>1: # It's greater than 1: assume it's a number
                receivepmtct = min(numpmtct[t], birthselig) # Births protected by PMTCT -- constrained by number eligible 
            else: # It's a proportion
                receivepmtct = numpmtct[t]*birthselig # Births protected by PMTCT -- constrained by number eligible 
            mtctdx = (birthselig - receivepmtct) * effmtct # MTCT from those diagnosed not receiving PMTCT
            mtctpmtct = receivepmtct * pmtcteff # MTCT from those receiving PMTCT
            S['mtct'][0,t] = mtctuntx + mtctdx + mtcttx + mtctpmtct # Total MTCT, adding up all components
            
>>>>>>> 656099d0
        
        ###############################################################################
        ## Population transitions
        ###############################################################################
        
        # Number of people circumcised - we only care about susceptibles
        numcirc = (people[sus, :, t] * male * propcirc[:, t]).flatten()
        
        ## Asymmetric transitions - people move from one population to another
        for p1 in xrange(npops):
            for p2 in xrange(npops):
                transyears = asym[p1, p2] # Current transition rate
                if absolute(transyears) > 0: # Is the given rate non zero
                    transrate = 1/float(transyears) # Invert
    
                    # Take circumcised men away from pop1 and add to pop2
                    if male[p1] and male[p2] and transrate > 0:
                        circsmoving = numcirc[p1] * transrate * dt
                        numcirc[p1] -= circsmoving
                        numcirc[p2] += circsmoving
                    elif male[p1] and not male[p2] and transrate > 0: # Sanity check for males moving into female populations
                        raise Exception('Males are transitioning into a female population! (%s->%s)' % (G['meta']['pops']['short'][p1], G['meta']['pops']['short'][p2]))
                    elif male[p2] and not male[p1] and transrate > 0: # Sanity check for females moving into male populations   
                        raise Exception('Females are transitioning into a male population! (%s->%s)' % (G['meta']['pops']['short'][p1], G['meta']['pops']['short'][p2]))
                        
                    # Now actually do it for the people array
                    if transrate > 0: # Normal situation, e.g. aging - people move from one pop to another
                        peoplemoving = people[:, p1, t] * absolute(transrate) * dt                        
                        people[:, p1, t] -= peoplemoving # Take away from pop1...
                        people[:, p2, t] += peoplemoving # ... then add to pop2
                    else: # Otherwise: it's births
                        birthrate = absolute(transrate) * dt
                        
                        popbirths    = sum(birthrate * people[:,p1,t])
                        mtcttx       = (birthrate * sum(people[tx1,p1,t] +people[tx2,p1,t]))  * pmtcteff # MTCT from those on treatment (not eligible for PMTCT)
                        mtctuntx     = (birthrate * sum(people[undx,p1,t]+people[fail,p1,t])) * effmtct  # MTCT from those undiagnosed or failed (also not eligible)
                        birthselig   = (birthrate * sum(people[dx,p1,t])) # Births to diagnosed mothers eligible for PMTCT
                        if numpmtct[t]>1: # It's greater than 1: assume it's a number
                            receivepmtct = min(numpmtct[t]*float(popbirths)/float(S['births'][0,t]), birthselig) # Births protected by PMTCT -- constrained by number eligible 
                        else: # It's a proportion
                            receivepmtct = numpmtct[t]*birthselig # Births protected by PMTCT -- constrained by number eligible 
                        mtctdx = (birthselig - receivepmtct) * effmtct # MTCT from those diagnosed not receiving PMTCT
                        mtctpmtct = receivepmtct * pmtcteff # MTCT from those receiving PMTCT
                        popmtct = mtctuntx + mtctdx + mtcttx + mtctpmtct # Total MTCT, adding up all components                        
                        
                        S['mtct'][0,t] += popmtct                   
                        
                        people[G['sus'], p2, t] += popbirths - popmtct
                        people[G['undx'][0], p2, t] += popmtct
                            
        ## Symmetric transitions - people swap between two populations
        for p1 in xrange(npops):
            for p2 in xrange(npops):
                transyears = sym[p1, p2] # Current transition rate
                if transyears > 0: # Is the given rate greater than zero
                    transrate = 1/float(transyears) # Convert from years to rate
                
                    # Move circumcised men around
                    circsmoving1 = 0 # Initialise moving circumcised men
                    circsmoving2 = 0 # Initialise moving circumcised men
                    if male[p1]: circsmoving1 = numcirc[p1] * transrate * dt # How many should leave pop 1
                    if male[p2] and numcirc[p2]>0: circsmoving2 = numcirc[p2] * transrate * dt * (numcirc[p1]/numcirc[p2]) # How many should leave pop 2
                    numcirc[p1] += -circsmoving1 + circsmoving2 # Move these circumcised men into the other population
                    numcirc[p2] += circsmoving1 - circsmoving2  # Move these circumcised men into the other population
                    
                    # Now actually do it for the people array
                    peoplemoving1 = people[:, p1, t] * transrate * dt # Number of other people who are moving pop1 -> pop2
                    peoplemoving2 = people[:, p2, t] * transrate * dt * (sum(people[:, p1, t])/sum(people[:, p2, t])) # Number of people who moving pop2 -> pop1, correcting for population size
                    peoplemoving1 = minimum(peoplemoving1, people[:, p1, t]) # Ensure positive
                    peoplemoving2 = minimum(peoplemoving2, people[:, p2, t]) # And again
#                    people[:, p1, t] += -peoplemoving1 + peoplemoving2 # Add and take away these people from the relevant populations
#                    people[:, p2, t] += peoplemoving1 - peoplemoving2  # Add and take away these people from the relevant populations

        
        
        ###############################################################################
        ## Update proportion circumcised
        ###############################################################################
        
        # Number circumcised this time step after transitions and deaths
        # NOTE: Only background death rate is needed as only considering susceptibles -- circumcision doesn't effect infected men
        numcircad   = numcirc * (1 - M['death'][:, t]) * dt
        newsusmales = (people[sus, :, t] * male).flatten() # Susceptible males after transitions
        
        # Determine how many are left uncircumcised
        reqcirc = maximum(newsusmales - numcircad, 0)
        
        # Perform any new circumcisions if tobecirc is non zero
        if tobecirc[t] > 0:
            tobecircpop = tobecirc[t] * (reqcirc / sum(reqcirc))
            newlycirc = minimum(tobecircpop, reqcirc)
            if t < npts-1: # Perform for all but the last timestep
                for pop in xrange(npops): # Loop through the populations
                    if male[pop]: # Only calculate for males
                        try:
                            propcirc[pop, t+1] = median([0, 1, (numcircad[pop] + newlycirc[pop]) / newsusmales[pop]]) # Circumcision coverage for next time step (element of [0, 1])
                        except:
                            print('Circumcision calculation failed')
                            raise
        else:
            newlycirc = zeros(npops)
            
        S['reqcircum'][0, t] = sum(reqcirc)
        S['newcircum'][:, t] = newlycirc
        S['numcircum'][:, t] = numcircad + newlycirc
        
        
        ###############################################################################
        ## The ODEs
        ###############################################################################
    
        ## Set up
    
        # New infections -- through pre-calculated force of infection
        newinfections = forceinfvec * Fforce * inhomo * people[0,:,t] # Will be useful to define this way when calculating 'cost per new infection'
    
        # Initalise / reset arrays
        dU = []; dD = []; dT1 = []; # Reset differences
        testingrate  = [0] * ncd4
        newdiagnoses = [0] * ncd4
        newtreat1    = [0] * ncd4
        background   = M['death'][:, t] # TODO make OST effect this death rates
        
        ## Susceptibles
        dS = -newinfections # Change in number of susceptibles -- death rate already taken into account in pm.totalpop and dt
        S['inci'][:,t] = newinfections/float(dt)  # Store new infections

        ## Undiagnosed
        propdx = None
        if propaware[:,t].any(): # Only do this if nonzero
            currplhiv = people[plhivind,:,t].sum(axis=0)
            currdx = people[dxind,:,t].sum(axis=0)
            currundx = currplhiv[:] - currdx[:]
            fractiontodx = maximum(0, propaware[:,t] * currplhiv[:] - currdx[:] / (currundx[:] + eps)) # Don't allow to go negative
        for cd4 in xrange(ncd4):
            if cd4>0: 
                progin = dt*prog[cd4-1]*people[undx[cd4-1],:,t]
            else: 
                progin = 0 # Cannot progress into acute stage
            if cd4<ncd4-1: 
                progout = dt*prog[cd4]*people[undx[cd4],:,t]
                testingrate[cd4] = hivtest[:,t] # Population specific testing rates
            else: 
                progout = 0  # Cannot progress out of AIDS stage
                testingrate[cd4] = maximum(hivtest[:,t], aidstest[t]) # Testing rate in the AIDS stage (if larger!)
            if propdx is None: # No proportion diagnosed information, go with testing rate
                newdiagnoses[cd4] = dt * people[undx[cd4],:,t] * testingrate[cd4] * dxtime[t]
            else: # It exists, use what's calculated before
                newdiagnoses[cd4] = fractiontodx * people[undx[cd4],:,t]
            hivdeaths   = dt * people[undx[cd4],:,t] * death[cd4]
            otherdeaths = dt * people[undx[cd4],:,t] * background
            dU.append(progin - progout - newdiagnoses[cd4] - hivdeaths - otherdeaths) # Add in new infections after loop
            dU[cd4] = negativepeople('undiagnosed', dU[cd4], people[undx[cd4],:,t], t)
            S['dx'][:,t]    += newdiagnoses[cd4]/dt # Save annual diagnoses 
            S['death'][:,t] += hivdeaths/dt    # Save annual HIV deaths 
        dU[0] = dU[0] + newinfections # Now add newly infected people
        
        ## Diagnosed
        newtreat1tot = mtx1[t] - people[tx1,:,t].sum() # Calculate difference between current people on treatment and people needed
        currentdiagnosed = people[dx,:,t] # Find how many people are diagnosed
        for cd4 in xrange(ncd4):
            if cd4>0: 
                progin = dt*prog[cd4-1]*people[dx[cd4-1],:,t]
            else: 
                progin = 0 # Cannot progress into acute stage
            if cd4<ncd4-1: 
                progout = dt*prog[cd4]*people[dx[cd4],:,t]
            else: 
                progout = 0 # Cannot progress out of AIDS stage
            newtreat1[cd4] = newtreat1tot * currentdiagnosed[cd4,:] / (eps+currentdiagnosed.sum()) # Pull out evenly among diagnosed
            hivdeaths   = dt * people[dx[cd4],:,t] * death[cd4]
            otherdeaths = dt * people[dx[cd4],:,t] * background
            inflows = progin + newdiagnoses[cd4]
            outflows = progout + hivdeaths + otherdeaths
            newtreat1[cd4] = minimum(newtreat1[cd4], safetymargin*(currentdiagnosed[cd4,:]+inflows-outflows)) # Allow it to go negative
            newtreat1[cd4] = maximum(newtreat1[cd4], -safetymargin*people[tx1[cd4],:,t]) # Make sure it doesn't exceed the number of people in the treatment compartment
            dD.append(inflows - outflows - newtreat1[cd4])
            dD[cd4] = negativepeople('diagnosed', dD[cd4], people[dx[cd4],:,t], t)
            S['newtx1'][:,t] += newtreat1[cd4]/dt # Save annual treatment initiation
            S['death'][:,t]  += hivdeaths/dt # Save annual HIV deaths 
        
        ## 1st-line treatment
        for cd4 in xrange(ncd4):
            if (cd4>0 and cd4<ncd4-1): # CD4>0 stops people from moving back into acute
                recovin = dt*recov[cd4-1]*people[tx1[cd4+1],:,t]
            else: 
                recovin = 0 # Cannot recover in to acute or AIDS stage
            if cd4>1: # CD4>1 stops people from moving back into acute
                recovout = dt*recov[cd4-2]*people[tx1[cd4],:,t]
            else: 
                recovout = 0 # Cannot recover out of gt500 stage (or acute stage)
            hivdeaths   = dt * people[tx1[cd4],:,t] * death[cd4] * deathtx # Use death by CD4 state if lower than death on treatment
            otherdeaths = dt * people[tx1[cd4],:,t] * background
            dT1.append(recovin - recovout + newtreat1[cd4] - hivdeaths - otherdeaths)
            dT1[cd4] = negativepeople('treat1', dT1[cd4], people[tx1[cd4],:,t], t)
            S['death'][:,t] += hivdeaths/dt # Save annual HIV deaths 
        


        ###############################################################################
        ## Update next time point and check for errors
        ###############################################################################
        
        # Ignore the last time point, we don't want to update further
        if t<npts-1:
            change = zeros((nstates, npops))
            change[sus,:] = dS
            for cd4 in xrange(ncd4): # TODO: this could be made much more efficient
                change[undx[cd4],:] = dU[cd4]
                change[dx[cd4],:]   = dD[cd4]
                change[tx1[cd4],:]  = dT1[cd4]
            people[:,:,t+1] = people[:,:,t] + change # Update people array
            newpeople = popsize[:,t+1]-people[:,:,t+1].sum(axis=0) # Number of people to add according to M['popsize'] (can be negative)
            for pop in xrange(npops): # Loop over each population, since some might grow and others might shrink
                if newpeople[pop]>=0: # People are entering: they enter the susceptible population
                    people[0,pop,t+1] += newpeople[pop]
                else: # People are leaving: they leave from each health state equally
                    people[:,pop,t+1] *= popsize[pop,t]/sum(people[:,pop,t]);
            if not((people[:,:,t+1]>=0).all()): # If not every element is a real number >0, throw an error
                for errstate in xrange(nstates): # Loop over all heath states
                    for errpop in xrange(npops): # Loop over all populations
                        if not(people[errstate,errpop,t+1]>=0):
                            printv('WARNING, Non-positive people found: people[%s, %s, %s] = %s' % (errstate, errpop, t+1, people[errstate,errpop,t+1]), 4, verbose=verbose)
                            people[errstate,errpop,t+1] = 0 # Reset
        
        # Do some sanity checks
        for key in S.keys():
            if S[key].max()>1e12:
                print('WARNING, values for array %s are too large' % key)
                raise Exception('Values too large')
                
    # Append final people array to sim output
    S['people'] = people


    


    printv('  ...done running model.', 2, verbose)
    if benchmark: toc(starttime)
    return S







###############################################################################
## Helper functions
###############################################################################
    
    

def h2a(G, parstruct, verbose=2):
    """ Convert a health state structure to an array """
    outarray = []
    for state in G['healthstates']:
        try: 
            outarray.append(parstruct[state])
        except: 
            printv('State %s not found' % state, 6, verbose)
    return array(outarray)




def fit2time(pars, tvec):
    """ Calculate fitted time series from fitted parameters """
    A = pars[0]
    B = pars[1]
    C = pars[2]
    D = pars[3]
    timeseries = (B-A)/(1+exp(-(tvec-C)/D))+A;
    return timeseries
    
    
    
    
def equilibrate(G, M, Finit, verbose=2):
    """
    Calculate the quilibrium point by estimating the ratio of input and output 
    rates for each of the health states.
    
    Usage:
        G = general parameters
        M = model parameters
        Finit = fitted parameters for initial prevalence
        initpeople = nstates x npops array
    
    Version: 2014nov26
    """
    from numpy import zeros, hstack, inf
    
    # Set parameters
    prevtoforceinf = 0.1 # Assume force-of-infection is proportional to prevalence -- 0.1 means that if prevalence is 10%, annual force-of-infection is 1%
    efftreatmentrate = 0.1 # Inverse of average duration of treatment in years...I think
    failratio = 0.3 # Put fewer people than expected on failure because ART is relatively new...or something
    
    # Shorten key variables
    initpeople = zeros((G['nstates'],G['npops']))
    allinfected = M['popsize'][:,0] * Finit[:] # Set initial infected population
    
    # Can calculate equilibrium for each population separately
    for p in xrange(G['npops']):
        # Set up basic calculations
        uninfected = M['popsize'][p,0] * (1-Finit[p]) # Set initial susceptible population -- easy peasy! # TODO -- should this have F['popsize'] involved?
        popinfected = allinfected[p]

        # Treatment & treatment failure
        fractotal =  popinfected / sum(allinfected) # Fractional total of infected people in this population
        treatment1 = M['tx1'][0] * fractotal # Number of people on 1st-line treatment
        treatment2 = M['tx2'][0] * fractotal # Number of people on 2nd-line treatment
        treatfail = treatment1 * M['const']['fail']['first'] * efftreatmentrate * failratio # Number of people with treatment failure -- # TODO: check
        totaltreat = treatment1 + treatment2 + treatfail
        if totaltreat > popinfected: # More people on treatment than ever infected, uh oh!
            treatment1 *= popinfected/totaltreat
            treatment2 *= popinfected/totaltreat
            treatfail *= popinfected/totaltreat
            totaltreat = popinfected
        
        # Diagnosed & undiagnosed
        nevertreated = popinfected - totaltreat
        assumedforceinf = Finit[p]*prevtoforceinf # To calculate ratio of people in the initial category, need to estimate the force-of-infection
        undxdxrates = assumedforceinf + M['hivtest'][p,0] # Ratio of undiagnosed to diagnosed
        undiagnosed = nevertreated * assumedforceinf / undxdxrates     
        diagnosed = nevertreated * M['hivtest'][p,0] / undxdxrates
        
        # Set rates within
        progratios = hstack([h2a(G, M['const']['prog']), M['const']['death']['aids']]) # For last rate, use AIDS death as dominant rate
        progratios = (1/progratios)  / sum(1/progratios) # Normalize
        recovratios = hstack([inf, h2a(G, M['const']['recov']), efftreatmentrate]) # Not sure if this is right...inf since no progression to acute, treatmentrate since main entry here # TODO check
        recovratios = (1/recovratios)  / sum(1/recovratios) # Normalize
        
        # Final calculations
        undiagnosed *= progratios
        diagnosed *= progratios
        treatment1 *= recovratios
        treatfail *= progratios
        treatment2 *= recovratios
        
        # Populated equilibrated array
        initpeople[G['sus'], p] = uninfected
        initpeople[G['undx'], p] = undiagnosed
        initpeople[G['dx'], p] = diagnosed
        initpeople[G['tx1'], p] = treatment1
        initpeople[G['fail'], p] = treatfail
        initpeople[G['tx2'], p] = treatment2
    
        if not((initpeople>=0).all()):
            printv('Non-positive people found during epidemic initialization!', 4, verbose) # If not every element is a real number >0, throw an error
        
    return initpeople
<|MERGE_RESOLUTION|>--- conflicted
+++ resolved
@@ -282,23 +282,9 @@
               
         else: # Method 2 -- children are not being modelled directly
             birthrate = M['birth'][:,t] # Use birthrate parameter from input spreadsheet
-<<<<<<< HEAD
-        S['births'][0,t] = sum(birthrate * allpeople[:,t])
-        mtcttx       = sum(birthrate * sum(people[tx1,:,t]))  * pmtcteff # MTCT from those on treatment (not eligible for PMTCT)
-        mtctuntx     = sum(birthrate * sum(people[undx,:,t])) * effmtct  # MTCT from those undiagnosed or failed (also not eligible)
-        birthselig   = sum(birthrate * sum(people[dx,:,t])) # Births to diagnosed mothers eligible for PMTCT
-        if numpmtct[t]>1: # It's greater than 1: assume it's a number
-            receivepmtct = min(numpmtct[t], birthselig) # Births protected by PMTCT -- constrained by number eligible 
-        else: # It's a proportion
-            receivepmtct = numpmtct[t]*birthselig # Births protected by PMTCT -- constrained by number eligible 
-        mtctdx = (birthselig - receivepmtct) * effmtct # MTCT from those diagnosed not receiving PMTCT
-        mtctpmtct = receivepmtct * pmtcteff # MTCT from those receiving PMTCT
-        S['mtct'][0,t] = mtctuntx + mtctdx + mtcttx + mtctpmtct # Total MTCT, adding up all components
-        
-=======
             S['births'][0,t] = sum(birthrate * allpeople[:,t])
-            mtcttx       = sum(birthrate * sum(people[tx1,:,t] +people[tx2,:,t]))  * pmtcteff # MTCT from those on treatment (not eligible for PMTCT)
-            mtctuntx     = sum(birthrate * sum(people[undx,:,t]+people[fail,:,t])) * effmtct  # MTCT from those undiagnosed or failed (also not eligible)
+            mtcttx       = sum(birthrate * sum(people[tx1,:,t]))  * pmtcteff # MTCT from those on treatment (not eligible for PMTCT)
+            mtctuntx     = sum(birthrate * sum(people[undx,:,t])) * effmtct  # MTCT from those undiagnosed or failed (also not eligible)
             birthselig   = sum(birthrate * sum(people[dx,:,t])) # Births to diagnosed mothers eligible for PMTCT
             if numpmtct[t]>1: # It's greater than 1: assume it's a number
                 receivepmtct = min(numpmtct[t], birthselig) # Births protected by PMTCT -- constrained by number eligible 
@@ -307,8 +293,7 @@
             mtctdx = (birthselig - receivepmtct) * effmtct # MTCT from those diagnosed not receiving PMTCT
             mtctpmtct = receivepmtct * pmtcteff # MTCT from those receiving PMTCT
             S['mtct'][0,t] = mtctuntx + mtctdx + mtcttx + mtctpmtct # Total MTCT, adding up all components
-            
->>>>>>> 656099d0
+
         
         ###############################################################################
         ## Population transitions
