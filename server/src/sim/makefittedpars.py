--- conflicted
+++ resolved
@@ -1,16 +1,3 @@
-<<<<<<< HEAD
-=======
-def perturb(n=1, perturbation=0.5):
-    """
-    Define an array of numbers evenly perturbed with a mean of 1.
-    """
-    from matplotlib.pylab import rand
-    output = 1 + 2*perturbation*(rand(n)-0.5)
-    
-    return output
-    
-
->>>>>>> f69233c9
 def makefittedpars(G, opt, verbose=2):
     """
     Prepares model parameters to run the simulation.
@@ -19,21 +6,12 @@
     """
     
     from printv import printv
-<<<<<<< HEAD
     from numpy import array
-=======
-    from matplotlib.pylab import array, zeros
->>>>>>> f69233c9
     from bunch import Bunch as struct # Replicate Matlab-like structure behavior
     printv('Making fitted parameters...', 1, verbose)
     
     # Initialize fitted parameters
-<<<<<<< HEAD
     F = [struct() for s in range(opt.nsims)]
-=======
-    F = []
-    init = zeros((G.nstates-1, G.npops))
->>>>>>> f69233c9
     for s in range(opt.nsims):
         F[s].__doc__ = 'Fitted parameters for simulation %i: initial prevalence, force-of-infection, diagnoses, treatment' % s
         # F[s].init = perturb(G.npops) # TODO -- I don't think this sould vary in this way. 
@@ -47,7 +25,6 @@
     
     return F
     
-<<<<<<< HEAD
     return F
 
 
@@ -57,7 +34,4 @@
     """
     from numpy.random import rand
     output = 1 + 2*perturbation*(rand(n)-0.5)
-    return output
-=======
-    
->>>>>>> f69233c9
+    return output