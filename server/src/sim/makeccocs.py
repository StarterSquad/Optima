"""
Creates and updates cost-coverage curves and coverage-outcome curves
    
Version: 2014nov19
"""
###############################################################################
## Set up
###############################################################################

import math
from matplotlib.pylab import linspace, exp, isnan, asarray, zeros, figure, plot, hold, xlabel, ylabel, title
from truncnorm import truncnorm
<<<<<<< HEAD
from bunch import Bunch as struct
from dataio import loaddata

## Set defaults for testing
default_progname = 'FSW'
default_ccparams = [0.9, 0.2, 800000.0, 7e6]
default_coparams = []
default_makeplot = 1
default_datain = D # use 'example' or programs
default_effectname = [['sex', 'condomcas'], [u'MSM'], [[0.3, 0.5], [0.7, 0.9]]]


# Initialise storage of parameters. Meant to replicate the style of D.P
C = struct.fromkeys(D.P, [])
=======
from bunch import Bunch as struct, float_array
>>>>>>> bd6be1c5

###############################################################################
## Make cost coverage curve

#    Input types:
#    1. datain: EITHER a bunch (if project data already loaded) OR a string specifying the project name (which will then be load a bunch)
#    2. progname: string. Needs to be one of the keys of D.programs
#    3. ccparams: list. Contains parameters for the cost-coverage curves, obtained from the GUI
#            ccparams(0) = the saturation value
#            ccparams(1) = the 'known' coverage level
#            ccparams(2) = the 'known' funding requirements to achieve ccparams(2)
#            ccparams(3) = desired upper x limit

#    Output types:
#    1. plotdata

###############################################################################
def makecc(datain = default_datain, progname = default_progname, ccparams = default_ccparams, makeplot = default_makeplot):
    
    ## Load data structure if it hasn't been passed as an argument... 
    if isinstance(datain, str):
        D, programs = loaddata(datain+'.prj')
    else:
        D = datain
    
    ## Check that the selected program is in the program list 
    if progname not in D.programs.keys():
        raise Exception('Please select one of the following programs %s' % D.programs.keys())

    ## Extract info from data structure
    prognumber = D.data.meta.progs.code.index(progname) # get program number
    coverage = D.data.costcov.cov[prognumber] # get program coverage levels
    
    # For saturating programs... 
    if D.data.meta.progs.saturating[prognumber]:
        totalcost = D.data.costcov.cost[prognumber]
        
        ## Check inputs from GUI 
        if (ccparams[0] <= 0 or ccparams[0] > 1):
            raise Exception('Please enter a value between 0 and 1 for the saturation coverage level')
        if (ccparams[1] < 0 or ccparams[1] > 1):
            raise Exception('Please enter a value between 0 and 1 for the coverage level in Question 2')
        if (ccparams[1] == 0 or ccparams[2] == 0):
            raise Exception('Please enter non-zero values for the cost and coverage level estimates in Question 2')
        if ccparams[2] < 0:
            raise Exception('Negative funding levels are not permitted, please revise')

<<<<<<< HEAD
        # Convert inputs from GUI into parameters needed for curves
        saturation = ccparams[0]
        growthrate = (-1/ccparams[2])*math.log((2*ccparams[0])/(ccparams[1]+ccparams[0]) - 1)
        xupperlim = ccparams[3] 

        # Store parameters for access later
        storeparams = [saturation, growthrate]

        # Create logistic relationship 
        xvalscc = np.linspace(0,xupperlim,1000) # take 1000 points between 0 and user-specified max
        yvalscc = 2*saturation / (1 + np.exp(-growthrate*xvalscc)) - saturation # calculate logistic function

    # ... for unit cost programs...
    else:
        unitcost = D.data.costcov.cost[prognumber]
        totalcost = []
        for i in range(len(unitcost)):
            totalcost.append(unitcost[i]*coverage[i])
            if not np.isnan(unitcost[i]):
                slope = unitcost[i] # this updates so the slope is the most recent unit cost

        ## Create linear relationship
        xvalscc = np.linspace(0,7e6,1000) # take 1000 points between 0 and some arbitrary max
        yvalscc = xvalscc*slope # calculate linear function

    # Get scatter data
    if (len(coverage) == 1 and len(totalcost) > 1): 
        totalcost = np.asarray(totalcost)
        totalcost = totalcost[~np.isnan(totalcost)]
        totalcost = totalcost[-1]
    elif (len(totalcost) == 1 and len(coverage) > 1):
        coverage = np.asarray(coverage)
        coverage = coverage[~np.isnan(coverage)]
        coverage = coverage[-1]
        
=======
    ## Create lines to plot    
    xvalscc = linspace(0,xupperlim,1000) # take 1000 points between 0 and user-specified max
    yvalscc = 2*saturation / (1 + exp(-growthrate*xvalscc)) - saturation # calculate logistic function
>>>>>>> bd6be1c5

    # Plot (to check it's working; delete once plotting enabled in GUI)
    if makeplot:
        figure()
        hold(True)
        plot(xvalscc, yvalscc, 'k-', lw = 2)
<<<<<<< HEAD
        plot(totalcost, coverage, 'ro')
=======

        ## Get around situations where there's an assumption for coverage but not for total cost, or vice versa
        if (len(coverage) == 1 and len(totalcost) > 1): 
            totalcost = float_array(totalcost)
            totalcost = totalcost[~isnan(totalcost)]
            totalcost = totalcost[-1]
            plot(totalcost, coverage, 'ro')
        elif (len(totalcost) == 1 and len(coverage) > 1):
            coverage = float_array(coverage)
            coverage = coverage[~isnan(coverage)]
            coverage = coverage[-1]
            plot(totalcost, coverage, 'ro')
        else:
            for i in range(len(coverage)):
                if (~isnan(coverage[i]) and ~isnan(totalcost[i])):
                    plot(totalcost[i], coverage[i], 'ro')
>>>>>>> bd6be1c5
        title(progname)
        xlabel('USD')
        ylabel('proportion covered')
    
    # Create and populate output structure with plotting data
    plotdata = {}
    plotdata['xlinedata'] = xvalscc
    plotdata['ylinedata'] = yvalscc
    plotdata['xscatterdata'] = totalcost
    plotdata['yscatterdata'] = coverage
    plotdata['title'] = progname
    plotdata['xlabel'] = 'USD'
    plotdata['ylabel'] = 'Proportion covered'
    
    return plotdata, storeparams

###############################################################################
## Generate samples of behaviour at zero and full coverage
###############################################################################
def makecosampleparams(coparams):
    
    ## Convert inputs from GUI into parameters needed for lines
    muz, stdevz = (coparams[0]+coparams[1])/2, (coparams[1]-coparams[0])/4 # Mean and standard deviation calcs
    muf, stdevf = (coparams[2]+coparams[3])/2, (coparams[3]-coparams[2])/4 # Mean and standard deviation calcs
    
    return muz, stdevz, muf, stdevf

 
def makesamples(muz, stdevz, muf, stdevf, samplesize=1000):
    
    ## Generate sample of zero-coverage behaviour
    zerosample = truncnorm((0 - muz) / stdevz, (1 - muz) / stdevz, loc=muz, scale=stdevz, size = samplesize)
    
    ## Generate sample of full-coverage behaviour
    fullsample = zeros(samplesize)
    if muf > muz: # Apply this if the c/o curve is increasing
        for i in range(samplesize):
            fullsample[i] = truncnorm((zerosample[i] - muf) / stdevf, (1 - muf) / stdevf, loc=muf, scale=stdevf, size = 1) # draw possible values for behvaiour at maximal coverage
    else:  # Apply this if the c/o curve is decreasing
        for i in range(samplesize):
            fullsample[i] = truncnorm((0 - muf) / stdevf, (zerosample[i] - muf) / stdevf, loc=muf, scale=stdevf, size = 1) # draw possible values for behvaiour at maximal coverage
    
    return zerosample, fullsample

###############################################################################
## Make coverage outcome curve
# Inputs: 
#    Input types:
#    1. datain: EITHER a bunch (if project data already loaded) OR a string specifying the project name (which will then be load a bunch)
#    2. progname: string. 
#    3. effectname: list. 
#    4. coparams: list. Contains parameters for the coverage-outcome curves, obtained from the GUI or spreadsheet
#        coparams(0) = the lower bound for the outcome when coverage = 0
#        coparams(1) = the upper bound for the outcome when coverage = 0
#        coparams(2) = the lower bound for the outcome when coverage = 1
#        coparams(3) = the upper bound for the outcome when coverage = 1

#    Output types:
#    1. plotdata
#    2. D
###############################################################################
def makeco(datain = default_datain, progname = default_progname, effectname = default_effectname, coparams=default_coparams, makeplot = default_makeplot):

    ## Load data structure if it hasn't been passed as an argument... 
    if isinstance(datain, str):
        D = loaddata(datain+'.prj')
    else:
        D = datain
    
    ## Check that the selected program is in the program list 
    if progname not in D.programs.keys():
        raise Exception('Please select one of the following programs %s' % D.programs.keys())
    ## Check that the selected program is in the program list 
    if effectname not in D.programs[progname]:
        raise Exception('Please select one of the following effects %s' % D.programs[progname])

    ## Extract info from data structure
    prognumber = D.data.meta.progs.code.index(progname) # get program number
    
    ## Get population info
    popname = effectname[1]
        
    ## Only going to make cost-outcome curves if a program affects a SPECIFIC population -- otherwise will just make cost-coverage curves
    if popname[0] not in D.data.meta.pops.code:
        return [], D
    else:
        popnumber = D.data.meta.pops.code.index(popname[0]) 
        
        # Get data for scatter plots
        outcome = D.data[effectname[0][0]][effectname[0][1]][popnumber]
        coverage = D.data.costcov.cov[prognumber] # get program coverage data

        if (len(coverage) == 1 and len(outcome) > 1): 
            outcome = np.asarray(outcome)
            outcome = outcome[~np.isnan(outcome)]
            outcome = outcome[-1]
        elif (len(outcome) == 1 and len(coverage) > 1):
            coverage = np.asarray(coverage)
            coverage = coverage[~np.isnan(coverage)]
            coverage = coverage[-1]

        ## Get inputs from either GUI or spreadsheet
        if coparams: ## TODO: would be better to use a dictionary, so that the order doesn't have to be fixed
            zeromin = coparams[0] # Assumptions of behaviour at zero coverage (lower bound)
            zeromax = coparams[1] # Assumptions of behaviour at zero coverage (upper bound)
            fullmin = coparams[2] # Assumptions of behaviour at maximal coverage (lower bound)
            fullmax = coparams[3] # Assumptions of behaviour at maximal coverage (upper bound)
        else: 
            zeromin = effectname[2][0][0] # Assumptions of behaviour at zero coverage (lower bound)
            zeromax = effectname[2][0][1] # Assumptions of behaviour at zero coverage (upper bound)
            fullmin = effectname[2][1][0] # Assumptions of behaviour at maximal coverage (lower bound)
            fullmax = effectname[2][1][1] # Assumptions of behaviour at maximal coverage (upper bound)
            coparams = [zeromin, zeromax, fullmin, fullmax] # Store for output

        ## Check inputs
        if (coparams < [0,0,0,0] or coparams > [1,1,1,1]):
            raise Exception('Please enter values between 0 and 1 for the ranges of behaviour at zero and full coverage')
            
        ## Generate sample of zero-coverage behaviour
        muz, stdevz, muf, stdevf = makecosampleparams(coparams)
        zerosample, fullsample = makesamples(muz, stdevz, muf, stdevf, 1000)

        # Store parameters for access later
        storeparams = [muz, stdevz, muf, stdevf]
        
        ## General set of coverage-outcome relationships
<<<<<<< HEAD
        xvalsco = np.linspace(0,1,1000) # take 1000 points along the unit interval
        yvalsco = zeros((1000,len(fullsample)))
=======
        xvalsco = linspace(0,1,1000) # take 1000 points along the unit interval
        yvalsco = zeros((1000,len(fullsample))) 
>>>>>>> bd6be1c5
        for i in range(len(fullsample)):
            yvalsco[:,i] = linspace(zerosample[i],fullsample[i],1000) # Generate 1000 straight lines
            
        ## Upper and lower bounds of line set
        ymin, ymax = zeros(1000), zeros(1000)
        for i in range(1000):
            ymax[i] = max(yvalsco[i,:])
            ymin[i] = min(yvalsco[i,:])
            
        ## Append range of start and end points to data structure NB THERE MUST BE A BETTER WAY TO DO THIS
 #       if len(effectname) == 3: # There's no existing info here, append
 #           effectname.append([zerosample, fullsample])
 #       else:
 #           effectname[3] = [zerosample, fullsample] # There is existing info here, overwrite
 #       D.programs[progname][effectnumber] = effectname

        ## Plot results (probably delete once in GUI)                            
        if makeplot:
            figure()
            hold(True)
<<<<<<< HEAD
            plot(xvalsco, np.linspace(muz,muf,1000), color = 'b', lw = 2)
            plot(xvalsco, ymax, 'k--', lw = 2)
            plot(xvalsco, ymin, 'k--', lw = 2)
            plot(coverage, outcome, 'ro')
=======
            plot(xvalsco, yvalsco, color = '0.75')
            plot(xvalsco, linspace(muz,muf,1000), color = 'b', lw = 2)
            plot(xvalsco, ymax, 'k--', lw = 2)
            plot(xvalsco, ymin, 'k--', lw = 2)
            
            ## Get around situations where there's an assumption for coverage but not for behaviour, or vice versa
            if (len(coverage) == 1 and len(outcome) > 1): 
                outcome = float_array(outcome)
                outcome = outcome[~isnan(outcome)]
                outcome = outcome[-1]
                plot(coverage, outcome, 'ro')
            elif (len(outcome) == 1 and len(coverage) > 1):
                coverage = float_array(coverage)
                coverage = coverage[~isnan(coverage)]
                coverage = coverage[-1]
                plot(coverage, outcome, 'ro')
            else:
                for i in range(len(coverage)):
                    if (~math.isnan(outcome[i]) and ~math.isnan(coverage[i])):
                        plot(coverage[i], outcome[i], 'ro')

>>>>>>> bd6be1c5
            title(effectname[0][1]+ ' ' + effectname[1][0])
            xlabel('proportion covered')
            ylabel('outcome')
    
<<<<<<< HEAD
        # Create and populate output structure with plotting data
        plotdata = {}
        plotdata['xlinedata'] = xvalsco # X data for all line plots
        plotdata['ylinedata'] = [np.linspace(muz,muf,1000), ymax, ymin] # ALL Y data (for three lines)
        plotdata['ylinedata1'] = np.linspace(muz,muf,1000) # Y data for first line on plot
        plotdata['ylinedata2'] = ymax  # Y data for second line on plot
        plotdata['ylinedata3'] = ymin  # Y data for third line on plot
        plotdata['xscatterdata'] = coverage # X scatter data
        plotdata['yscatterdata'] = outcome # Y scatter data
        plotdata['title'] = effectname[0][1]+ ' ' + effectname[1][0]
        plotdata['xlabel'] = 'Proportion covered'
        plotdata['ylabel'] = 'Outcome'
=======
    plotdata = struct()
    plotdata.xlinedata = xvalsco # X data for all line plots
    plotdata.ylinedata1 = yvalsco # Y data for first line plot
    plotdata.ylinedata2 = linspace(muz,muf,1000) # Y data for second line plot
    plotdata.ylinedata3 = ymax  # Y data for third line plot
    plotdata.ylinedata4 = ymin  # Y data for fourth line plot
    plotdata.xscatterdata = coverage
    plotdata.yscatterdata = outcome
    plotdata.title = effectname[0][1]+ ' ' + effectname[1][0]
    plotdata.xlabel = 'Proportion covered'
    plotdata.ylabel = 'Outcome'
        
>>>>>>> bd6be1c5
    
        return plotdata, storeparams

###############################################################################
# Create cco equation
###############################################################################
def ccoeqn(x, p):
    '''
    Equation defining cco curves.
    '''
    y = (p[3]-p[2]) * ( 2*p[0] / (1 + np.exp(-p[1]*x)) - p[0]) + p[2]
    return y

###############################################################################
## Make single cost outcome curve
# Inputs: 
#    Input types:
#    1. effectname: list. Needs to be a 
#    2. datain: EITHER a bunch (if project data already loaded) OR a string specifying the project name (which will then be load a bunch)
#    3. progname: string. Needs to be one of the keys of D.programs
#    4. coparams: list. Contains parameters for the coverage-outcome curves, obtained from the GUI or spreadsheet
#        coparams(0) = the lower bound for the outcome when coverage = 0
#        coparams(1) = the upper bound for the outcome when coverage = 0
#        coparams(2) = the lower bound for the outcome when coverage = 1
#        coparams(3) = the upper bound for the outcome when coverage = 1

#    Output 
#    1. plotdata
#    2. D
###############################################################################
def makecco(datain = default_datain, progname = default_progname, effectname = default_effectname, ccparams=default_ccparams, coparams=default_coparams, makeplot=default_makeplot):

    ## Load data structure if it hasn't been passed as an argument... 
    if isinstance(datain, str):
        D = loaddata(datain+'.prj')
    else:
        D = datain
    
    ## Check that the selected program is in the program list 
    if progname not in D.programs.keys():
        raise Exception('Please select one of the following programs %s' % D.programs.keys())
    ## Check that the selected program is in the program list 
    if effectname not in D.programs[progname]:
        raise Exception('Please select one of the following effects %s' % D.programs[progname])

    ## Extract info from data structure
    prognumber = D.data.meta.progs.code.index(progname) # get program number

    ## Get population info
    popname = effectname[1]
    
    ## Only going to make cost-outcome curves if a program affects a specific population -- otherwise will just make cost-coverage curves
    if popname[0] not in D.data.meta.pops.short:
        return [], [], []
    else:          
        popnumber = D.data.meta.pops.short.index(popname[0]) 

        ## Get inputs from either GUI... 
        if coparams: # TODO: would it be better to use a dictionary structure, so that the order doesn't have to be fixed?
            zeromin = coparams[0] # Assumptions of behaviour at zero coverage (lower bound)
            zeromax = coparams[1] # Assumptions of behaviour at zero coverage (upper bound)
            fullmin = coparams[2] # Assumptions of behaviour at maximal coverage (lower bound)
            fullmax = coparams[3] # Assumptions of behaviour at maximal coverage (upper bound)
        # ... or spreadsheet
        else: 
            zeromin = effectname[2][0][0] # Assumptions of behaviour at zero coverage (lower bound)
            zeromax = effectname[2][0][1] # Assumptions of behaviour at zero coverage (upper bound)
            fullmin = effectname[2][1][0] # Assumptions of behaviour at maximal coverage (lower bound)
            fullmax = effectname[2][1][1] # Assumptions of behaviour at maximal coverage (upper bound)
            coparams = [zeromin,zeromax,fullmin,fullmax] # Put all this in a list to pass to makeco
        
        # Parameters for cost-coverage curves
        saturation = ccparams[0]
        growthrate = (-1/ccparams[2])*math.log((2*saturation)/(ccparams[1]+saturation) - 1)
        xupperlim = ccparams[3]

        # Generate samples of zero-coverage and full-coverage behaviour
        muz, stdevz, muf, stdevf = makecosampleparams(coparams)
        zerosample, fullsample = makesamples(muz, stdevz, muf, stdevf, 1000)

        # Generate samples of zero-coverage and full-coverage behaviour
        storeparams = [muz, stdevz, muf, stdevf, saturation, growthrate]

        # Get the coverage-outcome relationships            
        plotdata_co, storeparams_co = makeco(D, progname, effectname, coparams, makeplot)

        # Create x dataset and initialise y dataset
        xvalscco = np.linspace(0,xupperlim,1000)
        yvalscco = zeros((1000, len(fullsample)))
        
<<<<<<< HEAD
        # Create line set
        for i in range(len(fullsample)):
            yvalscco[:,i] = ccoeqn(xvalscco, [saturation, growthrate, zerosample[i], fullsample[i]]) # Generate 1000 cost-outcome curves

        # Median line
        mediancco = ccoeqn(xvalscco, [saturation, growthrate, muz, muf])# Generate median cost-outcome curve
        
        ## Create upper and lower bounds of line set
        ymin, ymax = zeros(1000), zeros(1000)
        for i in range(1000):
            ymax[i] = max(yvalscco[i,:])
            ymin[i] = min(yvalscco[i,:])
                
        ## Extract scatter data
        totalcost = D.data.costcov.cost[prognumber] # get total cost data
        outcome = D.data[effectname[0][0]][effectname[0][1]][popnumber]

        ## Get around situations where there's an assumption for coverage but not for behaviour, or vice versa
        if (len(totalcost) == 1 and len(outcome) > 1): 
            outcome = np.asarray(outcome)
            outcome = outcome[~np.isnan(outcome)]
            outcome = outcome[-1]
        elif (len(outcome) == 1 and len(totalcost) > 1):
            totalcost = np.asarray(totalcost)
            totalcost = totalcost[~np.isnan(totalcost)]
            totalcost = totalcost[-1]

        ## Plot results (probably delete once in GUI)                            
        if makeplot:
            figure()
            hold(True)

            ## Plot curves
            plot(xvalscco, mediancco, color = 'b', lw = 2)
            plot(xvalscco, ymax, 'k--', lw = 2)
            plot(xvalscco, ymin, 'k--', lw = 2)
            plot(totalcost, outcome, 'ro')
=======
            for i in range(len(fullsample)):
                yvalscco[:,i] = (fullsample[i]-zerosample[i])*(2*saturation / (1 + exp(-growthrate*xvalscco)) - saturation) + zerosample[i] # Generate 1000 cost-outcome curves
        
            mediancco = (muf-muz)*(2*saturation / (1 + exp(-growthrate*xvalscco)) - saturation) + muz # Generate median cost-outcome curve
            
            ## Upper and lower bounds of line set
            ymin, ymax = zeros(1000), zeros(1000)
            for i in range(1000):
                ymax[i] = max(yvalscco[i,:])
                ymin[i] = min(yvalscco[i,:])
                    
            ## Plot results (probably delete once in GUI)                            
            if makeplot:
                figure()
                hold(True)

                ## Plot curves
                plot(xvalscco, yvalscco, color = '0.75')
                plot(xvalscco, mediancco, color = 'b', lw = 2)
                plot(xvalscco, ymax, 'k--', lw = 2)
                plot(xvalscco, ymin, 'k--', lw = 2)
                
                ## Extract data
                totalcost = D.data.costcov.total[prognumber] # get total cost data
                outcome = D.data[effectname[0][0]][effectname[0][1]][popnumber]

                ## Get around situations where there's an assumption for coverage but not for behaviour, or vice versa
                if (len(totalcost) == 1 and len(outcome) > 1): 
                    outcome = float_array(outcome)
                    outcome = outcome[~isnan(outcome)]
                    outcome = outcome[-1]
                    plot(totalcost, outcome, 'ro')
                elif (len(outcome) == 1 and len(totalcost) > 1):
                    totalcost = float_array(totalcost)
                    totalcost = totalcost[~isnan(totalcost)]
                    totalcost = totalcost[-1]
                    plot(totalcost, outcome, 'ro')
                else:
                    for i in range(len(totalcost)):
                        if (~math.isnan(outcome[i]) and ~math.isnan(totalcost[i])):
                            plot(totalcost[i], outcome[i], 'ro')
    
                title(effectname[0][1]+ ' ' + effectname[1][0])
                xlabel('USD')
                ylabel('outcome')
>>>>>>> bd6be1c5
                
            title(effectname[0][1]+ ' ' + effectname[1][0])
            xlabel('USD')
            ylabel('outcome')

        # Create and populate output structure with plotting data
        plotdata = {}
        plotdata['xlinedata'] = xvalscco # X data for all line plots
        plotdata['ylinedata'] = [mediancco,ymax,ymin] # Y data for second line plot
        plotdata['ylinedata1'] = mediancco # Y data for second line plot
        plotdata['ylinedata2'] = ymax  # Y data for third line plot
        plotdata['ylinedata3'] = ymin  # Y data for fourth line plot
        plotdata['xscatterdata'] = totalcost
        plotdata['yscatterdata'] = outcome
        plotdata['title'] = effectname[0][1]+ ' ' + effectname[1][0]
        plotdata['xlabel'] = 'USD'
        plotdata['ylabel'] = 'Outcome'
    
        return plotdata, plotdata_co, storeparams

###############################################################################
## Make all cost outcome curves for a given program
# Inputs: 
#    Input types:
#    1. effectname: list. Needs to be a 
#    2. datain: EITHER a bunch (if project data already loaded) OR a string specifying the project name (which will then be load a bunch)
#    3. progname: string. Needs to be one of the keys of D.programs
#    4. ccparams: list
#    5. coparams: list. Contains parameters for the coverage-outcome curves, obtained from the GUI or spreadsheet
#        coparams(0) = the lower bound for the outcome when coverage = 0
#        coparams(1) = the upper bound for the outcome when coverage = 0
#        coparams(2) = the lower bound for the outcome when coverage = 1
#        coparams(3) = the upper bound for the outcome when coverage = 1

#    Output:
#    1. plotdata
#    2. plotdata_co
#    2. plotdata_cco
###############################################################################
def plotallcurves(datain = default_datain, progname=default_progname, ccparams=default_ccparams, coparams=default_coparams, makeplot=default_makeplot):

    ## Load data structure if it hasn't been passed as an argument... 
    if isinstance(datain, str):
        D = loaddata(datain+'.prj')
    else:
        D = datain
    
     # Get the cost-coverage and coverage-outcome relationships            
    plotdata_cc, storeparams_cc = makecc(D, progname, ccparams, makeplot=1)

   ## Check that the selected program is in the program list 
    if progname not in D.programs.keys():
        raise Exception('Please select one of the following programs %s' % D.programs.keys())

    ## Initialise storage of outputs   
    plotdata_co = {}
    plotdata = {}         

    # Loop over behavioural effects
    for effectname in D.programs[progname]:

        popname = effectname[1]
    
        if popname[0] in D.data.meta.pops.short:

            popnumber = D.data.meta.pops.short.index(popname[0]) 

            ## Store outputs
            effectnumber = D.programs[progname].index(effectname)    
            plotdata[effectnumber], plotdata_co[effectnumber], storeparams = makecco(D, progname, effectname, ccparams, coparams, makeplot)
            C[effectname[0][1]] = [popname[0], storeparams]

    return plotdata, plotdata_co, plotdata_cc, C
      
## Example of use
#plotdata_cco, plotdata_co, plotdata_cc, C = plotallcurves()
#plotdata, plotdata_co, storeparams = makecco(D, progname=default_progname, effectname = default_effectname, ccparams = default_ccparams, coparams = default_coparams, makeplot=1)<|MERGE_RESOLUTION|>--- conflicted
+++ resolved
@@ -10,8 +10,7 @@
 import math
 from matplotlib.pylab import linspace, exp, isnan, asarray, zeros, figure, plot, hold, xlabel, ylabel, title
 from truncnorm import truncnorm
-<<<<<<< HEAD
-from bunch import Bunch as struct
+from bunch import Bunch as struct, float_array
 from dataio import loaddata
 
 ## Set defaults for testing
@@ -19,15 +18,9 @@
 default_ccparams = [0.9, 0.2, 800000.0, 7e6]
 default_coparams = []
 default_makeplot = 1
-default_datain = D # use 'example' or programs
+#default_datain = D # use 'example' or programs
 default_effectname = [['sex', 'condomcas'], [u'MSM'], [[0.3, 0.5], [0.7, 0.9]]]
 
-
-# Initialise storage of parameters. Meant to replicate the style of D.P
-C = struct.fromkeys(D.P, [])
-=======
-from bunch import Bunch as struct, float_array
->>>>>>> bd6be1c5
 
 ###############################################################################
 ## Make cost coverage curve
@@ -45,7 +38,7 @@
 #    1. plotdata
 
 ###############################################################################
-def makecc(datain = default_datain, progname = default_progname, ccparams = default_ccparams, makeplot = default_makeplot):
+def makecc(datain, progname = default_progname, ccparams = default_ccparams, makeplot = default_makeplot):
     
     ## Load data structure if it hasn't been passed as an argument... 
     if isinstance(datain, str):
@@ -75,7 +68,6 @@
         if ccparams[2] < 0:
             raise Exception('Negative funding levels are not permitted, please revise')
 
-<<<<<<< HEAD
         # Convert inputs from GUI into parameters needed for curves
         saturation = ccparams[0]
         growthrate = (-1/ccparams[2])*math.log((2*ccparams[0])/(ccparams[1]+ccparams[0]) - 1)
@@ -85,7 +77,7 @@
         storeparams = [saturation, growthrate]
 
         # Create logistic relationship 
-        xvalscc = np.linspace(0,xupperlim,1000) # take 1000 points between 0 and user-specified max
+        xvalscc = linspace(0,xupperlim,1000) # take 1000 points between 0 and user-specified max
         yvalscc = 2*saturation / (1 + np.exp(-growthrate*xvalscc)) - saturation # calculate logistic function
 
     # ... for unit cost programs...
@@ -94,54 +86,30 @@
         totalcost = []
         for i in range(len(unitcost)):
             totalcost.append(unitcost[i]*coverage[i])
-            if not np.isnan(unitcost[i]):
+            if not isnan(unitcost[i]):
                 slope = unitcost[i] # this updates so the slope is the most recent unit cost
 
         ## Create linear relationship
-        xvalscc = np.linspace(0,7e6,1000) # take 1000 points between 0 and some arbitrary max
+        xvalscc = linspace(0,7e6,1000) # take 1000 points between 0 and some arbitrary max
         yvalscc = xvalscc*slope # calculate linear function
 
     # Get scatter data
     if (len(coverage) == 1 and len(totalcost) > 1): 
-        totalcost = np.asarray(totalcost)
+        totalcost = float_array(totalcost)
         totalcost = totalcost[~np.isnan(totalcost)]
         totalcost = totalcost[-1]
     elif (len(totalcost) == 1 and len(coverage) > 1):
-        coverage = np.asarray(coverage)
+        coverage = float_array(coverage)
         coverage = coverage[~np.isnan(coverage)]
         coverage = coverage[-1]
         
-=======
-    ## Create lines to plot    
-    xvalscc = linspace(0,xupperlim,1000) # take 1000 points between 0 and user-specified max
-    yvalscc = 2*saturation / (1 + exp(-growthrate*xvalscc)) - saturation # calculate logistic function
->>>>>>> bd6be1c5
 
     # Plot (to check it's working; delete once plotting enabled in GUI)
     if makeplot:
         figure()
         hold(True)
         plot(xvalscc, yvalscc, 'k-', lw = 2)
-<<<<<<< HEAD
         plot(totalcost, coverage, 'ro')
-=======
-
-        ## Get around situations where there's an assumption for coverage but not for total cost, or vice versa
-        if (len(coverage) == 1 and len(totalcost) > 1): 
-            totalcost = float_array(totalcost)
-            totalcost = totalcost[~isnan(totalcost)]
-            totalcost = totalcost[-1]
-            plot(totalcost, coverage, 'ro')
-        elif (len(totalcost) == 1 and len(coverage) > 1):
-            coverage = float_array(coverage)
-            coverage = coverage[~isnan(coverage)]
-            coverage = coverage[-1]
-            plot(totalcost, coverage, 'ro')
-        else:
-            for i in range(len(coverage)):
-                if (~isnan(coverage[i]) and ~isnan(totalcost[i])):
-                    plot(totalcost[i], coverage[i], 'ro')
->>>>>>> bd6be1c5
         title(progname)
         xlabel('USD')
         ylabel('proportion covered')
@@ -203,7 +171,7 @@
 #    1. plotdata
 #    2. D
 ###############################################################################
-def makeco(datain = default_datain, progname = default_progname, effectname = default_effectname, coparams=default_coparams, makeplot = default_makeplot):
+def makeco(datain, progname = default_progname, effectname = default_effectname, coparams=default_coparams, makeplot = default_makeplot):
 
     ## Load data structure if it hasn't been passed as an argument... 
     if isinstance(datain, str):
@@ -268,13 +236,8 @@
         storeparams = [muz, stdevz, muf, stdevf]
         
         ## General set of coverage-outcome relationships
-<<<<<<< HEAD
-        xvalsco = np.linspace(0,1,1000) # take 1000 points along the unit interval
+        xvalsco = linspace(0,1,1000) # take 1000 points along the unit interval
         yvalsco = zeros((1000,len(fullsample)))
-=======
-        xvalsco = linspace(0,1,1000) # take 1000 points along the unit interval
-        yvalsco = zeros((1000,len(fullsample))) 
->>>>>>> bd6be1c5
         for i in range(len(fullsample)):
             yvalsco[:,i] = linspace(zerosample[i],fullsample[i],1000) # Generate 1000 straight lines
             
@@ -295,44 +258,19 @@
         if makeplot:
             figure()
             hold(True)
-<<<<<<< HEAD
-            plot(xvalsco, np.linspace(muz,muf,1000), color = 'b', lw = 2)
+            plot(xvalsco, linspace(muz,muf,1000), color = 'b', lw = 2)
             plot(xvalsco, ymax, 'k--', lw = 2)
             plot(xvalsco, ymin, 'k--', lw = 2)
             plot(coverage, outcome, 'ro')
-=======
-            plot(xvalsco, yvalsco, color = '0.75')
-            plot(xvalsco, linspace(muz,muf,1000), color = 'b', lw = 2)
-            plot(xvalsco, ymax, 'k--', lw = 2)
-            plot(xvalsco, ymin, 'k--', lw = 2)
-            
-            ## Get around situations where there's an assumption for coverage but not for behaviour, or vice versa
-            if (len(coverage) == 1 and len(outcome) > 1): 
-                outcome = float_array(outcome)
-                outcome = outcome[~isnan(outcome)]
-                outcome = outcome[-1]
-                plot(coverage, outcome, 'ro')
-            elif (len(outcome) == 1 and len(coverage) > 1):
-                coverage = float_array(coverage)
-                coverage = coverage[~isnan(coverage)]
-                coverage = coverage[-1]
-                plot(coverage, outcome, 'ro')
-            else:
-                for i in range(len(coverage)):
-                    if (~math.isnan(outcome[i]) and ~math.isnan(coverage[i])):
-                        plot(coverage[i], outcome[i], 'ro')
-
->>>>>>> bd6be1c5
             title(effectname[0][1]+ ' ' + effectname[1][0])
             xlabel('proportion covered')
             ylabel('outcome')
     
-<<<<<<< HEAD
         # Create and populate output structure with plotting data
         plotdata = {}
         plotdata['xlinedata'] = xvalsco # X data for all line plots
-        plotdata['ylinedata'] = [np.linspace(muz,muf,1000), ymax, ymin] # ALL Y data (for three lines)
-        plotdata['ylinedata1'] = np.linspace(muz,muf,1000) # Y data for first line on plot
+        plotdata['ylinedata'] = [linspace(muz,muf,1000), ymax, ymin] # ALL Y data (for three lines)
+        plotdata['ylinedata1'] = linspace(muz,muf,1000) # Y data for first line on plot
         plotdata['ylinedata2'] = ymax  # Y data for second line on plot
         plotdata['ylinedata3'] = ymin  # Y data for third line on plot
         plotdata['xscatterdata'] = coverage # X scatter data
@@ -340,20 +278,6 @@
         plotdata['title'] = effectname[0][1]+ ' ' + effectname[1][0]
         plotdata['xlabel'] = 'Proportion covered'
         plotdata['ylabel'] = 'Outcome'
-=======
-    plotdata = struct()
-    plotdata.xlinedata = xvalsco # X data for all line plots
-    plotdata.ylinedata1 = yvalsco # Y data for first line plot
-    plotdata.ylinedata2 = linspace(muz,muf,1000) # Y data for second line plot
-    plotdata.ylinedata3 = ymax  # Y data for third line plot
-    plotdata.ylinedata4 = ymin  # Y data for fourth line plot
-    plotdata.xscatterdata = coverage
-    plotdata.yscatterdata = outcome
-    plotdata.title = effectname[0][1]+ ' ' + effectname[1][0]
-    plotdata.xlabel = 'Proportion covered'
-    plotdata.ylabel = 'Outcome'
-        
->>>>>>> bd6be1c5
     
         return plotdata, storeparams
 
@@ -384,7 +308,7 @@
 #    1. plotdata
 #    2. D
 ###############################################################################
-def makecco(datain = default_datain, progname = default_progname, effectname = default_effectname, ccparams=default_ccparams, coparams=default_coparams, makeplot=default_makeplot):
+def makecco(datain, progname = default_progname, effectname = default_effectname, ccparams=default_ccparams, coparams=default_coparams, makeplot=default_makeplot):
 
     ## Load data structure if it hasn't been passed as an argument... 
     if isinstance(datain, str):
@@ -444,7 +368,6 @@
         xvalscco = np.linspace(0,xupperlim,1000)
         yvalscco = zeros((1000, len(fullsample)))
         
-<<<<<<< HEAD
         # Create line set
         for i in range(len(fullsample)):
             yvalscco[:,i] = ccoeqn(xvalscco, [saturation, growthrate, zerosample[i], fullsample[i]]) # Generate 1000 cost-outcome curves
@@ -464,12 +387,12 @@
 
         ## Get around situations where there's an assumption for coverage but not for behaviour, or vice versa
         if (len(totalcost) == 1 and len(outcome) > 1): 
-            outcome = np.asarray(outcome)
-            outcome = outcome[~np.isnan(outcome)]
+            outcome = float_array(outcome)
+            outcome = outcome[~isnan(outcome)]
             outcome = outcome[-1]
         elif (len(outcome) == 1 and len(totalcost) > 1):
-            totalcost = np.asarray(totalcost)
-            totalcost = totalcost[~np.isnan(totalcost)]
+            totalcost = float_array(totalcost)
+            totalcost = totalcost[~isnan(totalcost)]
             totalcost = totalcost[-1]
 
         ## Plot results (probably delete once in GUI)                            
@@ -482,53 +405,6 @@
             plot(xvalscco, ymax, 'k--', lw = 2)
             plot(xvalscco, ymin, 'k--', lw = 2)
             plot(totalcost, outcome, 'ro')
-=======
-            for i in range(len(fullsample)):
-                yvalscco[:,i] = (fullsample[i]-zerosample[i])*(2*saturation / (1 + exp(-growthrate*xvalscco)) - saturation) + zerosample[i] # Generate 1000 cost-outcome curves
-        
-            mediancco = (muf-muz)*(2*saturation / (1 + exp(-growthrate*xvalscco)) - saturation) + muz # Generate median cost-outcome curve
-            
-            ## Upper and lower bounds of line set
-            ymin, ymax = zeros(1000), zeros(1000)
-            for i in range(1000):
-                ymax[i] = max(yvalscco[i,:])
-                ymin[i] = min(yvalscco[i,:])
-                    
-            ## Plot results (probably delete once in GUI)                            
-            if makeplot:
-                figure()
-                hold(True)
-
-                ## Plot curves
-                plot(xvalscco, yvalscco, color = '0.75')
-                plot(xvalscco, mediancco, color = 'b', lw = 2)
-                plot(xvalscco, ymax, 'k--', lw = 2)
-                plot(xvalscco, ymin, 'k--', lw = 2)
-                
-                ## Extract data
-                totalcost = D.data.costcov.total[prognumber] # get total cost data
-                outcome = D.data[effectname[0][0]][effectname[0][1]][popnumber]
-
-                ## Get around situations where there's an assumption for coverage but not for behaviour, or vice versa
-                if (len(totalcost) == 1 and len(outcome) > 1): 
-                    outcome = float_array(outcome)
-                    outcome = outcome[~isnan(outcome)]
-                    outcome = outcome[-1]
-                    plot(totalcost, outcome, 'ro')
-                elif (len(outcome) == 1 and len(totalcost) > 1):
-                    totalcost = float_array(totalcost)
-                    totalcost = totalcost[~isnan(totalcost)]
-                    totalcost = totalcost[-1]
-                    plot(totalcost, outcome, 'ro')
-                else:
-                    for i in range(len(totalcost)):
-                        if (~math.isnan(outcome[i]) and ~math.isnan(totalcost[i])):
-                            plot(totalcost[i], outcome[i], 'ro')
-    
-                title(effectname[0][1]+ ' ' + effectname[1][0])
-                xlabel('USD')
-                ylabel('outcome')
->>>>>>> bd6be1c5
                 
             title(effectname[0][1]+ ' ' + effectname[1][0])
             xlabel('USD')
@@ -568,7 +444,7 @@
 #    2. plotdata_co
 #    2. plotdata_cco
 ###############################################################################
-def plotallcurves(datain = default_datain, progname=default_progname, ccparams=default_ccparams, coparams=default_coparams, makeplot=default_makeplot):
+def plotallcurves(datain, progname=default_progname, ccparams=default_ccparams, coparams=default_coparams, makeplot=default_makeplot):
 
     ## Load data structure if it hasn't been passed as an argument... 
     if isinstance(datain, str):
