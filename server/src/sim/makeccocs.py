"""
Creates and updates cost-coverage curves and coverage-outcome curves
    
Version: 2015jan16 by cliffk
"""
###############################################################################
## Set up
###############################################################################

from math import log
from numpy import linspace, exp, isnan, multiply, arange, mean
from numpy import log as nplog
from rtnorm import rtnorm
from bunch import float_array
from printv import printv
#from scipy.stats import truncnorm
from parameters import input_parameter_name

## Set defaults for testing makeccocs
default_progname = 'NSP'
default_ccparams = []#[0.9, 0.2, 7000000.0, None, None] #
default_ccplot = []#[None, None, 0]
default_coparams = []#[0.3, 0.5, 0.7, 0.9] 
default_effect = [['sex', 'condomcas'], [u'MSM']] # D.programs[default_progname]['effects'][0] 
default_artelig = range(6,31)
coverage_params = ['numost','numpmtct','numfirstline','numsecondline']

## Set defaults for use in getcurrentbudget
default_convertedccparams = [0.8, 4.86477537263828e-06]
default_convertedccoparams = [0.8, 4.86477537263828e-06, 0.4, 0.8, 0]

######################################################################
def makecc(D=None, progname=default_progname, ccparams=default_ccparams, ccplot=default_ccplot, artelig=default_artelig, verbose=2, nxpts = 1000):
    '''Make cost coverage curve.

    Input:
    D: main data structure
    progname: string. Needs to be one of the keys of D.programs
    ccparams: list. Contains parameters for the cost-coverage curves, obtained from the GUI. Can be empty.
            ccparams[0] = the saturation value
            ccparams[1] = the 'known' coverage level
            ccparams[2] = the 'known' funding requirements to achieve ccparams(2)
            ccparams[3] = scale-up rate
            ccparams[4] = non-hiv-dalys averted
    ccplot: list. Contains options for plotting the cost-coverage curves, obtained from the GUI. Can be empty.
            ccplot[0] = upper limit for x axis
            ccplot[1] = None if cost data is to be displayed in current prices
                        year if cost data is to be displayed in [year]'s prices
            ccplot[3] = 0 if we are not adjusting by pop size
                      = 1 if we are
    artelig: list containing the indices for the denominator or ART coverage

    Output:
    plotdata
    storeparams
    '''
    
    if verbose>=2:
        print('makecc %s %s' % (progname, ccparams))

    # Check that the selected program is in the program list 
    if progname not in D.programs.keys():
        raise Exception('Please select one of the following programs %s' % D.programs.keys())

    # Initialise output structure
    plotdata = {}

    # Extract basic info from data structure
    prognumber = D.data.meta.progs.short.index(progname) # get program number    
    totalcost = D.data.costcov.realcost[prognumber] # get total cost

    # Adjust cost data to year specified by user (if given)
    if ccplot and ccplot[1]:
        cpi = D.data.econ.cpi[0] # get CPI
        cpibaseyear = ccplot[1]
        cpibaseyearindex = D.data.econyears.index(cpibaseyear)
        if len(totalcost)==1: # If it's an assumption, assume it's already in current prices
            totalcost = [totalcost[0]*cpi[cpibaseyearindex]]
        else:
            totalcost = [totalcost[j]*(cpi[cpibaseyearindex]/cpi[j]) if ~isnan(totalcost[j]) else float('nan') for j in range(len(totalcost))]
    else:
        cpibaseyear = D.data.epiyears[-1]

    # Flag to indicate whether we will adjust by population or not
    popadj = 0
    if ccplot and len(ccplot)==3 and ccplot[2]:
        popadj = ccplot[2]

    # Get coverage and target population size (in separate function)       
    coverage, targetpopsize, coveragelabel, convertedccparams, ccplottingparams = getcoverage(D, ccparams, popadj=popadj, artelig=default_artelig, progname=progname)

    # Adjust cost data by target population size, if requested by user 
    if (ccplot and len(ccplot)==3 and ccplot[2]):
        totalcost = totalcost/targetpopsize if len(totalcost)>1 else totalcost/mean(targetpopsize)

    # Get upper limit of x axis for plotting
    xupperlim = max([x if ~isnan(x) else 0.0 for x in totalcost])*1.5
    if (ccplot and ccplot[0]): xupperlim = max(xupperlim, ccplot[0]/targetpopsize[-1]) if len(totalcost)>1 else max(xupperlim, ccplot[0]/mean(targetpopsize)) if (len(ccplot)==3 and ccplot[2]) else max(xupperlim, ccplot[0])
        
    # Populate output structure with scatter data 
    totalcost, coverage = getscatterdata(totalcost, coverage)
    plotdata['xscatterdata'] = totalcost
    plotdata['yscatterdata'] = coverage

    # Are there parameters (either given by the user or previously stored)?
    if (ccparams or D.programs[progname]['ccparams']):
        if not ccparams:
            ccparams = D.programs[progname]['ccparams']
        coverage, targetpopsize, coveragelabel, convertedccparams, ccplottingparams = getcoverage(D, ccparams, popadj=popadj, artelig=default_artelig, progname=progname)
        
        # Create curve
        xvalscc = linspace(0,xupperlim,nxpts) # take nxpts points between 0 and user-specified max
        if isinstance(ccparams[3], float):
            yvalscc = cceqn(xvalscc, ccplottingparams)
        else:
            yvalscc = cc2eqn(xvalscc, ccplottingparams)

        # Populate output structure 
        plotdata['xlinedata'] = xvalscc
        plotdata['ylinedata'] = yvalscc

        # Store parameters and lines
        D.programs[progname]['ccparams'] = ccparams
        D.programs[progname]['ccplot'] = ccplot
        D.programs[progname]['convertedccparams'] = convertedccparams
        if not isinstance(ccparams[4], float):
            ccparams[4] = 0.0
        D.programs[progname]['nonhivdalys'] = [ccparams[4]]

    # Populate output structure with axis limits
    plotdata['xlowerlim'], plotdata['ylowerlim']  = 0.0, 0.0
    plotdata['xupperlim'] = xupperlim 
    if coveragelabel == 'Proportion covered':
        plotdata['yupperlim']  = 1.0
    else:
        plotdata['yupperlim']  = max([x if ~isnan(x) else 0.0 for x in coverage])*1.5
        if ccparams: plotdata['yupperlim']  = max(yvalscc[-1]*1.5,plotdata['yupperlim'])

    # Populate output structure with labels and titles
    plotdata['title'] = progname
    plotdata['xlabel'] = 'USD'+ ', ' + str(int(cpibaseyear)) + ' prices'
    plotdata['ylabel'] = coveragelabel
    
    return plotdata, D

######################################################################
def makeco(D, progname=default_progname, effect=default_effect, coparams=default_coparams, verbose=2,nxpts = 1000):
    '''
    Make a single coverage outcome curve.
    
    Inputs: 
    D: main data structure
    progname: string, needs to be one of the keys of D.programs
    effect: list. 
    coparams: list. Contains parameters for the coverage-outcome curves, obtained from the GUI
        coparams(0) = the lower bound for the outcome when coverage = 0
        coparams(1) = the upper bound for the outcome when coverage = 0
        coparams(2) = the lower bound for the outcome when coverage = 1
        coparams(3) = the upper bound for the outcome when coverage = 1

    Output:
    plotdata, storeparams
    '''
    
    # Check that the selected program is in the program list 
    if progname not in D.programs.keys():
        raise Exception('Please select one of the following programs %s' % D.programs.keys())

    # Check that the selected program is in the program list 
    short_effectname = effect[:2] # only matching by effect "signature"
    short_effectlist = [e[:2] for e in D.programs[progname]['effects']]
    if short_effectname not in short_effectlist:
        print "makeco short_effectname: %s short_effectlist: %s" % (short_effectname, short_effectlist)
        raise Exception('Please select one of the following effects %s' % D.programs[progname])
    
    # Initialise output structures
    plotdata = {}

    # Get population and parameter info
    popname = effect[1]
    parname = effect[0][1]

    # Only going to make cost-outcome curves for programs where the affected parameter is not coverage
    if parname not in coverage_params:
        if popname[0] in D.data.meta.pops.short:
            popnumber = D.data.meta.pops.short.index(popname[0])
        else:
            popnumber = 0
        
        # Get data for scatter plots
        outcome = D.data[effect[0][0]][effect[0][1]][popnumber]
        coverage, targetpopsize, coveragelabel, convertedccparams, ccplottingparams = getcoverage(D, params=[], popadj=0, artelig=default_artelig, progname=progname)

        # Populate output structure with axis limits
        plotdata['xlowerlim'], plotdata['ylowerlim']  = 0.0, 0.0
        if coveragelabel == 'Proportion covered':
            plotdata['xupperlim'], plotdata['yupperlim']  = 1.0, 1.0
        else:
            plotdata['xupperlim'], plotdata['yupperlim']  = max([j if ~isnan(j) else 0.0 for j in coverage])*1.5, max([j if ~isnan(j) else 0.0 for x in outcome])*1.5

        # Populate output structure with scatter data 
        coverage, outcome = getscatterdata(coverage, outcome)
        plotdata['xscatterdata'] = coverage
        plotdata['yscatterdata'] = outcome
           
        # Get inputs from GUI (#TODO simplify?)
        if coparams and len(coparams)>3:
            zeromin = coparams[0] # Assumptions of behaviour at zero coverage (lower bound)
            zeromax = coparams[1] # Assumptions of behaviour at zero coverage (upper bound)
            fullmin = coparams[2] # Assumptions of behaviour at maximal coverage (lower bound)
            fullmax = coparams[3] # Assumptions of behaviour at maximal coverage (upper bound)
        elif len(effect)>2 and len(effect[2])>3:
            zeromin = effect[2][0] # Assumptions of behaviour at zero coverage (lower bound)
            zeromax = effect[2][1] # Assumptions of behaviour at zero coverage (upper bound)
            fullmin = effect[2][2] # Assumptions of behaviour at maximal coverage (lower bound)
            fullmax = effect[2][3] # Assumptions of behaviour at maximal coverage (upper bound)
            coparams = [zeromin, zeromax, fullmin, fullmax] # Store for output

        # Get inputs from GUI, if they have been given
        if coparams and len(coparams)>0:
            if not len(coparams)==4:
                raise Exception('Not all of the coverage-outcome parameters have been specified. Please enter the missing parameters to define the curve.')
            
            # Generate sample of zero-coverage behaviour
            muz, stdevz, muf, stdevf = makecosampleparams(coparams, verbose=verbose)
            zerosample, fullsample = makesamples(coparams, muz, stdevz, muf, stdevf, D.opt.nsims)

            # Store parameters for access later
            convertedcoparams = [muz, stdevz, muf, stdevf]
        
            # General set of coverage-outcome relationships
            xvalsco = linspace(0,1,nxpts) # take nxpts points along the unit interval
            ymin, ymax = linspace(coparams[0],coparams[2],nxpts), linspace(coparams[1],coparams[3],nxpts)
            
            # Populate output structure with coverage-outcome curves for plotting
            # Store parameters and lines
            if len(effect) == 2: # There's no existing info here, append
                effect.append(coparams)
                effect.append(convertedcoparams)
            else:
                effect[2] = coparams
                effect[3] = convertedcoparams

            # Populate output structure with coverage-outcome curves for plotting
            plotdata['xlinedata'] = xvalsco # X data for all line plots
            plotdata['ylinedata'] = [linspace(muz,muf,nxpts), ymax, ymin] # ALL Y data (for three lines)
            plotdata['ylinedata1'] = linspace(muz,muf,nxpts) # Y data for first line on plot
            plotdata['ylinedata2'] = ymax  # Y data for second line on plot
            plotdata['ylinedata3'] = ymin  # Y data for third line on plot

        # Populate output structure with labels and titles
        plotdata['title'] = input_parameter_name(effect[0][1])+ ' - ' + effect[1][0]
        plotdata['xlabel'] = coveragelabel
        plotdata['ylabel'] = 'Outcome'
        
    return plotdata, effect

###############################################################################
<<<<<<< HEAD
def cc2eqn(x, p):
    '''
    2-parameter equation defining cc curves.
    
    x is total cost, p is a list of parameters (of length 2):
        p[0] = saturation
        p[1] = growth rate
    Returns y which is coverage.
    '''
    y =  2*p[0] / (1 + exp(-p[1]*x)) - p[0]
    return y
    
###############################################################################
def cco2eqn(x, p):
    '''
    Equation defining cco curves.
    '''
    y = (p[3]-p[2]) * (2*p[0] / (1 + exp(-p[1]*x)) - p[0]) + p[2]
    return y

###############################################################################
def cceqn(x, p, eps=1e-3):
    '''
    3-parameter equation defining cc curves.

    x is total cost, p is a list of parameters (of length 3):
        p[0] = saturation
        p[1] = inflection point
        p[2] = growth rate... 

    Returns y which is coverage.
    '''
    y = p[0] / (1 + exp((log(p[1])-nplog(x))/max(1-p[2],eps)))

    return y
    
###############################################################################
def ccoeqn(x, p):
    '''
    Equation defining cco curves.

    x is total cost, p is a list of parameters (of length 3):
        p[0] = saturation
        p[1] = inflection point
        p[2] = growth rate...

    Returns y which is coverage.
    '''
    y = (p[4]-p[3]) * (p[0] / (1 + exp((log(p[1])-nplog(x))/(1-p[2])))) + p[3]

    return y

###############################################################################
def makecco(D=None, progname=default_progname, effect=default_effect, ccparams=default_ccparams, ccplot=default_ccplot, coparams=default_coparams, makeplot=default_makeplot, verbose=2,nxpts = 1000):
=======
def makecco(D=None, progname=default_progname, effect=default_effect, ccparams=default_ccparams, ccplot=default_ccplot, coparams=default_coparams, verbose=2,nxpts = 1000):
>>>>>>> 7f105072
    '''
    Make a single cost outcome curve.
    
    Inputs: 
    D: main data structure
    progname: string. Needs to be one of the keys of D.programs
    effectname: list. 
    ccparams: list. Contains parameters for the cost-coverage curves, obtained from the GUI. Can be empty.
            ccparams[0] = the saturation value
            ccparams[1] = the 'known' coverage level
            ccparams[2] = the 'known' funding requirements to achieve ccparams(2)
            ccparams[3] = scale-up rate
            ccparams[4] = non-hiv-dalys averted
    ccplot: list. Contains options for plotting the cost-coverage curves, obtained from the GUI. Can be empty.
            ccplot[0] = upper limit for x axis
            ccplot[1] = None if cost data is to be displayed in current prices
                        year if cost data is to be displayed in [year]'s prices
            ccplot[3] = 0 if we are not adjusting by pop size
                      = 1 if we are
    coparams: list. Contains parameters for the coverage-outcome curves
        coparams(0) = the lower bound for the outcome when coverage = 0
        coparams(1) = the upper bound for the outcome when coverage = 0
        coparams(2) = the lower bound for the outcome when coverage = 1
        coparams(3) = the upper bound for the outcome when coverage = 1

    Output:
    plotdata, plotdata_co, effect
    '''
    
    printv("makecco(%s, %s, %s, %s, %s, %s, %s)" % (progname, effect, ccparams, ccplot, coparams, verbose, nxpts), 2, verbose)

    # Check that the selected program is in the program list 
    if unicode(progname) not in D.programs.keys():
        printv("progname: %s programs: %s" % (unicode(progname), D.programs.keys()), 5, verbose)
        raise Exception('Please select one of the following programs %s' % D.programs.keys())

    # Check that the selected effect is in the list of effects
    short_effectname = effect[:2] # only matching by effect "signature"
    short_effectlist = [e[:2] for e in D.programs[progname]['effects']]
    if short_effectname not in short_effectlist:
        print "makecco short_effectname: %s short_effectlist: %s" % (short_effectname, short_effectlist)
        raise Exception('Please select one of the following effects %s' % D.programs[progname])

    # Initialise output structures
    plotdata = {}
    plotdata_co = {}
    saturation, growthrate, xupperlim = None, None, None

    # Extract info from data structure
    prognumber = D.data.meta.progs.short.index(progname) # get program number

    # Get population and parameter info
    popname = effect[1]
    parname = effect[0][1]

    # Only going to make cost-outcome curves for programs where the affected parameter is not coverage
    if parname not in coverage_params:
        if popname[0] in D.data.meta.pops.short:
            popnumber = D.data.meta.pops.short.index(popname[0])
        else:
            popnumber = 0
        printv("coparams in makecco: %s" % coparams, 5, verbose)

        # Extract cost data and adjust to base year specified by user (if given)
        totalcost = D.data.costcov.realcost[prognumber] # get total cost data
        if ccplot and ccplot[1]:
            cpi = D.data.econ.cpi[0] # get CPI
            cpibaseyear = ccplot[1]
            cpibaseyearindex = D.data.econyears.index(cpibaseyear)
            if len(totalcost)==1: # If it's an assumption, assume it's already in current prices
                totalcost = totalcost
            else:
                totalcost = [totalcost[j]*(cpi[cpibaseyearindex]/cpi[j]) if ~isnan(totalcost[j]) else float('nan') for j in range(len(totalcost))]
        else:
            cpibaseyear = D.data.epiyears[-1]

        # Extract outcome data
        outcome = D.data[effect[0][0]][effect[0][1]][popnumber]

        # Flag to indicate whether we will adjust by population or not
        popadj = 0
        if ccplot and len(ccplot)==3 and ccplot[2]:
            popadj = ccplot[2]

        # Get target population size (in separate function)       
        coverage, targetpopsize, coveragelabel, convertedccparams, ccplottingparams = getcoverage(D, params=[], popadj=0, artelig=default_artelig, progname=progname)

        # Adjust cost data by target population size, if requested by user 
        if (ccplot and len(ccplot)==3 and ccplot[2]):
            totalcost = totalcost/targetpopsize if len(totalcost)>1 else totalcost/mean(targetpopsize)
    
        # Get upper limit of x axis for plotting
        xupperlim = max([x if ~isnan(x) else 0.0 for x in totalcost])*1.5
        if (ccplot and ccplot[0]): xupperlim = max(xupperlim, ccplot[0]/targetpopsize[-1]) if len(totalcost)>1 else max(xupperlim, ccplot[0]/mean(targetpopsize)) if (len(ccplot)==3 and ccplot[2]) else max(xupperlim, ccplot[0])

        # Populate output structure with scatter data 
        totalcost, outcome = getscatterdata(totalcost, outcome)
        plotdata['xscatterdata'] = totalcost # X scatter data
        plotdata['yscatterdata'] = outcome # Y scatter data
    
        # Do we have parameters for making curves?
        if (ccparams or D.programs[progname]['ccparams']) and (coparams or (len(effect)>2 and len(effect[2])>3)):

            if not ccparams: # Don't have new ccparams, get previously stored ones
                ccparams = D.programs[progname]['ccparams']
            costparam = ccparams[2]
            if popadj:
                costparam = costparam/targetpopsize
                costparam = mean(costparam) if len(coverage)==1 else [costparam[j] for j in range(len(coverage)) if ~isnan(coverage[j])][0]
            saturation = ccparams[0]
            if isinstance(ccparams[3], float):
                growthrate = exp(ccparams[3]*log(ccparams[0]/ccparams[1]-1)+log(ccparams[2]))
                growthrateplot = exp(ccparams[3]*log(ccparams[0]/ccparams[1]-1)+log(costparam))
                convertedccoparams = [saturation, growthrate, ccparams[3]]
                convertedccoplotparams = [saturation, growthrateplot, ccparams[3]]
            else:
                growthrate = (-1/ccparams[2])*log((2*ccparams[0])/(ccparams[1]+ccparams[0]) - 1)        
                growthrateplot = (-1/costparam)*log((2*ccparams[0])/(ccparams[1]+ccparams[0]) - 1)        
                convertedccoparams = [saturation, growthrate]
                convertedccoplotparams = [saturation, growthrateplot]

            if coparams: # Get coparams from  GUI... 
                muz, stdevz, muf, stdevf = makecosampleparams(coparams, verbose=verbose)
                zerosample, fullsample = makesamples(coparams, muz, stdevz, muf, stdevf, D.opt.nsims)
                convertedcoparams = [muz, stdevz, muf, stdevf]
                # Store parameters for access later
                if len(effect) == 2: # There's no existing info here, append
                    effect.append(coparams)
                    effect.append(convertedcoparams)
                else:
                    effect[2] = coparams
                    effect[3] = convertedcoparams
            else: # ... or access previously stored ones
                coparams = effect[2]
                convertedcoparams = effect[3]

            convertedccoparams.extend([convertedcoparams[0],convertedcoparams[2]])
            convertedccoplotparams.extend([convertedcoparams[0],convertedcoparams[2]])
            if len(effect) < 5: # There's no existing info here, append
                effect.append(convertedccoparams)
            else:
                effect[4] = convertedccoparams

            # Create x dataset and initialise y dataset
            xvalscco = linspace(0,xupperlim,nxpts)
    
            # Min, Median and Max lines
            if isinstance(ccparams[3], float):
                mediancco = ccoeqn(xvalscco, convertedccoplotparams)# Generate median cost-outcome curve
                mincco = ccoeqn(xvalscco, [convertedccoplotparams[0], convertedccoplotparams[1], convertedccoplotparams[2], coparams[0], coparams[2]])# Generate min cost-outcome curve
                maxcco = ccoeqn(xvalscco, [convertedccoplotparams[0], convertedccoplotparams[1], convertedccoplotparams[2], coparams[1], coparams[3]])# Generate max cost-outcome curve
            else:
                mediancco = cco2eqn(xvalscco, convertedccoplotparams)# Generate median cost-outcome curve
                mincco = cco2eqn(xvalscco, [convertedccoplotparams[0], convertedccoplotparams[1], coparams[0], coparams[2]])# Generate min cost-outcome curve
                maxcco = cco2eqn(xvalscco, [convertedccoplotparams[0], convertedccoplotparams[1], coparams[1], coparams[3]])# Generate max cost-outcome curve

            # Populate output structure with cost-outcome curves for plotting
            plotdata['xlinedata'] = xvalscco # X data for all line plots
            plotdata['ylinedata'] = [mediancco,maxcco,mincco] # Y data for second line plot
            plotdata['ylinedata1'] = mediancco # Y data for second line plot
            plotdata['ylinedata2'] = maxcco  # Y data for third line plot
            plotdata['ylinedata3'] = mincco  # Y data for fourth line plot

        # Get the coverage-outcome relationships (this should be kept in the outer level, 
        # unless the intention is do not produce coverage-outcome relationships when ccparams / coparams are not present - AN)
        plotdata_co, effect = makeco(D, progname, effect, coparams, verbose=verbose)

        # Populate output structure with axis limits
        plotdata['xlowerlim'], plotdata['ylowerlim']  = 0.0, 0.0
        plotdata['xupperlim'], plotdata['yupperlim']  = xupperlim, 1.0
    
        # Populate output structure with labels and titles
        plotdata['title'] = input_parameter_name(effect[0][1])+ ' - ' + effect[1][0]
        plotdata['xlabel'] = 'USD'+ ', ' + str(int(cpibaseyear)) + ' prices'
        plotdata['ylabel'] = 'Outcome'
        
    return plotdata, plotdata_co, effect

###############################################################################
def plotallcurves(D=None, progname=default_progname, ccparams=default_ccparams, ccplot=default_ccplot, coparams=default_coparams, verbose=2):
    '''
    Make all cost outcome curves for a given program.
    '''
    
     # Get the cost-coverage and coverage-outcome relationships     
    plotdata_cc, D = makecc(D=D, progname=progname, ccplot=ccplot, ccparams=ccparams, verbose=verbose)

   ## Check that the selected program is in the program list 
    if progname not in D.programs.keys():
        raise Exception('Please select one of the following programs %s' % D.programs.keys())

    ## Initialise storage of outputs   
    plotdata_co = {}
    plotdata = {}    
    effects = {}     

    # Loop over behavioural effects
    for effectnumber, effect in enumerate(D.programs[progname]['effects']):

        # Get parameter info
        parname = effect[0][1]

        # Only going to make cost-outcome curves for programs where the affected parameter is not coverage
        if parname not in coverage_params:

            # Store outputs
            effects[effectnumber] = effect 
            plotdata[effectnumber], plotdata_co[effectnumber], effect = makecco(D=D, progname=progname, effect=effect, ccplot=ccplot, ccparams=D.programs[progname]['ccparams'], coparams=coparams, verbose=verbose)
            effects[effectnumber] = effect 

    return plotdata, plotdata_co, plotdata_cc, effects, D      

###############################################################################
def makeallccocs(D=None, verbose=2):
    '''
    Make all curves for all programs.
    '''

    for progname in D.programs.keys():
        plotdata_cco, plotdata_co, plotdata_cc, effects, D = plotallcurves(D, unicode(progname))
    return D

###############################################################################
def cc2eqn(x, p):
    '''
    2-parameter equation defining cc curves.
    
    x is total cost, p is a list of parameters (of length 2):
        p[0] = saturation
        p[1] = growth rate
    Returns y which is coverage.
    '''
    y =  2*p[0] / (1 + exp(-p[1]*x)) - p[0]
    return y
    
###############################################################################
def cco2eqn(x, p):
    '''
    Equation defining cco curves.
    '''
    y = (p[3]-p[2]) * ( 2*p[0] / (1 + exp(-p[1]*x)) - p[0]) + p[2]
    return y

###############################################################################
def cceqn(x, p, eps=1e-3):
    '''
    3-parameter equation defining cc curves.

    x is total cost, p is a list of parameters (of length 3):
        p[0] = saturation
        p[1] = inflection point
        p[2] = growth rate... 

    Returns y which is coverage.
    '''
    y = p[0] / (1 + exp((log(p[1])-nplog(x))/max(1-p[2],eps)))

    return y
    
###############################################################################
def ccoeqn(x, p):
    '''
    Equation defining cco curves.

    x is total cost, p is a list of parameters (of length 3):
        p[0] = saturation
        p[1] = inflection point
        p[2] = growth rate...

    Returns y which is coverage.
    '''
    y = (p[4]-p[3]) * (p[0] / (1 + exp((log(p[1])-nplog(x))/(1-p[2])))) + p[3]

    return y

###############################################################################
def getcoverage(D=None, params=[], popadj=0, artelig=default_artelig, progname=default_progname):
    '''
    Get coverage levels.
    '''
    
    # Extract basic info from data structure
    prognumber = D.data.meta.progs.short.index(progname) # get program number
    ndatayears = len(D.data.epiyears) # get number of data years
    
    # Sort out time vector and indexing
    tvec = arange(D.G.datastart, D.G.dataend+D.opt.dt, D.opt.dt) # Extract the time vector from the sim
    npts = len(tvec) # Number of sim points

    # Figure out the targeted population(s) 
    targetpops = []
    targetpars = []
    popnumbers = []
    for effect in D.programs[progname]['effects']:
        targetpops.append(effect[1][0])
        targetpars.append(effect[0][1])
        if effect[1][0] in D.data.meta.pops.short:
            popnumbers.append(D.data.meta.pops.short.index(effect[1][0]))
    targetpops = list(set(targetpops))
    targetpars = list(set(targetpars))
    popnumbers = list(set(popnumbers))

    # Figure out the total model-estimated size of the targeted population(s)
    for thispar in targetpars: # Loop through parameters
        if len(D.P[thispar].p)==D.G.npops: # For parameters whose effect is differentiated by population, we add up the targeted populations
            targetpopmodel = D.S.people[:,popnumbers,0:npts].sum(axis=(0,1))
        elif len(D.P[thispar].p)==1: # For parameters whose effects are not differentiated by population, we make special cases depending on the parameter
            if thispar == 'aidstest': # Target population = diagnosed PLHIV, AIDS stage
                targetpopmodel = D.S.people[27:31,:,0:npts].sum(axis=(0,1))
            elif thispar in ['numost','sharing']: # Target population = the sum of all populations that inject
                injectindices = [i for i, x in enumerate(D.data.meta.pops.injects) if x == 1]
                targetpopmodel = D.S.people[:,injectindices,0:npts].sum(axis = (0,1))
            elif thispar == 'numpmtct': # Target population = HIV+ pregnant women
                targetpopmodel = multiply(D.M.birth[:,0:npts], D.S.people[artelig,:,0:npts].sum(axis=0)).sum(axis=0)
 #               targetpopmodel = D.S.people[:,:,0:npts].sum(axis=(0,1))
            elif thispar == 'breast': # Target population = HIV+ breastfeeding women
                targetpopmodel = multiply(D.M.birth[:,0:npts], D.M.breast[0:npts], D.S.people[artelig,:,0:npts].sum(axis=0)).sum(axis=0)
 #               targetpopmodel = D.S.people[:,:,0:npts].sum(axis=(0,1))
            elif thispar in ['numfirstline','numsecondline']: # Target population = diagnosed PLHIV
                targetpopmodel = D.S.people[artelig,:,0:npts].sum(axis=(0,1))
 #               targetpopmodel = D.S.people[:,:,0:npts].sum(axis=(0,1))
            else:
                print('WARNING, Unrecognized parameter %s' % thispar)
        else:
            print('WARNING, Parameter %s of odd length %s' % (thispar, len(D.P[thispar].p)))
    if len(targetpars)==0:
        print('WARNING, no target parameters for program %s' % progname)
                
    # We only want the model-estimated size of the targeted population(s) for actual years, not the interpolated years
    yearindices = range(0,npts,int(1/D.opt.dt))
    targetpop = targetpopmodel[yearindices]

    # Do population adjustments if required
    storeparams = params
    plottingparams = params
    coverage = None
    coveragelabel = ''

    # Check if coverage was entered as a percentage, and if not convert it to a %. 
    if any(j < 1 for j in D.data.costcov.cov[prognumber]):
        coveragepercent = D.data.costcov.cov[prognumber] 
        if len(coveragepercent)==1: # If an assumption has been used, keep this constant over time
            coveragenumber = coveragepercent * targetpop
        else:
            coveragenumber = [coveragepercent[j] * targetpop[j] for j in range(ndatayears)] # get program coverage 
        coverage = coveragepercent # this is unnecessary now but might be useful later to set it up this way
        coveragelabel = 'Proportion covered'
        if params:
            costparam = params[2]
            if popadj:
                costparam = params[2]/targetpop
                costparam = mean(costparam) if len(coverage)==1 else [costparam[j] for j in range(len(coverage)) if ~isnan(coverage[j])][0]
            saturation = params[0]
            if isinstance(params[3], float):
                growthrate = exp((1-params[3])*log(params[0]/params[1]-1)+log(params[2]))
                growthrateplot = exp((1-params[3])*log(params[0]/params[1]-1)+log(costparam))
                storeparams = [saturation, growthrate, params[3]]
                plottingparams = [saturation, growthrateplot, params[3]]
            else:
                growthrate = (-1/params[2])*log((2*params[0])/(params[1]+params[0]) - 1)        
                growthrateplot = (-1/costparam)*log((2*params[0])/(params[1]+params[0]) - 1)        
                storeparams = [saturation, growthrate]
                plottingparams = [saturation, growthrateplot]       
    else:
        coveragenumber = D.data.costcov.cov[prognumber] 
        if len(coveragenumber)==1: # If an assumption has been used, keep this constant over time
            coveragepercent = (coveragenumber/targetpop)*100
        else:
            coveragepercent = [(coveragenumber[j]/targetpop[j])*100 for j in range(ndatayears)] # get program coverage
        coverage = coveragenumber # this is unnecessary atm but might be useful later to set it up this way
        coveragelabel = 'Number covered'
        if params:
            costparam = params[2]
            if popadj:
                costparam = params[2]/targetpop
                costparam = mean(costparam) if len(coverage)==1 else [costparam[j] for j in range(len(coverage)) if ~isnan(coverage[j])][0]
            saturation = params[0]*targetpop[-1]
            if isinstance(params[3], float):
                growthrate = exp((1-params[3])*log(params[0]/params[1]-1)+log(params[2]))
                growthrateplot = exp((1-params[3])*log(params[0]/params[1]-1)+log(costparam))
                storeparams = [saturation, growthrate, params[3]]
                plottingparams = [saturation, growthrateplot, params[3]]
            else:
                growthrate = (-1/params[2])*log((2*params[0]*targetpop[-1])/(params[1]*targetpop[-1]+params[0]*targetpop[-1]) - 1)
                growthrateplot = (-1/costparam)*log((2*params[0]*targetpop[-1])/(params[1]*targetpop[-1]+params[0]*targetpop[-1]) - 1)
                storeparams = [saturation, growthrate]
                plottingparams = [saturation, growthrateplot]
                    
    return coverage, targetpop, coveragelabel, storeparams, plottingparams


###############################################################################
def getscatterdata(xdata, ydata):
    '''
    Short function to remove nans and make sure the right scatter data is sent to FE
    '''
    xdatascatter = []
    ydatascatter = []

    if (len(xdata) == 1 and len(ydata) > 1):
        xdatascatter = xdata
        ydata = float_array(ydata)
        ydata = ydata[~isnan(ydata)]
        ydatascatter = [ydata[-1]]
    elif (len(ydata) == 1 and len(xdata) > 1): 
        ydatascatter = ydata
        xdata = float_array(xdata)
        xdata = xdata[~isnan(xdata)]
        xdatascatter = [xdata[-1]]
    else:
        for j in range(len(xdata)):
            if (~isnan(xdata[j]) and ~isnan(ydata[j])):
                xdatascatter.append(xdata[j])
                ydatascatter.append(ydata[j])
    
    return xdatascatter, ydatascatter
        
###############################################################################
def makecosampleparams(coparams, verbose=2):
    '''
    Convert inputs from GUI into parameters needed for defining curves.
    '''

    muz, stdevz = (coparams[0]+coparams[1])/2, (coparams[1]-coparams[0])/6 # Mean and standard deviation calcs
    muf, stdevf = (coparams[2]+coparams[3])/2, (coparams[3]-coparams[2])/6 # Mean and standard deviation calcs
    
    printv("coparams: %s muz: %s stdevz: %s muf: %s stdevf: %s" % (coparams, muz, stdevz, muf, stdevf), 5, verbose)
    return muz, stdevz, muf, stdevf

###############################################################################
def makesamples(coparams, muz, stdevz, muf, stdevf, samplesize=1000):
    '''
    Generate samples of behaviour at zero and full coverage
    '''
    
    # Generate samples of zero-coverage and full-coverage behaviour
    zerosample = rtnorm((coparams[0] - muz) / stdevz, (coparams[1] - muz) / stdevz, mu=muz, sigma=stdevz, size = samplesize)
    fullsample = rtnorm((coparams[2] - muf) / stdevf, (coparams[3] - muf) / stdevf, mu=muf, sigma=stdevf, size = samplesize)
        
    return zerosample, fullsample

<|MERGE_RESOLUTION|>--- conflicted
+++ resolved
@@ -256,7 +256,6 @@
     return plotdata, effect
 
 ###############################################################################
-<<<<<<< HEAD
 def cc2eqn(x, p):
     '''
     2-parameter equation defining cc curves.
@@ -310,10 +309,7 @@
     return y
 
 ###############################################################################
-def makecco(D=None, progname=default_progname, effect=default_effect, ccparams=default_ccparams, ccplot=default_ccplot, coparams=default_coparams, makeplot=default_makeplot, verbose=2,nxpts = 1000):
-=======
 def makecco(D=None, progname=default_progname, effect=default_effect, ccparams=default_ccparams, ccplot=default_ccplot, coparams=default_coparams, verbose=2,nxpts = 1000):
->>>>>>> 7f105072
     '''
     Make a single cost outcome curve.
     
