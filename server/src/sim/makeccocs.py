"""
Creates and updates cost-coverage curves and coverage-outcome curves
    
Version: 2015jan16 by cliffk
"""
###############################################################################
## Set up
###############################################################################

from math import log
from numpy import linspace, exp, isnan, multiply, arange, mean
from numpy import log as nplog
from rtnorm import rtnorm
from bunch import float_array
from printv import printv
#from scipy.stats import truncnorm
from parameters import input_parameter_name

## Set defaults for testing makeccocs
default_progname = 'NSP'
default_ccparams = [0.9, 0.2, 0.4, 7000000.0, None, None] #
default_ccplot = []#[None, None, 0]
default_coparams = []#[0.3, 0.5, 0.7, 0.9] 
default_effect = [['sex', 'condomcas'], [u'MSM']] # D.programs[default_progname]['effects'][0] 
default_artelig = range(6,31)
coverage_params = ['numost','numpmtct','numfirstline','numsecondline']

<<<<<<< HEAD
## Set defaults for use in getcurrentbudget
default_convertedccparams = [0.8, [4.7e-06, 4.9e-06, 5.1e-06]]
default_convertedccoparams = [0.8, [4.7e-06, 4.9e-06, 5.1e-06], 0.4, 0.8, 0]
=======
## Set defaults for use in getcurrentbudget. The parameters are stored as [median, lower bound, upperbound]
default_convertedccparams = [[0.8, 4.9e-06], [0.8, 4.7e-06], [0.8, 5.1e-06]]
default_convertedccoparams = [[0.8, 4.9e-06, 0.4, 0.8, 0], [0.8, 4.7e-06, 5.1e-06, 0.4, 0.8, 0], [0.8, 4.9e-06, 0.4, 0.8, 0]]
>>>>>>> fc336b84

######################################################################
def makecc(D=None, progname=default_progname, ccparams=default_ccparams, ccplot=default_ccplot, artelig=default_artelig, verbose=2, nxpts = 1000):
    '''Make cost coverage curve.

    Input:
    D: main data structure
    progname: string. Needs to be one of the keys of D.programs
    ccparams: list. Contains parameters for the cost-coverage curves, obtained from the GUI. Can be empty.
            ccparams[0] = the saturation value
            ccparams[1] = the lower bound of the 'known' coverage level
            ccparams[2] = the upper bound of the 'known' coverage level
            ccparams[3] = the 'known' funding requirements to achieve ccparams(2)
            ccparams[4] = scale-up rate
            ccparams[5] = non-hiv-dalys averted
    ccplot: list. Contains options for plotting the cost-coverage curves, obtained from the GUI. Can be empty.
            ccplot[0] = upper limit for x axis
            ccplot[1] = None if cost data is to be displayed in current prices
                        year if cost data is to be displayed in [year]'s prices
            ccplot[3] = 0 if we are not adjusting by pop size
                      = 1 if we are
    artelig: list containing the indices for the denominator or ART coverage

    Output:
    plotdata
    storeparams
    '''
    
    if verbose>=2:
        print('makecc %s %s' % (progname, ccparams))

    # Check that the selected program is in the program list 
    if progname not in D.programs.keys():
        raise Exception('Please select one of the following programs %s' % D.programs.keys())

    # Initialise output structure
    plotdata = {}

    # Extract basic info from data structure
    prognumber = D.data.meta.progs.short.index(progname) # get program number    
    totalcost = D.data.costcov.realcost[prognumber] # get total cost

    # Adjust cost data to year specified by user (if given)
    if ccplot and ccplot[1]:
        cpi = D.data.econ.cpi.past[0] # get CPI
        cpibaseyear = ccplot[1]
        cpibaseyearindex = D.data.econyears.index(cpibaseyear)
        if len(totalcost)==1: # If it's an assumption, assume it's already in current prices
            totalcost = [totalcost[0]*cpi[cpibaseyearindex]]
        else:
            totalcost = [totalcost[j]*(cpi[cpibaseyearindex]/cpi[j]) if ~isnan(totalcost[j]) else float('nan') for j in range(len(totalcost))]
    else:
        cpibaseyear = D.data.epiyears[-1]

    # Flag to indicate whether we will adjust by population or not
    popadj = 0
    if ccplot and len(ccplot)==3 and ccplot[2]:
        popadj = ccplot[2]

    # Get coverage and target population size (in separate function)       
    coverage, targetpopsize, coveragelabel, convertedccparams, ccplottingparams = getcoverage(D, ccparams, popadj=popadj, artelig=default_artelig, progname=progname)

    # Adjust cost data by target population size, if requested by user 
    if (ccplot and len(ccplot)==3 and ccplot[2]):
        totalcost = totalcost/targetpopsize if len(totalcost)>1 else totalcost/mean(targetpopsize)

    # Get upper limit of x axis for plotting
    xupperlim = max([x if ~isnan(x) else 0.0 for x in totalcost])*1.5
    if (ccplot and ccplot[0]): xupperlim = ccplot[0]
        
    # Populate output structure with scatter data 
    totalcost, coverage = getscatterdata(totalcost, coverage)
    plotdata['xscatterdata'] = totalcost
    plotdata['yscatterdata'] = coverage

    # Are there parameters (either given by the user or previously stored)?
    if (ccparams or D.programs[progname]['ccparams']):
        if not ccparams:
            ccparams = D.programs[progname]['ccparams']
        coverage, targetpopsize, coveragelabel, convertedccparams, ccplottingparams = getcoverage(D, ccparams, popadj=popadj, artelig=default_artelig, progname=progname)
        
        # Create curve
        xvalscc = linspace(0,xupperlim,nxpts) # take nxpts points between 0 and user-specified max
        if isinstance(ccparams[4], float):
<<<<<<< HEAD
            yvalsccl = cceqn(xvalscc, [ccplottingparams[0], ccplottingparams[1][0], ccplottingparams[2]])
            yvalsccm = cceqn(xvalscc, [ccplottingparams[0], ccplottingparams[1][1], ccplottingparams[2]])
            yvalsccu = cceqn(xvalscc, [ccplottingparams[0], ccplottingparams[1][2], ccplottingparams[2]])
            yvalscc = [yvalsccl, yvalsccm, yvalsccu]
        else:
            yvalsccl = cc2eqn(xvalscc, [ccplottingparams[0], ccplottingparams[1][0]])
            yvalsccm = cc2eqn(xvalscc, [ccplottingparams[0], ccplottingparams[1][1]])
            yvalsccu = cc2eqn(xvalscc, [ccplottingparams[0], ccplottingparams[1][2]])
=======
            yvalsccm = cceqn(xvalscc, ccplottingparams[0])
            yvalsccl = cceqn(xvalscc, ccplottingparams[1])
            yvalsccu = cceqn(xvalscc, ccplottingparams[2])
            yvalscc = [yvalsccl, yvalsccm, yvalsccu]
        else:
            yvalsccm = cc2eqn(xvalscc, ccplottingparams[0])
            yvalsccl = cc2eqn(xvalscc, ccplottingparams[1])
            yvalsccu = cc2eqn(xvalscc, ccplottingparams[2])
>>>>>>> fc336b84
            yvalscc = [yvalsccl, yvalsccm, yvalsccu]

        # Populate output structure 
        plotdata['xlinedata'] = xvalscc
        plotdata['ylinedata'] = yvalscc

        # Store parameters and lines
        D.programs[progname]['ccparams'] = ccparams
        D.programs[progname]['ccplot'] = ccplot
        D.programs[progname]['convertedccparams'] = convertedccparams
        if not isinstance(ccparams[5], float):
            ccparams[5] = 0.0
        D.programs[progname]['nonhivdalys'] = [ccparams[5]]

    # Populate output structure with axis limits
    plotdata['xlowerlim'], plotdata['ylowerlim']  = 0.0, 0.0
    plotdata['xupperlim'] = xupperlim 
    if coveragelabel == 'Proportion covered':
        plotdata['yupperlim']  = 1.0
    else:
        plotdata['yupperlim']  = max([x if ~isnan(x) else 0.0 for x in coverage])*1.5
        if ccparams: plotdata['yupperlim']  = max(yvalscc[2][-1]*1.5,plotdata['yupperlim'])

    # Populate output structure with labels and titles
    plotdata['title'] = progname
    plotdata['xlabel'] = 'USD'+ ', ' + str(int(cpibaseyear)) + ' prices'
    plotdata['ylabel'] = coveragelabel
    
    return plotdata, D

######################################################################
def makeco(D, progname=default_progname, effect=default_effect, coparams=default_coparams, verbose=2,nxpts = 1000):
    '''
    Make a single coverage outcome curve.
    
    Inputs: 
    D: main data structure
    progname: string, needs to be one of the keys of D.programs
    effect: list. 
    coparams: list. Contains parameters for the coverage-outcome curves, obtained from the GUI
        coparams[0] = the lower bound for the outcome when coverage = 0
        coparams[1] = the upper bound for the outcome when coverage = 0
        coparams[2] = the lower bound for the outcome when coverage = 1
        coparams[3] = the upper bound for the outcome when coverage = 1

    Output:
    plotdata, storeparams
    '''
    
    # Check that the selected program is in the program list 
    if progname not in D.programs.keys():
        raise Exception('Please select one of the following programs %s' % D.programs.keys())

    # Check that the selected program is in the program list 
    short_effectname = effect[:2] # only matching by effect "signature"
    short_effectlist = [e[:2] for e in D.programs[progname]['effects']]
    if short_effectname not in short_effectlist:
        print "makeco short_effectname: %s short_effectlist: %s" % (short_effectname, short_effectlist)
        raise Exception('Please select one of the following effects %s' % D.programs[progname])
    
    # Initialise output structures
    plotdata = {}

    # Get population and parameter info
    popname = effect[1]
    parname = effect[0][1]

    # Only going to make cost-outcome curves for programs where the affected parameter is not coverage
    if parname not in coverage_params:
        if popname[0] in D.data.meta.pops.short:
            popnumber = D.data.meta.pops.short.index(popname[0])
        else:
            popnumber = 0
        
        # Get data for scatter plots
        outcome = D.data[effect[0][0]][effect[0][1]][popnumber]
        coverage, targetpopsize, coveragelabel, convertedccparams, ccplottingparams = getcoverage(D, params=[], popadj=0, artelig=default_artelig, progname=progname)

        # Populate output structure with axis limits
        plotdata['xlowerlim'], plotdata['ylowerlim']  = 0.0, 0.0
        if coveragelabel == 'Proportion covered':
            plotdata['xupperlim'], plotdata['yupperlim']  = 1.0, 1.0
        else:
            plotdata['xupperlim'], plotdata['yupperlim']  = max([j if ~isnan(j) else 0.0 for j in coverage])*1.5, max([j if ~isnan(j) else 0.0 for x in outcome])*1.5

        # Populate output structure with scatter data 
        coverage, outcome = getscatterdata(coverage, outcome)
        plotdata['xscatterdata'] = coverage
        plotdata['yscatterdata'] = outcome
           
        # Get inputs from GUI (#TODO simplify?)
        if coparams and len(coparams)>3:
            zeromin = coparams[0] # Assumptions of behaviour at zero coverage (lower bound)
            zeromax = coparams[1] # Assumptions of behaviour at zero coverage (upper bound)
            fullmin = coparams[2] # Assumptions of behaviour at maximal coverage (lower bound)
            fullmax = coparams[3] # Assumptions of behaviour at maximal coverage (upper bound)
        elif len(effect)>2 and len(effect[2])>3:
            zeromin = effect[2][0] # Assumptions of behaviour at zero coverage (lower bound)
            zeromax = effect[2][1] # Assumptions of behaviour at zero coverage (upper bound)
            fullmin = effect[2][2] # Assumptions of behaviour at maximal coverage (lower bound)
            fullmax = effect[2][3] # Assumptions of behaviour at maximal coverage (upper bound)
            coparams = [zeromin, zeromax, fullmin, fullmax] # Store for output

        # Get inputs from GUI, if they have been given
        if coparams and len(coparams)>0:
            if not len(coparams)==4:
                raise Exception('Not all of the coverage-outcome parameters have been specified. Please enter the missing parameters to define the curve.')
            
            # Generate and store converted parameters
            muz, stdevz, muf, stdevf = makecosampleparams(coparams, verbose=verbose)
            convertedcoparams = [muz, stdevz, muf, stdevf]
 #            zerosample, fullsample = makesamples(coparams, muz, stdevz, muf, stdevf, D.opt.nsims)

            # General set of coverage-outcome relationships
            xvalsco = linspace(0,1,nxpts) # take nxpts points along the unit interval
            ymin, ymax = linspace(coparams[0],coparams[2],nxpts), linspace(coparams[1],coparams[3],nxpts)
            
            # Populate output structure with coverage-outcome curves for plotting
            if len(effect) == 2: # There's no existing info here, append
                effect.append(coparams)
                effect.append(convertedcoparams)
            else: # There is existing info here, overwrite it
                effect[2] = coparams
                effect[3] = convertedcoparams

            # Populate output structure with coverage-outcome curves for plotting
            plotdata['xlinedata'] = xvalsco # X data for all line plots
            plotdata['ylinedata'] = [linspace(muz,muf,nxpts), ymax, ymin] # ALL Y data (for three lines)
            plotdata['ylinedata1'] = linspace(muz,muf,nxpts) # Y data for first line on plot
            plotdata['ylinedata2'] = ymax  # Y data for second line on plot
            plotdata['ylinedata3'] = ymin  # Y data for third line on plot

        # Populate output structure with labels and titles
        plotdata['title'] = input_parameter_name(effect[0][1])+ ' - ' + effect[1][0]
        plotdata['xlabel'] = coveragelabel
        plotdata['ylabel'] = 'Outcome'
        
    return plotdata, effect

###############################################################################
def makecco(D=None, progname=default_progname, effect=default_effect, ccparams=default_ccparams, ccplot=default_ccplot, coparams=default_coparams, verbose=2,nxpts = 1000):
    '''
    Make a single cost outcome curve.
    
    Inputs: 
    D: main data structure
    progname: string. Needs to be one of the keys of D.programs
    effectname: list. 
    ccparams: list. Contains parameters for the cost-coverage curves, obtained from the GUI. Can be empty.
            ccparams[0] = the saturation value
            ccparams[1] = the 'known' coverage level
            ccparams[2] = the 'known' funding requirements to achieve ccparams(2)
            ccparams[3] = scale-up rate
            ccparams[4] = non-hiv-dalys averted
    ccplot: list. Contains options for plotting the cost-coverage curves, obtained from the GUI. Can be empty.
            ccplot[0] = upper limit for x axis
            ccplot[1] = None if cost data is to be displayed in current prices
                        year if cost data is to be displayed in [year]'s prices
            ccplot[3] = 0 if we are not adjusting by pop size
                      = 1 if we are
    coparams: list. Contains parameters for the coverage-outcome curves
        coparams(0) = the lower bound for the outcome when coverage = 0
        coparams(1) = the upper bound for the outcome when coverage = 0
        coparams(2) = the lower bound for the outcome when coverage = 1
        coparams(3) = the upper bound for the outcome when coverage = 1

    Output:
    plotdata, plotdata_co, effect
    '''
    
    printv("makecco(%s, %s, %s, %s, %s, %s, %s)" % (progname, effect, ccparams, ccplot, coparams, verbose, nxpts), 2, verbose)

    # Check that the selected program is in the program list 
    if unicode(progname) not in D.programs.keys():
        printv("progname: %s programs: %s" % (unicode(progname), D.programs.keys()), 5, verbose)
        raise Exception('Please select one of the following programs %s' % D.programs.keys())

    # Check that the selected effect is in the list of effects
    short_effectname = effect[:2] # only matching by effect "signature"
    short_effectlist = [e[:2] for e in D.programs[progname]['effects']]
    if short_effectname not in short_effectlist:
        print "makecco short_effectname: %s short_effectlist: %s" % (short_effectname, short_effectlist)
        raise Exception('Please select one of the following effects %s' % D.programs[progname])

    # Initialise output structures
    plotdata = {}
    plotdata_co = {}
    saturation, growthrate, xupperlim = None, None, None

    # Extract info from data structure
    prognumber = D.data.meta.progs.short.index(progname) # get program number

    # Get population and parameter info
    popname = effect[1]
    parname = effect[0][1]

    # Only going to make cost-outcome curves for programs where the affected parameter is not coverage
    if parname not in coverage_params:
        if popname[0] in D.data.meta.pops.short:
            popnumber = D.data.meta.pops.short.index(popname[0])
        else:
            popnumber = 0
        printv("coparams in makecco: %s" % coparams, 5, verbose)

        # Extract cost data and adjust to base year specified by user (if given)
        totalcost = D.data.costcov.realcost[prognumber] # get total cost data
        if ccplot and ccplot[1]:
            cpi = D.data.econ.cpi.past[0] # get CPI
            cpibaseyear = ccplot[1]
            cpibaseyearindex = D.data.econyears.index(cpibaseyear)
            if len(totalcost)==1: # If it's an assumption, assume it's already in current prices
                totalcost = totalcost
            else:
                totalcost = [totalcost[j]*(cpi[cpibaseyearindex]/cpi[j]) if ~isnan(totalcost[j]) else float('nan') for j in range(len(totalcost))]
        else:
            cpibaseyear = D.data.epiyears[-1]

        # Extract outcome data
        outcome = D.data[effect[0][0]][parname][popnumber]

        # Flag to indicate whether we will adjust by population or not
        popadj = 0
        if ccplot and len(ccplot)==3 and ccplot[2]:
            popadj = ccplot[2]

        # Get target population size (in separate function)       
        coverage, targetpopsize, coveragelabel, convertedccparams, ccplottingparams = getcoverage(D, params=[], popadj=0, artelig=default_artelig, progname=progname)

        # Adjust cost data by target population size, if requested by user 
        if (ccplot and len(ccplot)==3 and ccplot[2]):
            totalcost = totalcost/targetpopsize if len(totalcost)>1 else totalcost/mean(targetpopsize)
    
        # Get upper limit of x axis for plotting
        xupperlim = max([x if ~isnan(x) else 0.0 for x in totalcost])*1.5
        if (ccplot and ccplot[0]): xupperlim = max(xupperlim, ccplot[0]/targetpopsize[-1]) if len(totalcost)>1 else max(xupperlim, ccplot[0]/mean(targetpopsize)) if (len(ccplot)==3 and ccplot[2]) else max(xupperlim, ccplot[0])

        # Populate output structure with scatter data 
        totalcost, outcome = getscatterdata(totalcost, outcome)
        plotdata['xscatterdata'] = totalcost # X scatter data
        plotdata['yscatterdata'] = outcome # Y scatter data
    
        # Do we have parameters for making curves?
        if (ccparams or D.programs[progname]['ccparams']) and (coparams or (len(effect)>2 and len(effect[2])>3)):

            if not ccparams: # Don't have new ccparams, get previously stored ones
                ccparams = D.programs[progname]['ccparams']
            costparam = ccparams[3]
            if popadj:
                costparam = costparam/targetpopsize
                costparam = mean(costparam) if len(coverage)==1 else [costparam[j] for j in range(len(coverage)) if ~isnan(coverage[j])][0]
            saturation = ccparams[0]
            if isinstance(ccparams[4], float):
                growthratel = exp(ccparams[4]*log(ccparams[0]/ccparams[1]-1)+log(ccparams[3]))
                growthratem = exp(ccparams[4]*log(ccparams[0]/(ccparams[1]+ccparams[2])/2-1)+log(ccparams[3]))
                growthrateu = exp(ccparams[4]*log(ccparams[0]/ccparams[2]-1)+log(ccparams[3]))
                growthrateplotl = exp(ccparams[4]*log(ccparams[0]/ccparams[1]-1)+log(costparam))
                growthrateplotm = exp(ccparams[4]*log(ccparams[0]/(ccparams[1]+ccparams[2])/2-1)+log(costparam))
                growthrateplotu = exp(ccparams[4]*log(ccparams[0]/ccparams[2]-1)+log(costparam))
<<<<<<< HEAD
                growthrate = [growthratel, growthratem, growthrateu]
                growthrateplot = [growthrateplotl, growthrateplotm, growthrateplotu]
                convertedccoparams = [saturation, growthrate, ccparams[4]]
                convertedccoplotparams = [saturation, growthrateplot, ccparams[4]]
=======
                convertedccoparams = [[saturation, growthratem, ccparams[4]], [saturation, growthratel, ccparams[4]], [saturation, growthrateu, ccparams[4]]]
                convertedccoplotparams = [[saturation, growthrateplotm, ccparams[4]], [saturation, growthrateplotl, ccparams[4]], [saturation, growthrateplotu, ccparams[4]]]
>>>>>>> fc336b84
            else:
                growthratel = (-1/ccparams[3])*log((2*ccparams[0])/(ccparams[1]+ccparams[0]) - 1)
                growthratem = (-1/ccparams[3])*log((2*ccparams[0])/((ccparams[1]+ccparams[2])/2+ccparams[0]) - 1)
                growthrateu = (-1/ccparams[3])*log((2*ccparams[0])/(ccparams[2]+ccparams[0]) - 1)
                growthrateplotl = (-1/costparam)*log((2*ccparams[0])/(ccparams[1]+ccparams[0]) - 1)        
                growthrateplotm = (-1/costparam)*log((2*ccparams[0])/((ccparams[1]+ccparams[2])/2+ccparams[0]) - 1)        
                growthrateplotu = (-1/costparam)*log((2*ccparams[0])/(ccparams[2]+ccparams[0]) - 1)        
<<<<<<< HEAD
                growthrate = [growthratel, growthratem, growthrateu]
                growthrateplot = [growthrateplotl, growthrateplotm, growthrateplotu]
                convertedccoparams = [saturation, growthrate]
                convertedccoplotparams = [saturation, growthrateplot]
=======
                convertedccoparams = [[saturation, growthratem], [saturation, growthratel], [saturation, growthrateu]]
                convertedccoplotparams = [[saturation, growthrateplotm], [saturation, growthrateplotl], [saturation, growthrateplotu]]
>>>>>>> fc336b84

            if coparams: # Get coparams from  GUI... 
                muz, stdevz, muf, stdevf = makecosampleparams(coparams, verbose=verbose)
                convertedcoparams = [muz, stdevz, muf, stdevf]
#                zerosample, fullsample = makesamples(coparams, muz, stdevz, muf, stdevf, D.opt.nsims)
                if len(effect) == 2: # There's no existing info here, append
                    effect.append(coparams)
                    effect.append(convertedcoparams)
                else:
                    effect[2] = coparams
                    effect[3] = convertedcoparams
            else: # ... or access previously stored ones
                coparams = effect[2]
                convertedcoparams = effect[3]

            for j in range(3): convertedccoparams[j].extend([convertedcoparams[0],convertedcoparams[2]])
            for j in range(3): convertedccoplotparams[j].extend([convertedcoparams[0],convertedcoparams[2]])
            if len(effect) < 5: # There's no existing info here, append
                effect.append(convertedccoparams)
            else:
                effect[4] = convertedccoparams

            # Create x dataset and initialise y dataset
            xvalscco = linspace(0,xupperlim,nxpts)
    
            # Min, Median and Max lines
            if isinstance(ccparams[4], float):
<<<<<<< HEAD
                mediancco = ccoeqn(xvalscco, [convertedccoplotparams[0], convertedccoplotparams[1][1], convertedccoplotparams[2], convertedcoparams[0],convertedcoparams[2]])# Generate min cost-outcome curve
                mincco = ccoeqn(xvalscco, [convertedccoplotparams[0], convertedccoplotparams[1][0], convertedccoplotparams[2], coparams[0], coparams[2]])# Generate min cost-outcome curve
                maxcco = ccoeqn(xvalscco, [convertedccoplotparams[0], convertedccoplotparams[1][2], convertedccoplotparams[2], coparams[1], coparams[3]])# Generate max cost-outcome curve
            else:
                mediancco = cco2eqn(xvalscco, [convertedccoplotparams[0], convertedccoplotparams[1][1], convertedcoparams[0],convertedcoparams[2]])# Generate min cost-outcome curve
                mincco = cco2eqn(xvalscco, [convertedccoplotparams[0], convertedccoplotparams[1][0], coparams[0], coparams[2]])# Generate min cost-outcome curve
                maxcco = cco2eqn(xvalscco, [convertedccoplotparams[0], convertedccoplotparams[1][2], coparams[1], coparams[3]])# Generate max cost-outcome curve
=======
                mediancco = ccoeqn(xvalscco, convertedccoplotparams[0])# Generate min cost-outcome curve
                mincco = ccoeqn(xvalscco, [convertedccoplotparams[1][0:3], coparams[0], coparams[2]])# Generate min cost-outcome curve
                maxcco = ccoeqn(xvalscco, [convertedccoplotparams[2][0:3], coparams[1], coparams[3]])# Generate max cost-outcome curve
            else:
                mediancco = cco2eqn(xvalscco, convertedccoplotparams[0])# Generate min cost-outcome curve
                mincco = cco2eqn(xvalscco, [convertedccoplotparams[1][0], convertedccoplotparams[1][1], coparams[0], coparams[2]])# Generate min cost-outcome curve
                maxcco = cco2eqn(xvalscco, [convertedccoplotparams[2][0], convertedccoplotparams[2][1], coparams[1], coparams[3]])# Generate max cost-outcome curve
>>>>>>> fc336b84

            # Populate output structure with cost-outcome curves for plotting
            plotdata['xlinedata'] = xvalscco # X data for all line plots
            plotdata['ylinedata'] = [mediancco,maxcco,mincco] # Y data for second line plot
            plotdata['ylinedata1'] = mediancco # Y data for second line plot
            plotdata['ylinedata2'] = maxcco  # Y data for third line plot
            plotdata['ylinedata3'] = mincco  # Y data for fourth line plot

        # Get the coverage-outcome relationships (this should be kept in the outer level, 
        # unless the intention is do not produce coverage-outcome relationships when ccparams / coparams are not present - AN)
        plotdata_co, effect = makeco(D, progname, effect, coparams, verbose=verbose)

        # Populate output structure with axis limits
        plotdata['xlowerlim'], plotdata['ylowerlim']  = 0.0, 0.0
        plotdata['xupperlim'], plotdata['yupperlim']  = xupperlim, 1.0
    
        # Populate output structure with labels and titles
        plotdata['title'] = input_parameter_name(effect[0][1])+ ' - ' + effect[1][0]
        plotdata['xlabel'] = 'USD'+ ', ' + str(int(cpibaseyear)) + ' prices'
        plotdata['ylabel'] = 'Outcome'
        
    return plotdata, plotdata_co, effect

###############################################################################
def plotallcurves(D=None, progname=default_progname, ccparams=default_ccparams, ccplot=default_ccplot, coparams=default_coparams, verbose=2):
    '''
    Make all cost outcome curves for a given program.
    '''
    
     # Get the cost-coverage and coverage-outcome relationships     
    plotdata_cc, D = makecc(D=D, progname=progname, ccplot=ccplot, ccparams=ccparams, verbose=verbose)

   ## Check that the selected program is in the program list 
    if progname not in D.programs.keys():
        raise Exception('Please select one of the following programs %s' % D.programs.keys())

    ## Initialise storage of outputs   
    plotdata_co = {}
    plotdata = {}    
    effects = {}     

    # Loop over behavioural effects
    for effectnumber, effect in enumerate(D.programs[progname]['effects']):

        # Get parameter info
        parname = effect[0][1]

        # Only going to make cost-outcome curves for programs where the affected parameter is not coverage
        if parname not in coverage_params:

            # Store outputs
            effects[effectnumber] = effect 
            plotdata[effectnumber], plotdata_co[effectnumber], effect = makecco(D=D, progname=progname, effect=effect, ccplot=ccplot, ccparams=D.programs[progname]['ccparams'], coparams=coparams, verbose=verbose)
            effects[effectnumber] = effect 

    return plotdata, plotdata_co, plotdata_cc, effects, D      

###############################################################################
def makeallccocs(D=None, verbose=2):
    '''
    Make all curves for all programs.
    '''

    for progname in D.programs.keys():
        plotdata_cco, plotdata_co, plotdata_cc, effects, D = plotallcurves(D, unicode(progname))
    return D

###############################################################################
def getcoverage(D=None, params=[], popadj=0, artelig=default_artelig, progname=default_progname):
    '''
    Get coverage levels.
    '''
    
    # Extract basic info from data structure
    prognumber = D.data.meta.progs.short.index(progname) # get program number
    ndatayears = len(D.data.epiyears) # get number of data years
    
    # Sort out time vector and indexing
    tvec = arange(D.G.datastart, D.G.dataend+D.opt.dt, D.opt.dt) # Extract the time vector from the sim
    npts = len(tvec) # Number of sim points

    # Figure out the targeted population(s) 
    targetpops = []
    targetpars = []
    popnumbers = []
    for effect in D.programs[progname]['effects']:
        targetpops.append(effect[1][0])
        targetpars.append(effect[0][1])
        if effect[1][0] in D.data.meta.pops.short:
            popnumbers.append(D.data.meta.pops.short.index(effect[1][0]))
    targetpops = list(set(targetpops))
    targetpars = list(set(targetpars))
    popnumbers = list(set(popnumbers))

    # Figure out the total model-estimated size of the targeted population(s)
    for thispar in targetpars: # Loop through parameters
        if len(D.P[thispar].p)==D.G.npops: # For parameters whose effect is differentiated by population, we add up the targeted populations
            targetpopmodel = D.S.people[:,popnumbers,0:npts].sum(axis=(0,1))
        elif len(D.P[thispar].p)==1: # For parameters whose effects are not differentiated by population, we make special cases depending on the parameter
            if thispar == 'aidstest': # Target population = diagnosed PLHIV, AIDS stage
                targetpopmodel = D.S.people[27:31,:,0:npts].sum(axis=(0,1))
            elif thispar in ['numost','sharing']: # Target population = the sum of all populations that inject
                injectindices = [i for i, x in enumerate(D.data.meta.pops.injects) if x == 1]
                targetpopmodel = D.S.people[:,injectindices,0:npts].sum(axis = (0,1))
            elif thispar == 'numpmtct': # Target population = HIV+ pregnant women
                targetpopmodel = multiply(D.M.birth[:,0:npts], D.S.people[artelig,:,0:npts].sum(axis=0)).sum(axis=0)
            elif thispar == 'breast': # Target population = HIV+ breastfeeding women
                targetpopmodel = multiply(D.M.birth[:,0:npts], D.M.breast[0:npts], D.S.people[artelig,:,0:npts].sum(axis=0)).sum(axis=0)
            elif thispar in ['numfirstline','numsecondline']: # Target population = diagnosed PLHIV
                targetpopmodel = D.S.people[artelig,:,0:npts].sum(axis=(0,1))
            else:
                print('WARNING, Unrecognized parameter %s' % thispar)
        else:
            print('WARNING, Parameter %s of odd length %s' % (thispar, len(D.P[thispar].p)))
    if len(targetpars)==0:
        print('WARNING, no target parameters for program %s' % progname)
                
    # We only want the model-estimated size of the targeted population(s) for actual years, not the interpolated years
    yearindices = range(0,npts,int(1/D.opt.dt))
    targetpop = targetpopmodel[yearindices]

    # Do population adjustments if required
    storeparams = params
    plottingparams = params
    coverage = None
    coveragelabel = ''

    # Check if coverage was entered as a percentage, and if not convert it to a %. 
    if any(j < 1 for j in D.data.costcov.cov[prognumber]):
        coveragepercent = D.data.costcov.cov[prognumber] 
        if len(coveragepercent)==1: # If an assumption has been used, keep this constant over time
            coveragenumber = coveragepercent * targetpop
        else:
            coveragenumber = [coveragepercent[j] * targetpop[j] for j in range(ndatayears)] # get program coverage 
        coverage = coveragepercent # this is unnecessary now but might be useful later to set it up this way
        coveragelabel = 'Proportion covered'
        if params:
            costparam = params[3]
            if popadj:
                costparam = params[3]/targetpop
                costparam = mean(costparam) if len(coverage)==1 else [costparam[j] for j in range(len(coverage)) if ~isnan(coverage[j])][0]
            saturation = params[0]
            if isinstance(params[4], float):
                growthratel = exp((1-params[4])*log(params[0]/params[1]-1)+log(params[3]))
                growthratem = exp((1-params[4])*log(params[0]/(params[1]+params[2])/2-1)+log(params[3]))
                growthrateu = exp((1-params[4])*log(params[0]/params[2]-1)+log(params[3]))
                growthrateplotl = exp((1-params[4])*log(params[0]/params[1]-1)+log(costparam))
                growthrateplotm = exp((1-params[4])*log(params[0]/(params[1]+params[2])/2-1)+log(costparam))
                growthrateplotu = exp((1-params[4])*log(params[0]/params[2]-1)+log(costparam))
<<<<<<< HEAD
                growthrate = [growthratel, growthratem, growthrateu]
                growthrateplot = [growthrateplotl, growthrateplotm, growthrateplotu]
                storeparams = [saturation, growthrate, params[3]]
                plottingparams = [saturation, growthrateplot, params[3]]
=======
                storeparams = [[saturation, growthratem, params[4]], [saturation, growthratel, params[4]], [saturation, growthrateu, params[4]]]
                plottingparams = [[saturation, growthrateplotm, params[4]], [saturation, growthrateplotl, params[4]], [saturation, growthrateplotu, params[4]]]
>>>>>>> fc336b84
            else:
                growthratel = (-1/params[3])*log((2*params[0])/(params[1]+params[0]) - 1)        
                growthratem = (-1/params[3])*log((2*params[0])/((params[1]+params[2])/2+params[0]) - 1)        
                growthrateu = (-1/params[3])*log((2*params[0])/(params[2]+params[0]) - 1)        
                growthrateplotl = (-1/costparam)*log((2*params[0])/(params[1]+params[0]) - 1)        
                growthrateplotm = (-1/costparam)*log((2*params[0])/((params[1]+params[2])/2+params[0]) - 1)        
                growthrateplotu = (-1/costparam)*log((2*params[0])/(params[2]+params[0]) - 1)        
<<<<<<< HEAD
                growthrate = [growthratel, growthratem, growthrateu]
                growthrateplot = [growthrateplotl, growthrateplotm, growthrateplotu]
                storeparams = [saturation, growthrate]
                plottingparams = [saturation, growthrateplot]       
=======
                storeparams = [[saturation, growthratem], [saturation, growthratel], [saturation, growthrateu]]
                plottingparams = [[saturation, growthrateplotm], [saturation, growthrateplotl], [saturation, growthrateplotu]]
>>>>>>> fc336b84
    else:
        coveragenumber = D.data.costcov.cov[prognumber] 
        if len(coveragenumber)==1: # If an assumption has been used, keep this constant over time
            coveragepercent = (coveragenumber/targetpop)*100
        else:
            coveragepercent = [(coveragenumber[j]/targetpop[j])*100 for j in range(ndatayears)] # get program coverage
        coverage = coveragenumber # this is unnecessary atm but might be useful later to set it up this way
        coveragelabel = 'Number covered'
        if params:
            costparam = params[3]
            if popadj:
                costparam = params[3]/targetpop
                costparam = mean(costparam) if len(coverage)==1 else [costparam[j] for j in range(len(coverage)) if ~isnan(coverage[j])][0]
            saturation = params[0]*targetpop[-1]
            if isinstance(params[4], float):
                growthratel = exp((1-params[4])*log(params[0]/params[1]-1)+log(params[3]))
                growthratem = exp((1-params[4])*log(params[0]/(params[1]+params[2])/2-1)+log(params[3]))
                growthrateu = exp((1-params[4])*log(params[0]/params[2]-1)+log(params[3]))
                growthrateplotl = exp((1-params[4])*log(params[0]/params[1]-1)+log(costparam))
                growthrateplotm = exp((1-params[4])*log(params[0]/(params[1]+params[2])/2-1)+log(costparam))
                growthrateplotu = exp((1-params[4])*log(params[0]/params[2]-1)+log(costparam))
<<<<<<< HEAD
                growthrate = [growthratel, growthratem, growthrateu]
                growthrateplot = [growthrateplotl, growthrateplotm, growthrateplotu]
                storeparams = [saturation, growthrate, params[3]]
                plottingparams = [saturation, growthrateplot, params[3]]
=======
                storeparams = [[saturation, growthratem, params[4]], [saturation, growthratel, params[4]], [saturation, growthrateu, params[4]]]
                plottingparams = [[saturation, growthrateplotm, params[4]], [saturation, growthrateplotl, params[4]], [saturation, growthrateplotu, params[4]]]
>>>>>>> fc336b84
            else:
                growthratel = (-1/params[3])*log((2*params[0]*targetpop[-1])/(params[1]*targetpop[-1]+params[0]*targetpop[-1]) - 1)
                growthratem = (-1/params[3])*log((2*params[0]*targetpop[-1])/((params[1]+params[2])/2*targetpop[-1]+params[0]*targetpop[-1]) - 1)
                growthrateu = (-1/params[3])*log((2*params[0]*targetpop[-1])/(params[2]*targetpop[-1]+params[0]*targetpop[-1]) - 1)
                growthrateplotl = (-1/costparam)*log((2*params[0]*targetpop[-1])/(params[1]*targetpop[-1]+params[0]*targetpop[-1]) - 1)
                growthrateplotm = (-1/costparam)*log((2*params[0]*targetpop[-1])/((params[1]+params[2])/2*targetpop[-1]+params[0]*targetpop[-1]) - 1)
                growthrateplotu = (-1/costparam)*log((2*params[0]*targetpop[-1])/(params[2]*targetpop[-1]+params[0]*targetpop[-1]) - 1)
<<<<<<< HEAD
                growthrate = [growthratel, growthratem, growthrateu]
                growthrateplot = [growthrateplotl, growthrateplotm, growthrateplotu]
                storeparams = [saturation, growthrate]
                plottingparams = [saturation, growthrateplot]
=======
                storeparams = [[saturation, growthratem], [saturation, growthratel], [saturation, growthrateu]]
                plottingparams = [[saturation, growthrateplotm], [saturation, growthrateplotl], [saturation, growthrateplotu]]
>>>>>>> fc336b84
                    
    return coverage, targetpop, coveragelabel, storeparams, plottingparams


###############################################################################
def getscatterdata(xdata, ydata):
    '''
    Short function to remove nans and make sure the right scatter data is sent to FE
    '''
    xdatascatter = []
    ydatascatter = []

    if (len(xdata) == 1 and len(ydata) > 1):
        xdatascatter = xdata
        ydata = float_array(ydata)
        ydata = ydata[~isnan(ydata)]
        ydatascatter = [ydata[-1]]
    elif (len(ydata) == 1 and len(xdata) > 1): 
        ydatascatter = ydata
        xdata = float_array(xdata)
        xdata = xdata[~isnan(xdata)]
        xdatascatter = [xdata[-1]]
    else:
        for j in range(len(xdata)):
            if (~isnan(xdata[j]) and ~isnan(ydata[j])):
                xdatascatter.append(xdata[j])
                ydatascatter.append(ydata[j])
    
    return xdatascatter, ydatascatter
        
###############################################################################
def cc2eqn(x, p):
    '''
    2-parameter equation defining cc curves.
    
    x is total cost, p is a list of parameters (of length 2):
        p[0] = saturation
        p[1] = growth rate
    Returns y which is coverage.
    '''
    y =  2*p[0] / (1 + exp(-p[1]*x)) - p[0]
    return y
    
###############################################################################
def cco2eqn(x, p):
    '''
    Equation defining cco curves.
    '''
    y = (p[3]-p[2]) * (2*p[0] / (1 + exp(-p[1]*x)) - p[0]) + p[2]
    return y

###############################################################################
def cceqn(x, p, eps=1e-3):
    '''
    3-parameter equation defining cc curves.

    x is total cost, p is a list of parameters (of length 3):
        p[0] = saturation
        p[1] = inflection point
        p[2] = growth rate... 

    Returns y which is coverage.
    '''
    y = p[0] / (1 + exp((log(p[1])-nplog(x))/max(1-p[2],eps)))

    return y
    
###############################################################################
def ccoeqn(x, p):
    '''
    Equation defining cco curves.

    x is total cost, p is a list of parameters (of length 3):
        p[0] = saturation
        p[1] = inflection point
        p[2] = growth rate...

    Returns y which is coverage.
    '''
    y = (p[4]-p[3]) * (p[0] / (1 + exp((log(p[1])-nplog(x))/(1-p[2])))) + p[3]

    return y

###############################################################################
def makecosampleparams(coparams, verbose=2):
    '''
    Convert inputs from GUI into parameters needed for defining curves.
    '''

    muz, stdevz = (coparams[0]+coparams[1])/2, (coparams[1]-coparams[0])/6 # Mean and standard deviation calcs
    muf, stdevf = (coparams[2]+coparams[3])/2, (coparams[3]-coparams[2])/6 # Mean and standard deviation calcs
    
    printv("coparams: %s muz: %s stdevz: %s muf: %s stdevf: %s" % (coparams, muz, stdevz, muf, stdevf), 5, verbose)
    return muz, stdevz, muf, stdevf

###############################################################################
def makesamples(coparams, muz, stdevz, muf, stdevf, samplesize=1000):
    '''
    Generate samples of behaviour at zero and full coverage
    '''
    
    # Generate samples of zero-coverage and full-coverage behaviour
    zerosample = rtnorm(coparams[0], coparams[1], mu=muz, sigma=stdevz, size=samplesize)[0]
    fullsample = rtnorm(coparams[2], coparams[3], mu=muf, sigma=stdevf, size=samplesize)[0]
        
    return zerosample, fullsample

<|MERGE_RESOLUTION|>--- conflicted
+++ resolved
@@ -25,15 +25,9 @@
 default_artelig = range(6,31)
 coverage_params = ['numost','numpmtct','numfirstline','numsecondline']
 
-<<<<<<< HEAD
-## Set defaults for use in getcurrentbudget
-default_convertedccparams = [0.8, [4.7e-06, 4.9e-06, 5.1e-06]]
-default_convertedccoparams = [0.8, [4.7e-06, 4.9e-06, 5.1e-06], 0.4, 0.8, 0]
-=======
 ## Set defaults for use in getcurrentbudget. The parameters are stored as [median, lower bound, upperbound]
 default_convertedccparams = [[0.8, 4.9e-06], [0.8, 4.7e-06], [0.8, 5.1e-06]]
 default_convertedccoparams = [[0.8, 4.9e-06, 0.4, 0.8, 0], [0.8, 4.7e-06, 5.1e-06, 0.4, 0.8, 0], [0.8, 4.9e-06, 0.4, 0.8, 0]]
->>>>>>> fc336b84
 
 ######################################################################
 def makecc(D=None, progname=default_progname, ccparams=default_ccparams, ccplot=default_ccplot, artelig=default_artelig, verbose=2, nxpts = 1000):
@@ -118,16 +112,6 @@
         # Create curve
         xvalscc = linspace(0,xupperlim,nxpts) # take nxpts points between 0 and user-specified max
         if isinstance(ccparams[4], float):
-<<<<<<< HEAD
-            yvalsccl = cceqn(xvalscc, [ccplottingparams[0], ccplottingparams[1][0], ccplottingparams[2]])
-            yvalsccm = cceqn(xvalscc, [ccplottingparams[0], ccplottingparams[1][1], ccplottingparams[2]])
-            yvalsccu = cceqn(xvalscc, [ccplottingparams[0], ccplottingparams[1][2], ccplottingparams[2]])
-            yvalscc = [yvalsccl, yvalsccm, yvalsccu]
-        else:
-            yvalsccl = cc2eqn(xvalscc, [ccplottingparams[0], ccplottingparams[1][0]])
-            yvalsccm = cc2eqn(xvalscc, [ccplottingparams[0], ccplottingparams[1][1]])
-            yvalsccu = cc2eqn(xvalscc, [ccplottingparams[0], ccplottingparams[1][2]])
-=======
             yvalsccm = cceqn(xvalscc, ccplottingparams[0])
             yvalsccl = cceqn(xvalscc, ccplottingparams[1])
             yvalsccu = cceqn(xvalscc, ccplottingparams[2])
@@ -136,7 +120,6 @@
             yvalsccm = cc2eqn(xvalscc, ccplottingparams[0])
             yvalsccl = cc2eqn(xvalscc, ccplottingparams[1])
             yvalsccu = cc2eqn(xvalscc, ccplottingparams[2])
->>>>>>> fc336b84
             yvalscc = [yvalsccl, yvalsccm, yvalsccu]
 
         # Populate output structure 
@@ -395,15 +378,8 @@
                 growthrateplotl = exp(ccparams[4]*log(ccparams[0]/ccparams[1]-1)+log(costparam))
                 growthrateplotm = exp(ccparams[4]*log(ccparams[0]/(ccparams[1]+ccparams[2])/2-1)+log(costparam))
                 growthrateplotu = exp(ccparams[4]*log(ccparams[0]/ccparams[2]-1)+log(costparam))
-<<<<<<< HEAD
-                growthrate = [growthratel, growthratem, growthrateu]
-                growthrateplot = [growthrateplotl, growthrateplotm, growthrateplotu]
-                convertedccoparams = [saturation, growthrate, ccparams[4]]
-                convertedccoplotparams = [saturation, growthrateplot, ccparams[4]]
-=======
                 convertedccoparams = [[saturation, growthratem, ccparams[4]], [saturation, growthratel, ccparams[4]], [saturation, growthrateu, ccparams[4]]]
                 convertedccoplotparams = [[saturation, growthrateplotm, ccparams[4]], [saturation, growthrateplotl, ccparams[4]], [saturation, growthrateplotu, ccparams[4]]]
->>>>>>> fc336b84
             else:
                 growthratel = (-1/ccparams[3])*log((2*ccparams[0])/(ccparams[1]+ccparams[0]) - 1)
                 growthratem = (-1/ccparams[3])*log((2*ccparams[0])/((ccparams[1]+ccparams[2])/2+ccparams[0]) - 1)
@@ -411,15 +387,8 @@
                 growthrateplotl = (-1/costparam)*log((2*ccparams[0])/(ccparams[1]+ccparams[0]) - 1)        
                 growthrateplotm = (-1/costparam)*log((2*ccparams[0])/((ccparams[1]+ccparams[2])/2+ccparams[0]) - 1)        
                 growthrateplotu = (-1/costparam)*log((2*ccparams[0])/(ccparams[2]+ccparams[0]) - 1)        
-<<<<<<< HEAD
-                growthrate = [growthratel, growthratem, growthrateu]
-                growthrateplot = [growthrateplotl, growthrateplotm, growthrateplotu]
-                convertedccoparams = [saturation, growthrate]
-                convertedccoplotparams = [saturation, growthrateplot]
-=======
                 convertedccoparams = [[saturation, growthratem], [saturation, growthratel], [saturation, growthrateu]]
                 convertedccoplotparams = [[saturation, growthrateplotm], [saturation, growthrateplotl], [saturation, growthrateplotu]]
->>>>>>> fc336b84
 
             if coparams: # Get coparams from  GUI... 
                 muz, stdevz, muf, stdevf = makecosampleparams(coparams, verbose=verbose)
@@ -447,15 +416,6 @@
     
             # Min, Median and Max lines
             if isinstance(ccparams[4], float):
-<<<<<<< HEAD
-                mediancco = ccoeqn(xvalscco, [convertedccoplotparams[0], convertedccoplotparams[1][1], convertedccoplotparams[2], convertedcoparams[0],convertedcoparams[2]])# Generate min cost-outcome curve
-                mincco = ccoeqn(xvalscco, [convertedccoplotparams[0], convertedccoplotparams[1][0], convertedccoplotparams[2], coparams[0], coparams[2]])# Generate min cost-outcome curve
-                maxcco = ccoeqn(xvalscco, [convertedccoplotparams[0], convertedccoplotparams[1][2], convertedccoplotparams[2], coparams[1], coparams[3]])# Generate max cost-outcome curve
-            else:
-                mediancco = cco2eqn(xvalscco, [convertedccoplotparams[0], convertedccoplotparams[1][1], convertedcoparams[0],convertedcoparams[2]])# Generate min cost-outcome curve
-                mincco = cco2eqn(xvalscco, [convertedccoplotparams[0], convertedccoplotparams[1][0], coparams[0], coparams[2]])# Generate min cost-outcome curve
-                maxcco = cco2eqn(xvalscco, [convertedccoplotparams[0], convertedccoplotparams[1][2], coparams[1], coparams[3]])# Generate max cost-outcome curve
-=======
                 mediancco = ccoeqn(xvalscco, convertedccoplotparams[0])# Generate min cost-outcome curve
                 mincco = ccoeqn(xvalscco, [convertedccoplotparams[1][0:3], coparams[0], coparams[2]])# Generate min cost-outcome curve
                 maxcco = ccoeqn(xvalscco, [convertedccoplotparams[2][0:3], coparams[1], coparams[3]])# Generate max cost-outcome curve
@@ -463,7 +423,6 @@
                 mediancco = cco2eqn(xvalscco, convertedccoplotparams[0])# Generate min cost-outcome curve
                 mincco = cco2eqn(xvalscco, [convertedccoplotparams[1][0], convertedccoplotparams[1][1], coparams[0], coparams[2]])# Generate min cost-outcome curve
                 maxcco = cco2eqn(xvalscco, [convertedccoplotparams[2][0], convertedccoplotparams[2][1], coparams[1], coparams[3]])# Generate max cost-outcome curve
->>>>>>> fc336b84
 
             # Populate output structure with cost-outcome curves for plotting
             plotdata['xlinedata'] = xvalscco # X data for all line plots
@@ -613,15 +572,8 @@
                 growthrateplotl = exp((1-params[4])*log(params[0]/params[1]-1)+log(costparam))
                 growthrateplotm = exp((1-params[4])*log(params[0]/(params[1]+params[2])/2-1)+log(costparam))
                 growthrateplotu = exp((1-params[4])*log(params[0]/params[2]-1)+log(costparam))
-<<<<<<< HEAD
-                growthrate = [growthratel, growthratem, growthrateu]
-                growthrateplot = [growthrateplotl, growthrateplotm, growthrateplotu]
-                storeparams = [saturation, growthrate, params[3]]
-                plottingparams = [saturation, growthrateplot, params[3]]
-=======
                 storeparams = [[saturation, growthratem, params[4]], [saturation, growthratel, params[4]], [saturation, growthrateu, params[4]]]
                 plottingparams = [[saturation, growthrateplotm, params[4]], [saturation, growthrateplotl, params[4]], [saturation, growthrateplotu, params[4]]]
->>>>>>> fc336b84
             else:
                 growthratel = (-1/params[3])*log((2*params[0])/(params[1]+params[0]) - 1)        
                 growthratem = (-1/params[3])*log((2*params[0])/((params[1]+params[2])/2+params[0]) - 1)        
@@ -629,15 +581,8 @@
                 growthrateplotl = (-1/costparam)*log((2*params[0])/(params[1]+params[0]) - 1)        
                 growthrateplotm = (-1/costparam)*log((2*params[0])/((params[1]+params[2])/2+params[0]) - 1)        
                 growthrateplotu = (-1/costparam)*log((2*params[0])/(params[2]+params[0]) - 1)        
-<<<<<<< HEAD
-                growthrate = [growthratel, growthratem, growthrateu]
-                growthrateplot = [growthrateplotl, growthrateplotm, growthrateplotu]
-                storeparams = [saturation, growthrate]
-                plottingparams = [saturation, growthrateplot]       
-=======
                 storeparams = [[saturation, growthratem], [saturation, growthratel], [saturation, growthrateu]]
                 plottingparams = [[saturation, growthrateplotm], [saturation, growthrateplotl], [saturation, growthrateplotu]]
->>>>>>> fc336b84
     else:
         coveragenumber = D.data.costcov.cov[prognumber] 
         if len(coveragenumber)==1: # If an assumption has been used, keep this constant over time
@@ -659,15 +604,8 @@
                 growthrateplotl = exp((1-params[4])*log(params[0]/params[1]-1)+log(costparam))
                 growthrateplotm = exp((1-params[4])*log(params[0]/(params[1]+params[2])/2-1)+log(costparam))
                 growthrateplotu = exp((1-params[4])*log(params[0]/params[2]-1)+log(costparam))
-<<<<<<< HEAD
-                growthrate = [growthratel, growthratem, growthrateu]
-                growthrateplot = [growthrateplotl, growthrateplotm, growthrateplotu]
-                storeparams = [saturation, growthrate, params[3]]
-                plottingparams = [saturation, growthrateplot, params[3]]
-=======
                 storeparams = [[saturation, growthratem, params[4]], [saturation, growthratel, params[4]], [saturation, growthrateu, params[4]]]
                 plottingparams = [[saturation, growthrateplotm, params[4]], [saturation, growthrateplotl, params[4]], [saturation, growthrateplotu, params[4]]]
->>>>>>> fc336b84
             else:
                 growthratel = (-1/params[3])*log((2*params[0]*targetpop[-1])/(params[1]*targetpop[-1]+params[0]*targetpop[-1]) - 1)
                 growthratem = (-1/params[3])*log((2*params[0]*targetpop[-1])/((params[1]+params[2])/2*targetpop[-1]+params[0]*targetpop[-1]) - 1)
@@ -675,15 +613,8 @@
                 growthrateplotl = (-1/costparam)*log((2*params[0]*targetpop[-1])/(params[1]*targetpop[-1]+params[0]*targetpop[-1]) - 1)
                 growthrateplotm = (-1/costparam)*log((2*params[0]*targetpop[-1])/((params[1]+params[2])/2*targetpop[-1]+params[0]*targetpop[-1]) - 1)
                 growthrateplotu = (-1/costparam)*log((2*params[0]*targetpop[-1])/(params[2]*targetpop[-1]+params[0]*targetpop[-1]) - 1)
-<<<<<<< HEAD
-                growthrate = [growthratel, growthratem, growthrateu]
-                growthrateplot = [growthrateplotl, growthrateplotm, growthrateplotu]
-                storeparams = [saturation, growthrate]
-                plottingparams = [saturation, growthrateplot]
-=======
                 storeparams = [[saturation, growthratem], [saturation, growthratel], [saturation, growthrateu]]
                 plottingparams = [[saturation, growthrateplotm], [saturation, growthrateplotl], [saturation, growthrateplotu]]
->>>>>>> fc336b84
                     
     return coverage, targetpop, coveragelabel, storeparams, plottingparams
 
