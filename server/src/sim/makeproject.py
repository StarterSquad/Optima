--- conflicted
+++ resolved
@@ -13,7 +13,7 @@
 'Antiretroviral treatment','Prevention of mother-to-child transmission']
 
 def makeproject(projectname='example', pops = default_pops, progs = default_progs, datastart=2000, dataend=2015, \
-    econ_datastart=2015, econ_dataend=2030, verbose=2, path=None):
+    econ_datastart=2015, econ_dataend=2030, verbose=2):
     """
     Initializes the empty project. Only the "Global" parameters are added on this step.
     The rest of the parameters is calculated after the model is updated with the data from the spreadsheet.
@@ -26,16 +26,8 @@
     printv("""Making project %s: 
             pops=%s, progs=%s, datastart = %s, dataend = %s,
             econ_datastart=%s, econ_dataend=%s""" % \
-<<<<<<< HEAD
-            (projectname, pops, progs, datastart, dataend, econ_datastart, econ_datastart))
-    
-    from dataio import savedata, normalize_file
-    from bunch import Bunch as struct
-    projectfilename = normalize_file(projectname+'.prj',path)
-    spreadsheetname = normalize_file(projectname + '.xlsx',path)
-=======
+
             (projectname, pops, progs, datastart, dataend, econ_datastart, econ_datastart), 1, verbose)
->>>>>>> 97e526c0
 
     D = struct() # Data structure for saving everything
     D.projectname = projectname
@@ -50,11 +42,6 @@
     D.G.projectname = projectname
     D.G.datastart = datastart
     D.G.dataend = dataend
-<<<<<<< HEAD
-    result_file_name = savedata(projectfilename, D, verbose=verbose, path=path) # Create project -- #TODO: check if an existing project exists and don't overwrite it
-#    return result_file_name
-    # Make an Excel template and then prompt the user to save it #TODO #FIXME
-=======
     
     # Initialize fitted parameters
     D.F = struct()
@@ -68,7 +55,7 @@
     
     savedata(D.projectfilename, D, verbose=verbose) # Create project -- #TODO: check if an existing project exists and don't overwrite it
     # Make an Excel template and then prompt the user to save it
->>>>>>> 97e526c0
+
     from makespreadsheet import makespreadsheet 
     makespreadsheet(D.spreadsheetname, pops, progs, datastart, dataend, econ_datastart, econ_dataend, verbose=verbose)
     
