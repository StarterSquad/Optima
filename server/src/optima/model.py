--- conflicted
+++ resolved
@@ -1,28 +1,17 @@
-from flask import Blueprint, helpers, request, jsonify
+from flask import Blueprint, request, jsonify
 import json
 import traceback
-from sim.dataio import PROJECTDIR
 from sim.manualfit import manualfit
 from sim.autofit import autofit
 from sim.bunch import bunchify
 from sim.runsimulation import runsimulation
-<<<<<<< HEAD
-from utils import load_model, save_model, save_working_model, save_working_model_as_default 
-from utils import revert_working_model_to_default, project_exists, pick_params, check_project_name, for_fe
-from utils import set_working_model_calibration, is_model_calibrating
-from flask.ext.login import login_required, current_user
+from sim.makeccocs import makecco, plotallcurves
+from utils import load_model, save_model, save_working_model, save_working_model_as_default, revert_working_model_to_default, project_exists, pick_params, check_project_name, for_fe, set_working_model_calibration, is_model_calibrating
+from flask.ext.login import login_required
 from signal import *
 import threading
-import atexit
 import time
 import sys
-=======
-from sim.makeccocs import makecco, plotallcurves
-from utils import save_working_model, save_working_model_as_default, revert_working_model_to_default, set_working_model_calibration, is_model_calibrating
-from utils import load_model, save_model, project_exists, pick_params, check_project_name, for_fe
-from flask.ext.login import login_required
-import time
->>>>>>> 1275799c
 
 """ route prefix: /api/model """
 model = Blueprint('model',  __name__, static_folder = '../static')
@@ -75,6 +64,10 @@
     sentinel['exit'] = True
     sys.exit()
 
+for sig in (SIGABRT, SIGILL, SIGINT, SIGSEGV, SIGTERM):
+    signal(sig, interrupt)
+    
+
 @model.route('/thread/cancel')
 @login_required
 @check_project_name
@@ -106,8 +99,6 @@
   app = setup_state.app
   model.config = dict([(key,value) for (key,value) in app.config.iteritems()])
 
-for sig in (SIGABRT, SIGILL, SIGINT, SIGSEGV, SIGTERM):
-    signal(sig, interrupt)
 
 """ 
 Uses provided parameters to auto calibrate the model (update it with these data) 
@@ -140,17 +131,10 @@
         if timelimit:
             timelimit = int(timelimit) / 5
             args["timelimit"] = 5
-<<<<<<< HEAD
-        if is_model_calibrating(project_name):
-            return jsonify({'status':'NOK','reason':'calibration already started'})
-        else:
-        # We are going to start calibration
-=======
         if is_model_calibrating(request.project_name):
             return jsonify({"status":"NOK", "reason":"calibration already going"})
         else:
             # We are going to start calibration
->>>>>>> 1275799c
             set_working_model_calibration(project_name, True)
             
             # Do calculations 5 seconds at a time and then save them
@@ -162,10 +146,7 @@
                     D = autofit(D, **args)
                     D_dict = D.toDict()
                     save_working_model(project_name, D_dict)
-<<<<<<< HEAD
-=======
                     time.sleep(1)
->>>>>>> 1275799c
                 else:
                     break
             
@@ -280,7 +261,6 @@
 @login_required
 @check_project_name
 def getWorkingModel():
-    print("/api/model/working %s" % request.project_name)
     # Make sure model is calibrating
     if is_model_calibrating(request.project_name):
         D = load_model(request.project_name, working_model = True)
