from flask import Blueprint, request, jsonify
import json
import traceback
from optima.async_calculate import CalculatingThread, start_or_report_calculation
from optima.async_calculate import cancel_calculation, check_calculation
from optima.async_calculate import check_calculation_status, good_exit_status
from sim.manualfit import manualfit
from sim.dataio import fromjson, tojson
from sim.runsimulation import runsimulation
from sim.makeccocs import makecco, plotallcurves #, default_effectname, default_ccparams, default_coparams
from optima.utils import load_model, save_model, save_working_model_as_default, revert_working_model_to_default, pick_params, check_project_name, for_fe
from optima.utils import report_exception, check_project_exists
from flask.ext.login import login_required, current_user # pylint: disable=E0611,F0401
from flask import current_app
from signal import *
from optima.dbconn import db
from sim.autofit import autofit
from sim.updatedata import updatedata

# route prefix: /api/model
model = Blueprint('model',  __name__, static_folder = '../static')
model.config = {}

def add_calibration_parameters(D_dict, result = None):
    """
    picks the parameters for calibration based on D as dictionary and the parameters settings
    """
    from sim.parameters import parameters
    from sim.nested import getnested
    calibrate_parameters = [p for p in parameters() if 'calibration' in p and p['calibration']]
    if result is None: result = {}
    result['F'] = D_dict.get('F', {})
    M = D_dict.get('M', {})
    M_out = []
    if M:
        for parameter in calibrate_parameters:
            keys = parameter['keys']
            entry = {}
            entry['name'] = keys
            entry['title'] = parameter['name']
            entry['data'] = getnested(M, keys, safe = True)
            M_out.append(entry)
    result['M']=M_out
    return result



@model.record
def record_params(setup_state):
    app = setup_state.app
    model.config = dict([(key,value) for (key,value) in app.config.iteritems()])


@model.route('/calibrate/auto', methods=['POST'])
@login_required
@check_project_name
@check_project_exists
@report_exception()
def doAutoCalibration():
    """
    Uses provided parameters to auto calibrate the model (update it with these data)

    TODO: do it with the project which is currently in scope

    """
    current_app.logger.debug('auto calibration data: %s' % request.data)
    data = json.loads(request.data)

    project_name = request.project_name
    project_id = request.project_id
    can_start, can_join, current_calculation = start_or_report_calculation(current_user.id, project_id, autofit, db.session)
    if can_start:
        args = {'verbose':1}
        startyear = data.get("startyear")
        if startyear:
            args["startyear"] = int(startyear)
        endyear = data.get("endyear")
        if endyear:
            args["endyear"] = int(endyear)
        timelimit = int(data.get("timelimit")) # for the thread
        args["timelimit"] = timelimit # for the autocalibrate function
        CalculatingThread(db.engine, current_user, project_id, timelimit, 1, autofit, args).start() #run it once
        msg = "Starting thread for user %s project %s:%s" % (current_user.name, project_id, project_name)
        return jsonify({"result": msg, "join": True})
    else:
        msg = "Thread for user %s project %s:%s (%s) has already started" % (current_user.name, project_id, project_name, current_calculation)
        return jsonify({"result": msg, "join": can_join})

@model.route('/calibrate/stop')
@login_required
@check_project_name
def stopCalibration():
    """ Stops calibration """
    project_id = request.project_id
    project_name = request.project_name
    cancel_calculation(current_user.id, project_id, autofit, db.session)
    return jsonify({"result": "autofit calculation for user %s project %s:%s requested to stop" % \
        (current_user.name, project_id, project_name)})

@model.route('/working')
@login_required
@check_project_name
@report_exception()
def getWorkingModel():
    """ Returns the working model of project. """
    D_dict = {}
    # Make sure model is calibrating
    project_id = request.project_id
    error_text = None
    if check_calculation(current_user.id, project_id, autofit, db.session):
        status = 'Running'
    else:
        current_app.logger.debug('No longer calibrating')
        status, error_text, _ = check_calculation_status(current_user.id, project_id, autofit, db.session)
        if status in good_exit_status:
            status = 'Done'
        else:
            status = 'Failed'
    if status!='Failed': D_dict = load_model(project_id, working_model = True, from_json = False)

    result = {'graph': D_dict.get('plot',{}).get('E',{})}
    result['status'] = status
    if error_text:
        result['exception'] = error_text

    response_status = 200
    if status == 'Failed':
        response_status = 500
    result = add_calibration_parameters(D_dict, result)
    return jsonify(result), response_status

@model.route('/calibrate/save', methods=['POST'])
@login_required
@check_project_name
@check_project_exists
@report_exception()
def saveCalibrationModel():
    """ Saves working model as the default model """
    # get project name
    project_id = request.project_id
    D_dict = save_working_model_as_default(project_id)
    result = {'graph': D_dict.get('plot',{}).get('E',{})}
    result = add_calibration_parameters(D_dict, result)
    return jsonify(result)


@model.route('/calibrate/revert', methods=['POST'])
@login_required
@check_project_name
@check_project_exists
@report_exception()
def revertCalibrationModel():
    """ Revert working model to the default model """
    # get project name
    project_id = request.project_id
    D_dict = revert_working_model_to_default(project_id)
    result = {'graph': D_dict.get('plot',{}).get('E',{})}
    result = add_calibration_parameters(D_dict, result)
    return jsonify(result)

@model.route('/calibrate/manual', methods=['POST'])
@login_required
@check_project_name
@check_project_exists
@report_exception()
def doManualCalibration():
    """
    Uses provided parameters to manually calibrate the model (update it with these data)

    TODO: do it with the project which is currently in scope

    """
    data = json.loads(request.data)
    current_app.logger.debug("/api/model/calibrate/manual %s" % data)
    # get project name
    project_id = request.project_id

    #expects json: {"startyear":year,"endyear":year} and gets project_name from session
    args = {}
    startyear = data.get("startyear")
    if startyear:
        args["startyear"] = int(startyear)
    endyear = data.get("endyear")
    if endyear:
        args["endyear"] = int(endyear)
    dosave = data.get("dosave")
    D = load_model(project_id)
    args['D'] = D
    F = fromjson(data.get("F",{}))
    args['F'] = F
    Mlist = data.get("M",[])
    args['Mlist'] = Mlist
    D = manualfit(**args)
    D_dict = tojson(D)
    if dosave:
        current_app.logger.debug("model: %s" % project_id)
        save_model(project_id, D_dict)
    result = {'graph': D_dict.get('plot',{}).get('E',{})}
    result = add_calibration_parameters(D_dict, result)
    return jsonify(result)

@model.route('/calibrate/parameters')
@login_required
@check_project_name
def getModelCalibrateParameters():
    """ Returns the parameters of the given model. """
    D_dict = load_model(request.project_id, from_json = False)
    result = add_calibration_parameters(D_dict)
    return jsonify(result)

@model.route('/data')
@login_required
@check_project_name
def getModel():
    """ Returns the model (aka D or data) for the currently open project. """
    D_dict = load_model(request.project_id, from_json = False)
    return jsonify(D_dict)

@model.route('/data/<key>')
@login_required
@check_project_name
def getModelGroup(key):
    """ Returns the subset with the given key for the D (model) in the open project."""
    current_app.logger.debug("getModelGroup: %s" % key)
    D_dict = load_model(request.project_id, from_json = False)
    the_group = D_dict.get(key, {})
    return jsonify({'data': the_group})

@model.route('/data/<key>/<subkey>')
@login_required
@check_project_name
def getModelSubGroup(key, subkey):
    """ Returns the subset with the given key and subkey for the D (model) in the open project. """
    current_app.logger.debug("getModelSubGroup: %s %s" % (key, subkey))
    D_dict = load_model(request.project_id, from_json = False)
    the_group = D_dict.get(key,{})
    the_subgroup = the_group.get(subkey, {})
    return jsonify({'data': the_subgroup})

@model.route('/data/<key>', methods=['POST'])
@login_required
@check_project_name
@report_exception()
def setModelGroup(key):
    """ Stores the provided data as a subset with the given key for the D (model) in the open project. """
    data = json.loads(request.data)
    current_app.logger.debug("set parameters key: %s for data: %s" % (key, data))
    project_id = request.project_id
    D_dict = load_model(project_id, from_json = False)
    D_dict[key] = data
    save_model(project_id, D_dict)
    return jsonify({"project":project_id, "key":key})

@model.route('/view', methods=['POST'])
@login_required
@check_project_name
@report_exception()
def doRunSimulation():
    """
    Starts simulation for the given project and given date range.

    Returns back the file with the simulation data.

    """
    data = json.loads(request.data)

    args = {}
    D_dict = load_model(request.project_id, from_json = False)
    result = {'graph': D_dict.get('plot',{}).get('E',{})}
    if not result:
        D = fromjson(D_dict)
        args['D'] = D
        startyear = data.get("startyear")
        if startyear:
            args["startyear"] = int(startyear)
        endyear = data.get("endyear")
        if endyear:
            args["endyear"] = int(endyear)
        args["dosave"] = False
        D = runsimulation(**args)
        D_dict = tojson(D)
        save_model(request.project_id, D_dict)
        result = {'graph':D_dict.get('plot',{}).get('E',{})}
    result = add_calibration_parameters(D_dict, result)
    return jsonify(result)

@model.route('/costcoverage', methods=['POST'])
@login_required
@check_project_name
<<<<<<< HEAD
def doCostCoverage():
    import mpld3, copy
    from sim.plotccocs import plotcc
=======
def doCostCoverage(): # pylint: disable=R0914
>>>>>>> ced6633b
    """ Calls makecco with parameters supplied from frontend """

    def findIndex(sequence, function):
        """ Returns the first index in the sequence where function(item) == True. """
        for index, item in enumerate(sequence):
            if function(item):
                return index

    data = json.loads(request.data)
    current_app.logger.debug("/costcoverage" % data)
    args = {}
    D = load_model(request.project_id)
    args = pick_params(["progname", "ccparams"], data, args)
    do_save = data.get('doSave')
    try:
        if 'ccparams' in args:
            args['ccparams'] = {key: float(value) for key, value in args['ccparams'].items() if value}

        programIndex = findIndex(D['programs'], lambda item: item['name'] == args['progname'])

        effects = data.get('all_effects')
        new_coparams = data.get('all_coparams')
        if effects and len(effects):
            new_effects = []
            for i in xrange(len(effects)):
                effect = effects[str(i)]
                if new_coparams[i] and len(new_coparams[i])==4 and all(coparam is not None for coparam in new_coparams[i]):
                    if len(effect)<3:
                        effect.append(new_coparams[i][:])
                    else:
                        effect[2] = new_coparams[i][:]
                new_effects.append(effect)
            D['programs'][programIndex]['effects'] = new_effects
        args['D'] = D
<<<<<<< HEAD
        plotdata, plotdata_co, plotdata_cc, effectnames, D = plotallcurves(**args) #effectnames are actually effects
        plotcc_args = copy.deepcopy(args)
        if 'coparams' in plotcc_args: del plotcc_args['coparams']
        plotcc_args['plotdata'] = copy.deepcopy(plotdata)
        fig = plotcc(**plotcc_args)
        dict_fig = mpld3.fig_to_dict(fig)
        with open('/Users/anna/git/Optima/server/mpld3.json', 'w') as outfile:
            json.dump(dict_fig, outfile)
#        mpld3.show()
 #       current_app.logger.debug(dict_fig)
=======

        # effectnames are actually effects
        plotdata, plotdata_co, plotdata_cc, effectnames, D = plotallcurves(**args)
>>>>>>> ced6633b
        if do_save:
            D_dict = tojson(D)
            save_model(request.project_id, D_dict)
    except Exception:
        var = traceback.format_exc()
<<<<<<< HEAD
        return jsonify({"status":"NOK", "exception":var})
    return jsonify({"status":"OK", "plotdata": for_fe(plotdata), \
        "plotdata_co": for_fe(plotdata_co), "plotdata_cc": for_fe(plotdata_cc), 
        "effectnames": for_fe(effectnames),
        "fig": dict_fig})
=======
        return jsonify({"exception":var}), 500
    return jsonify({"plotdata": for_fe(plotdata), \
        "plotdata_co": for_fe(plotdata_co), "plotdata_cc": for_fe(plotdata_cc), "effectnames": for_fe(effectnames)})
>>>>>>> ced6633b

@model.route('/costcoverage/effect', methods=['POST'])
@login_required
@check_project_name
def doCostCoverageEffect():
    data = json.loads(request.data)
    current_app.logger.debug("/costcoverage/effect(%s)" % data)
    args = {}
    args = pick_params(["progname", "effect", "ccparams", "coparams"], data, args)
    args['D'] = load_model(request.project_id)
    try:
        if not args.get('effect'):
            return jsonify({'reason':'No effect has been specified'}), 500
        if args.get('ccparams'):
            args['ccparams'] = dict([(key, (float(param) if param else None)) for (key,param) in args['ccparams'].iteritems()])
        if args.get('coparams'):args['coparams'] = [float(param) for param in args['coparams']]
        # effectnames are actually effects
        plotdata, plotdata_co, _ = makecco(**args)
    except Exception:
        var = traceback.format_exc()
        return jsonify({"exception":var}), 500
    return jsonify({"plotdata": for_fe(plotdata), \
        "plotdata_co": for_fe(plotdata_co), "effect": args['effect']})


@model.route('/reloadSpreadsheet/<project_id>', methods=['GET'])
@login_required
@check_project_name
@report_exception()
def reloadSpreadsheet(project_id):
    """
    Reload the excel spreadsheet and re-run the simulations.
    """
    from optima.utils import load_project

    project = load_project(project_id)
    D = load_model(project_id)
    D = updatedata(D, input_programs = project.programs, savetofile = False, rerun = True)

    return jsonify({})<|MERGE_RESOLUTION|>--- conflicted
+++ resolved
@@ -287,14 +287,10 @@
 @model.route('/costcoverage', methods=['POST'])
 @login_required
 @check_project_name
-<<<<<<< HEAD
-def doCostCoverage():
+def doCostCoverage(): # pylint: disable=R0914
+    """ Calls makecco with parameters supplied from frontend """
     import mpld3, copy
     from sim.plotccocs import plotcc
-=======
-def doCostCoverage(): # pylint: disable=R0914
->>>>>>> ced6633b
-    """ Calls makecco with parameters supplied from frontend """
 
     def findIndex(sequence, function):
         """ Returns the first index in the sequence where function(item) == True. """
@@ -328,8 +324,8 @@
                 new_effects.append(effect)
             D['programs'][programIndex]['effects'] = new_effects
         args['D'] = D
-<<<<<<< HEAD
-        plotdata, plotdata_co, plotdata_cc, effectnames, D = plotallcurves(**args) #effectnames are actually effects
+        # effectnames are actually effects
+        plotdata, plotdata_co, plotdata_cc, effectnames, D = plotallcurves(**args)
         plotcc_args = copy.deepcopy(args)
         if 'coparams' in plotcc_args: del plotcc_args['coparams']
         plotcc_args['plotdata'] = copy.deepcopy(plotdata)
@@ -339,27 +335,16 @@
             json.dump(dict_fig, outfile)
 #        mpld3.show()
  #       current_app.logger.debug(dict_fig)
-=======
-
-        # effectnames are actually effects
-        plotdata, plotdata_co, plotdata_cc, effectnames, D = plotallcurves(**args)
->>>>>>> ced6633b
         if do_save:
             D_dict = tojson(D)
             save_model(request.project_id, D_dict)
     except Exception:
         var = traceback.format_exc()
-<<<<<<< HEAD
-        return jsonify({"status":"NOK", "exception":var})
-    return jsonify({"status":"OK", "plotdata": for_fe(plotdata), \
-        "plotdata_co": for_fe(plotdata_co), "plotdata_cc": for_fe(plotdata_cc), 
+        return jsonify({"exception":var}), 500
+    return jsonify({"plotdata": for_fe(plotdata), \
+        "plotdata_co": for_fe(plotdata_co), "plotdata_cc": for_fe(plotdata_cc), \
         "effectnames": for_fe(effectnames),
         "fig": dict_fig})
-=======
-        return jsonify({"exception":var}), 500
-    return jsonify({"plotdata": for_fe(plotdata), \
-        "plotdata_co": for_fe(plotdata_co), "plotdata_cc": for_fe(plotdata_cc), "effectnames": for_fe(effectnames)})
->>>>>>> ced6633b
 
 @model.route('/costcoverage/effect', methods=['POST'])
 @login_required
