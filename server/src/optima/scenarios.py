--- conflicted
+++ resolved
@@ -67,16 +67,9 @@
     if not 'scens' in D:
         scenarios = defaultscenarios(D)
     else:
-<<<<<<< HEAD
-        scenarios = [item.scenario for item in D.scens]
-    scenarios = unbunchify(scenarios)
-    return jsonify({'scenarios':scenarios})
-=======
         scenarios = [item['scenario'] for item in D['scens']]
     scenarios = tojson(scenarios)
-    return json.dumps({'scenarios':scenarios})
->>>>>>> 1d2f45e4
-
+    return jsonify({'scenarios':scenarios})
 
 @scenarios.route('/run', methods=['POST'])
 @login_required
