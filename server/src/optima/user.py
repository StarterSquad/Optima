#!/bin/env python
# -*- coding: utf-8 -*-
"""
User Module
~~~~~~~~~~~~~~

1. Get current logged in user.
2. Login a user using username and password.
3. Logout.

"""
from flask import Flask, request, jsonify, g, session, flash, \
     redirect, url_for, abort, Blueprint
from flask.ext.login import LoginManager, login_user, current_user, logout_user, AnonymousUserMixin

# route prefix: /api/user
user = Blueprint('user',  __name__, static_folder = '../static')


from api import app, db
from models import UserDb

# System Imports
import hashlib

# Login Manager
login_manager = LoginManager()

<<<<<<< HEAD
=======
# setup sqlalchemy
engine = create_engine('postgresql+psycopg2://optima:optima@localhost:5432/optima')
db_session = scoped_session(sessionmaker(autocommit=False,
                                         autoflush=True,
                                         bind=engine))

Base = declarative_base()
Base.query = db_session.query_property()

def init_db():
    Base.metadata.create_all(bind=engine)


class UserDb(Base):
    __tablename__ = 'users'
    id = Column(Integer, primary_key=True)
    name = Column(String(60))
    email = Column(String(200))
    password = Column(String(200))

    def __init__(self, name, email, password):
        self.name = name
        self.email = email
        self.password = password
    
    def get_id(self):
        return self.id

    def is_active(self):
        return True

    def is_anonymous(self):
        return False
    
    def is_authenticated(self):
        return True

>>>>>>> 97e526c0

@user.record
def record_params(setup_state):
  app = setup_state.app
  login_manager.init_app(app)

@user.before_request
def before_request():
    g.user = None
    if 'user_id' in session:
        g.user = UserDb.query.filter_by(id=session['user_id']).first()

@user.route('/create', methods=['POST'])
def create_user():

    # Check if the user already exists
    email = request.json['email']
    name = request.json['name']
    password = hashlib.sha224( request.json['password'] ).hexdigest()

    if email is not None and name is not None and password is not None:
        
        # Get user for this username (if exists)
        try:
            no_of_users = UserDb.query.filter_by( email=email ).count()
        except:
            no_of_users = 0
        
        if no_of_users == 0:
            
            # Save to db
            u = UserDb(name, email, password)
            db.session.add( u )
            db.session.commit()
            
            # Login this user
            login_user(u)
            
            # Return user info
            return jsonify({'email': u.email, 'name': u.name })

    # We are here implies username is already taken
    return jsonify({'status': 'This email is already in use'})

@user.route('/login', methods=['POST'])
def login():
      
    # Make sure user is not logged in already.
    cu = current_user
    
    if cu.is_anonymous():
        
        # Make sure user is valid.
        username = request.json['email']
        
        if username is not None:

            # Get hashsed password
            password = hashlib.sha224( request.json['password'] ).hexdigest()
            
            # Get user for this username
            try:
                u = UserDb.query.filter_by( email=username ).first()
            except:
                u = None

            # Make sure user is valid and password matches
            if u is not None and u.password == password:

                # Login the user
                login_user(u)
                
                # Return user info
                return jsonify({'email': u.email, 'name': u.name })
                
        
        # If we come here, login is not successful    
        abort(401)
                                         
    # User already loggedin
    return jsonify({'email': cu.email, 'name': cu.name })

@user.route('/current', methods=['GET'])
def current_user_api():
    cu = current_user
    if cu.is_anonymous() == False:
        return jsonify({ 'email': cu.email, 'name': cu.name })  

    abort(401)

@user.route('/logout')
def logout():
    logout_user()
    flash(u'You have been signed out')
    return jsonify({'status': 'OK'})

#For Login Manager
@login_manager.user_loader
def load_user(userid):
    u = None;    
    try:
        u = UserDb.query.filter_by(id=userid).first()
    except:
        u = None;
        
    return u
    
@login_manager.unauthorized_handler
def unauthorized_handler():
    abort(401)<|MERGE_RESOLUTION|>--- conflicted
+++ resolved
@@ -25,47 +25,6 @@
 
 # Login Manager
 login_manager = LoginManager()
-
-<<<<<<< HEAD
-=======
-# setup sqlalchemy
-engine = create_engine('postgresql+psycopg2://optima:optima@localhost:5432/optima')
-db_session = scoped_session(sessionmaker(autocommit=False,
-                                         autoflush=True,
-                                         bind=engine))
-
-Base = declarative_base()
-Base.query = db_session.query_property()
-
-def init_db():
-    Base.metadata.create_all(bind=engine)
-
-
-class UserDb(Base):
-    __tablename__ = 'users'
-    id = Column(Integer, primary_key=True)
-    name = Column(String(60))
-    email = Column(String(200))
-    password = Column(String(200))
-
-    def __init__(self, name, email, password):
-        self.name = name
-        self.email = email
-        self.password = password
-    
-    def get_id(self):
-        return self.id
-
-    def is_active(self):
-        return True
-
-    def is_anonymous(self):
-        return False
-    
-    def is_authenticated(self):
-        return True
-
->>>>>>> 97e526c0
 
 @user.record
 def record_params(setup_state):
