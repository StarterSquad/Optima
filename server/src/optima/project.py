import json
from flask import Blueprint, url_for, helpers, request, jsonify, redirect
from werkzeug.utils import secure_filename
import os
import traceback
from sim.dataio import upload_dir_user, DATADIR, TEMPLATEDIR
from sim.updatedata import updatedata
from sim.makeproject import makeproject, makeworkbook
from utils import allowed_file, project_exists, project_file_exists, delete_project_file, delete_spreadsheet
from utils import check_project_name, load_model, save_model, report_exception
from flask.ext.login import login_required, current_user
from dbconn import db
from dbmodels import ProjectDb, WorkingProjectDb
from utils import BAD_REPLY
import time,datetime

""" route prefix: /api/project """
project = Blueprint('project',  __name__, static_folder = '../static')
project.config = {}

@project.record
def record_params(setup_state):
  app = setup_state.app
  project.config = dict([(key,value) for (key,value) in app.config.iteritems()])

"""
Creates the project with the given name and provided parameters.
Result: on the backend, new project is stored,
spreadsheet with specified name and parameters given back to the user.
"""
@project.route('/create/<project_name>', methods=['POST'])
@login_required
# expects json with the following arguments (see example):
# {"npops":6,"nprogs":8, "datastart":2000, "dataend":2015}
def createProject(project_name):

    #session.clear() # had to commit this line to check user session

    print("createProject %s" % project_name)
    data = request.form
    if data:
        data = json.loads(data['params'])
#    data = json.loads(request.args.get('params'))
#    data = dict([(x,int(y)) for (x,y) in data.items()])
    print(data)
    makeproject_args = {"projectname":project_name, "savetofile":False}
    if data.get('datastart'):
        datastart  = makeproject_args['datastart'] = int(data['datastart'])
    else:
        datastart = ''

    if data.get('dataend'):
        dataend = makeproject_args['dataend'] = int(data['dataend'])
    else:
        dataend = ''

    if data.get('econ_dataend'):
        econ_dataend = makeproject_args['econ_dataend'] = int(data['econ_dataend'])
    else:
       econ_dataend  = ''

    if data.get('programs'):
        programs = makeproject_args['progs'] = data['programs']
    else:
        programs = {}

    if data.get('populations'):
        populations = makeproject_args['pops'] = data['populations']
    else:
        populations = {}

    print("User based processing")

    # get current user
    cu = current_user
    proj = None
    if cu.is_anonymous() == False:

        # See if there is matching project
        try:
            proj = ProjectDb.query.filter_by(user_id=cu.id, name=project_name).first()
        except:
            proj = None

        # update existing
        if proj is not None:
            proj.datastart = datastart
            proj.dataend = dataend
            proj.econ_dataend = econ_dataend
<<<<<<< HEAD
            proj.programs = programs 
=======
            proj.programs = programs
>>>>>>> 69ee38cb
            proj.populations = populations
            print('Updating existing project %s' % proj.name)
        else:
            # create new project
<<<<<<< HEAD
            proj = ProjectDb(project_name, cu.id, datastart, dataend, econ_dataend, programs, populations )
=======
            proj = ProjectDb(project_name, cu.id, datastart, dataend, econ_dataend, programs, populations)
>>>>>>> 69ee38cb
            print('Creating new project: %s' % proj.name)

    #    makeproject_args = dict(makeproject_args.items() + data.items())
    print(makeproject_args)

    D = makeproject(**makeproject_args) # makeproject is supposed to return the name of the existing file...
    proj.model = D.toDict()

    # Save to db
    db.session.add(proj)
    db.session.commit()
    new_project_template = D.G.workbookname

    print("new_project_template: %s" % new_project_template)
    (dirname, basename) = (upload_dir_user(TEMPLATEDIR), new_project_template)
    return helpers.send_from_directory(dirname, basename)

"""
Opens the project with the given name.
If the project exists, should put it in session and return to the user.
"""
@project.route('/open/<project_name>')
@login_required
# expects project name,
# todo: only if it can be found
def openProject(project_name):

    proj_exists = False
    try: #first check DB
        proj_exists = project_exists(project_name)
        print("proj_exists: %s" % proj_exists)
    except:
        proj_exists = False
    if not proj_exists: # try reading this from file and resaving
        proj_exists = project_file_exists(project_name)
    if not proj_exists:
        return jsonify({'status':'NOK','reason':'No such project %s' % project_name})
    else:
        return redirect(url_for('site'))

"""
Generates workbook for the project with the given name.
"""
@project.route('/workbook/<project_name>')
@login_required
@report_exception()
#expects project name (project should already exist)
#if project exists, regenerates workbook for it
#if project does not exist, returns an error.
def giveWorkbook(project_name):
    reply = BAD_REPLY
    proj_exists = False
    cu = current_user
    print("giveWorkbook(%s %s)" % (cu.id, project_name))
    proj = ProjectDb.query.filter_by(user_id=cu.id, name=project_name).first()
    if proj is None:
        reply['reason']='Project %s does not exist.' % project_name
        return jsonify(reply)
    else:
        D = proj.model
        wb_name = D['G']['workbookname']
<<<<<<< HEAD
        makeworkbook(wb_name, proj.populations, proj.programs, proj.datastart, proj.dataend, proj.econ_dataend)
=======
        makeworkbook(wb_name, proj.populations, proj.programs, int(proj.datastart), int(proj.dataend), int(proj.econ_dataend))
>>>>>>> 69ee38cb
        print("project %s template: %s" % (proj.name, wb_name))
        (dirname, basename) = (upload_dir_user(TEMPLATEDIR), wb_name)
        return helpers.send_from_directory(dirname, basename)

@project.route('/info')
@login_required
@check_project_name
def getProjectInformation():
    """
    Returns information of the requested project.

    Returns:
        A jsonified project dictionary accessible to the current user.
        In case of an anonymous user an object with status "NOK" is returned.
    """

    # default response
    response_data = { "status": "NOK" }

    if current_user.is_anonymous() == False:

        # see if there is matching project
        project = ProjectDb.query.filter_by(user_id=current_user.id,
            name=request.project_name).first()

        # update response
        if project is not None:
            response_data = {
                'status': "OK",
                'name': project.name,
                'dataStart': project.datastart,
                'dataEnd': project.dataend,
                'projectionStartYear': project.datastart,
                'projectionEndYear': project.econ_dataend,
                'programs': project.programs,
                'populations': project.populations,
                'creation_time': project.creation_time, 
                'data_upload_time':project.data_upload_time
            }

    return jsonify(response_data)

@project.route('/list')
@login_required
def getProjectList():
    """
    Returns the list of existing projects from db.

    Returns:
        A jsonified list of project dictionaries if the user is logged in.
        In case of an anonymous user an empty list will be returned.

    """
    projects_data = []
    # Get current user
    if current_user.is_anonymous() == False:

        # Get projects for current user
        projects = ProjectDb.query.filter_by(user_id=current_user.id)
        for project in projects:
            project_data = {
                'status': "OK",
                'name': project.name,
                'dataStart': project.datastart,
                'dataEnd': project.dataend,
                'projectionStartYear': project.datastart,
                'projectionEndYear': project.econ_dataend,
                'programs': project.programs,
                'populations': project.populations,
                'creation_time': project.creation_time,
                'data_upload_time': project.data_upload_time
            }
            projects_data.append(project_data)

    return jsonify({"projects": projects_data})

"""
Deletes the given project (and eventually, corresponding excel files)
"""
@project.route('/delete/<project_name>', methods=['DELETE'])
@login_required
@report_exception()
def deleteProject(project_name):
    print("deleteProject %s" % project_name)
    delete_project_file(project_name)
    print("project file %s deleted" % project_name)
    delete_spreadsheet(project_name)
    print("spreadsheets for %s deleted" % project_name)
    # Get current user
    cu = current_user
    if cu.is_anonymous() == False:

        # Get project row for current user with project name
        proj = db.session.query(ProjectDb).filter_by(user_id= cu.id,name=project_name).first()

        if proj is not None:
            id = proj.id
            db.session.query(WorkingProjectDb).filter_by(id=id).delete()
            db.session.query(ProjectDb).filter_by(id=id).delete()

        # delete project row
#            db.session.delete(project)
        db.session.commit()

    return jsonify({'status':'OK','reason':'Project %s deleted.' % project_name})

"""
Download example Excel file.
"""
@project.route('/download/<downloadName>', methods=['GET'])
@login_required
def downloadExcel(downloadName):
    example_excel_file_name = 'example.xlsx'

    file_path = helpers.safe_join(project.static_folder, example_excel_file_name)
    options = {
        'cache_timeout': project.get_send_file_max_age(example_excel_file_name),
        'conditional': True,
        'attachment_filename': downloadName
    }
    return helpers.send_file(file_path, **options)

"""
Uploads Excel file, uses it to update the corresponding model.
Precondition: model should exist.
"""
@project.route('/update', methods=['POST'])
@login_required
@check_project_name
def uploadExcel():
    project_name = request.project_name
    print("project name: %s" % project_name)

    reply = {'status':'NOK'}
    file = request.files['file']

    # getting current user path
    loaddir =  upload_dir_user(DATADIR)
    print("loaddir = %s" % loaddir)
    if not loaddir:
        loaddir = DATADIR
    if not file:
        reply['reason'] = 'No file is submitted!'
        return json.dumps(reply)

    source_filename = secure_filename(file.filename)
    if not allowed_file(source_filename):
        reply['reason'] = 'File type of %s is not accepted!' % source_filename
        return json.dumps(reply)

    reply['file'] = source_filename

    filename = project_name + '.xlsx'
    server_filename = os.path.join(loaddir, filename)
    file.save(server_filename)

    try:
        D = load_model(project_name)
        D = updatedata(D, savetofile = False)

        save_model(project_name, D)
    except Exception, err:
        var = traceback.format_exc()
        reply['exception'] = var
<<<<<<< HEAD
        return json.dumps(reply) 
=======
        return json.dumps(reply)
>>>>>>> 69ee38cb

    # get current user 
    cu = current_user
    
    if cu.is_anonymous() == False:
 
        # See if there is matching project
        try:
            proj = ProjectDb.query.filter_by(user_id=cu.id, name=project_name).first()
        except:
            proj = None
            
        # save data upload timestamp
        if proj is not None:
            proj.data_upload_time = int( time.time() )     
            
            # Save to db
            db.session.add(proj)
            db.session.commit()
            
    reply['status'] = 'OK'
    reply['result'] = 'Project %s is updated' % project_name
    return json.dumps(reply)<|MERGE_RESOLUTION|>--- conflicted
+++ resolved
@@ -87,20 +87,12 @@
             proj.datastart = datastart
             proj.dataend = dataend
             proj.econ_dataend = econ_dataend
-<<<<<<< HEAD
-            proj.programs = programs 
-=======
             proj.programs = programs
->>>>>>> 69ee38cb
             proj.populations = populations
             print('Updating existing project %s' % proj.name)
         else:
             # create new project
-<<<<<<< HEAD
-            proj = ProjectDb(project_name, cu.id, datastart, dataend, econ_dataend, programs, populations )
-=======
             proj = ProjectDb(project_name, cu.id, datastart, dataend, econ_dataend, programs, populations)
->>>>>>> 69ee38cb
             print('Creating new project: %s' % proj.name)
 
     #    makeproject_args = dict(makeproject_args.items() + data.items())
@@ -162,11 +154,7 @@
     else:
         D = proj.model
         wb_name = D['G']['workbookname']
-<<<<<<< HEAD
         makeworkbook(wb_name, proj.populations, proj.programs, proj.datastart, proj.dataend, proj.econ_dataend)
-=======
-        makeworkbook(wb_name, proj.populations, proj.programs, int(proj.datastart), int(proj.dataend), int(proj.econ_dataend))
->>>>>>> 69ee38cb
         print("project %s template: %s" % (proj.name, wb_name))
         (dirname, basename) = (upload_dir_user(TEMPLATEDIR), wb_name)
         return helpers.send_from_directory(dirname, basename)
@@ -331,11 +319,7 @@
     except Exception, err:
         var = traceback.format_exc()
         reply['exception'] = var
-<<<<<<< HEAD
         return json.dumps(reply) 
-=======
-        return json.dumps(reply)
->>>>>>> 69ee38cb
 
     # get current user 
     cu = current_user
